﻿<?xml version="1.0" encoding="utf-8"?>
<Project Sdk="Microsoft.NET.Sdk">

  <PropertyGroup>
    <TargetFramework>netcoreapp1.1</TargetFramework>
    <Optimize>True</Optimize>
    <OutputType>Exe</OutputType>
    <RootNamespace>DSharpPlus.Test</RootNamespace>
    <AssemblyName>DSharpPlus.Test</AssemblyName>
  </PropertyGroup>
  
  <PropertyGroup Condition=" '$(Configuration)' == 'Debug' ">
    <Optimize>False</Optimize>
  </PropertyGroup>
<<<<<<< HEAD
  <PropertyGroup Condition=" '$(Configuration)|$(Platform)' == 'Release|AnyCPU' ">
    <PlatformTarget>AnyCPU</PlatformTarget>
    <DebugType>pdbonly</DebugType>
    <Optimize>true</Optimize>
    <OutputPath>bin\Release\</OutputPath>
    <DefineConstants>TRACE</DefineConstants>
    <ErrorReport>prompt</ErrorReport>
    <WarningLevel>4</WarningLevel>
  </PropertyGroup>
  <ItemGroup>
    <Reference Include="NAudio, Version=1.8.0.0, Culture=neutral, processorArchitecture=MSIL">
      <HintPath>..\packages\NAudio.1.8.0\lib\net35\NAudio.dll</HintPath>
      <Private>True</Private>
    </Reference>
    <Reference Include="Newtonsoft.Json, Version=10.0.0.0, Culture=neutral, PublicKeyToken=30ad4fe6b2a6aeed, processorArchitecture=MSIL">
      <HintPath>..\packages\Newtonsoft.Json.10.0.2\lib\net45\Newtonsoft.Json.dll</HintPath>
    </Reference>
    <Reference Include="System" />
    <Reference Include="System.Core" />
    <Reference Include="System.Runtime" />
    <Reference Include="System.Speech" />
    <Reference Include="System.Threading.Tasks" />
    <Reference Include="System.Xml.Linq" />
    <Reference Include="System.Data.DataSetExtensions" />
    <Reference Include="Microsoft.CSharp" />
    <Reference Include="System.Data" />
    <Reference Include="System.Net.Http" />
    <Reference Include="System.Xml" />
  </ItemGroup>
  <ItemGroup>
    <Compile Include="Program.cs" />
    <Compile Include="Properties\AssemblyInfo.cs" />
    <Compile Include="TestBot.cs" />
    <Compile Include="TestBotCommands.cs" />
    <Compile Include="TestBotConfig.cs" />
    <Compile Include="TestBotNextCommands.cs" />
  </ItemGroup>
  <ItemGroup>
    <None Include="App.config" />
    <None Include="packages.config" />
  </ItemGroup>
  <ItemGroup>
    <ProjectReference Include="..\DSharpPlus.CommandsNext\DSharpPlus.CommandsNext.csproj">
      <Project>{c8ed55fb-e028-468d-955f-1534c20274ef}</Project>
      <Name>DSharpPlus.CommandsNext</Name>
    </ProjectReference>
    <ProjectReference Include="..\DSharpPlus.Commands\DSharpPlus.Commands.csproj">
      <Project>{9f197f87-1878-4029-8cfc-e9ce4db42769}</Project>
      <Name>DSharpPlus.Commands</Name>
    </ProjectReference>
    <ProjectReference Include="..\DSharpPlus.Interactivity\DSharpPlus.Interactivity.csproj">
      <Project>{dd32bec3-0189-479f-86dc-ccf95e5634a9}</Project>
      <Name>DSharpPlus.Interactivity</Name>
    </ProjectReference>
    <ProjectReference Include="..\DSharpPlus\DSharpPlus.csproj">
      <Project>{eb3d8310-dfad-4295-97f9-82e253647583}</Project>
      <Name>DSharpPlus</Name>
    </ProjectReference>
=======
  
  <ItemGroup>
    <ProjectReference Include="..\DSharpPlus.CommandsNext\DSharpPlus.CommandsNext.csproj" />
    <ProjectReference Include="..\DSharpPlus.Commands\DSharpPlus.Commands.csproj" />
    <ProjectReference Include="..\DSharpPlus\DSharpPlus.csproj" />
>>>>>>> 834f5c32
  </ItemGroup>
  
</Project><|MERGE_RESOLUTION|>--- conflicted
+++ resolved
@@ -12,72 +12,11 @@
   <PropertyGroup Condition=" '$(Configuration)' == 'Debug' ">
     <Optimize>False</Optimize>
   </PropertyGroup>
-<<<<<<< HEAD
-  <PropertyGroup Condition=" '$(Configuration)|$(Platform)' == 'Release|AnyCPU' ">
-    <PlatformTarget>AnyCPU</PlatformTarget>
-    <DebugType>pdbonly</DebugType>
-    <Optimize>true</Optimize>
-    <OutputPath>bin\Release\</OutputPath>
-    <DefineConstants>TRACE</DefineConstants>
-    <ErrorReport>prompt</ErrorReport>
-    <WarningLevel>4</WarningLevel>
-  </PropertyGroup>
-  <ItemGroup>
-    <Reference Include="NAudio, Version=1.8.0.0, Culture=neutral, processorArchitecture=MSIL">
-      <HintPath>..\packages\NAudio.1.8.0\lib\net35\NAudio.dll</HintPath>
-      <Private>True</Private>
-    </Reference>
-    <Reference Include="Newtonsoft.Json, Version=10.0.0.0, Culture=neutral, PublicKeyToken=30ad4fe6b2a6aeed, processorArchitecture=MSIL">
-      <HintPath>..\packages\Newtonsoft.Json.10.0.2\lib\net45\Newtonsoft.Json.dll</HintPath>
-    </Reference>
-    <Reference Include="System" />
-    <Reference Include="System.Core" />
-    <Reference Include="System.Runtime" />
-    <Reference Include="System.Speech" />
-    <Reference Include="System.Threading.Tasks" />
-    <Reference Include="System.Xml.Linq" />
-    <Reference Include="System.Data.DataSetExtensions" />
-    <Reference Include="Microsoft.CSharp" />
-    <Reference Include="System.Data" />
-    <Reference Include="System.Net.Http" />
-    <Reference Include="System.Xml" />
-  </ItemGroup>
-  <ItemGroup>
-    <Compile Include="Program.cs" />
-    <Compile Include="Properties\AssemblyInfo.cs" />
-    <Compile Include="TestBot.cs" />
-    <Compile Include="TestBotCommands.cs" />
-    <Compile Include="TestBotConfig.cs" />
-    <Compile Include="TestBotNextCommands.cs" />
-  </ItemGroup>
-  <ItemGroup>
-    <None Include="App.config" />
-    <None Include="packages.config" />
-  </ItemGroup>
-  <ItemGroup>
-    <ProjectReference Include="..\DSharpPlus.CommandsNext\DSharpPlus.CommandsNext.csproj">
-      <Project>{c8ed55fb-e028-468d-955f-1534c20274ef}</Project>
-      <Name>DSharpPlus.CommandsNext</Name>
-    </ProjectReference>
-    <ProjectReference Include="..\DSharpPlus.Commands\DSharpPlus.Commands.csproj">
-      <Project>{9f197f87-1878-4029-8cfc-e9ce4db42769}</Project>
-      <Name>DSharpPlus.Commands</Name>
-    </ProjectReference>
-    <ProjectReference Include="..\DSharpPlus.Interactivity\DSharpPlus.Interactivity.csproj">
-      <Project>{dd32bec3-0189-479f-86dc-ccf95e5634a9}</Project>
-      <Name>DSharpPlus.Interactivity</Name>
-    </ProjectReference>
-    <ProjectReference Include="..\DSharpPlus\DSharpPlus.csproj">
-      <Project>{eb3d8310-dfad-4295-97f9-82e253647583}</Project>
-      <Name>DSharpPlus</Name>
-    </ProjectReference>
-=======
   
   <ItemGroup>
     <ProjectReference Include="..\DSharpPlus.CommandsNext\DSharpPlus.CommandsNext.csproj" />
     <ProjectReference Include="..\DSharpPlus.Commands\DSharpPlus.Commands.csproj" />
     <ProjectReference Include="..\DSharpPlus\DSharpPlus.csproj" />
->>>>>>> 834f5c32
   </ItemGroup>
   
 </Project>