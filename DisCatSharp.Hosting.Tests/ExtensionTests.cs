<<<<<<< HEAD
=======
using System;
>>>>>>> 3520ff3c
using System.Collections.Generic;
using System.Linq;

using DisCatSharp.Interactivity;
using DisCatSharp.Lavalink;

using Microsoft.Extensions.Configuration;

using Xunit;

namespace DisCatSharp.Hosting.Tests;

public class HostExtensionTests
{
#region Reference to external assemblies - required to ensure they're loaded

#pragma warning disable 414

	private InteractivityConfiguration? _interactivityConfig = null;
	private LavalinkConfiguration? _lavalinkConfig = null;
	private DiscordConfiguration? _discordConfig = null;

#pragma warning restore 414

#endregion

	private Dictionary<string, string> DefaultDiscord() =>
		new()
		{
			{
				"DisCatSharp:Discord:Token", "1234567890"
			},
			{
				"DisCatSharp:Discord:TokenType", "Bot"
			},
			{
				"DisCatSharp:Discord:MinimumLogLevel", "Information"
			},
			{
				"DisCatSharp:Discord:UseRelativeRateLimit", "true"
			},
			{
				"DisCatSharp:Discord:LogTimestampFormat", "yyyy-MM-dd HH:mm:ss zzz"
			},
			{
				"DisCatSharp:Discord:LargeThreshold", "250"
			},
			{
				"DisCatSharp:Discord:AutoReconnect", "true"
			},
			{
				"DisCatSharp:Discord:ShardId", "123123"
			},
			{
				"DisCatSharp:Discord:GatewayCompressionLevel", "Stream"
			},
			{
				"DisCatSharp:Discord:MessageCacheSize", "1024"
			},
			{
				"DisCatSharp:Discord:HttpTimeout", "00:00:20"
			},
			{
				"DisCatSharp:Discord:ReconnectIndefinitely", "false"
			},
			{
				"DisCatSharp:Discord:AlwaysCacheMembers", "true"
			},
			{
				"DisCatSharp:Discord:DiscordIntents", "AllUnprivileged"
			},
			{
				"DisCatSharp:Discord:MobileStatus", "false"
			},
			{
				"DisCatSharp:Discord:UseCanary", "false"
			},
			{
				"DisCatSharp:Discord:AutoRefreshChannelCache", "false"
			},
			{
				"DisCatSharp:Discord:Intents", "AllUnprivileged"
			}
		};

#pragma warning disable CS8620 // Argument cannot be used for parameter due to differences in the nullability of reference types.
	public IConfiguration DiscordInteractivityConfiguration() => new ConfigurationBuilder()
		.AddInMemoryCollection(new Dictionary<string, string>(this.DefaultDiscord())
		{
			{
				"DisCatSharp:Using", "[\"DisCatSharp.Interactivity\"]"
			} // this should be enough to automatically add the extension
		})
		.Build();

	public IConfiguration DiscordOnlyConfiguration() => new ConfigurationBuilder()
		.AddInMemoryCollection(this.DefaultDiscord())
		.Build();
#pragma warning restore CS8620 // Argument cannot be used for parameter due to differences in the nullability of reference types.

	public IConfiguration DiscordInteractivityAndLavaLinkConfiguration() => new ConfigurationBuilder()
		.AddJsonFile("interactivity-lavalink.json")
		.Build();

	[Fact] public void DiscoverExtensions_Interactivity()
	{
		var source = this.DiscordInteractivityConfiguration();
		var discovered = source.FindImplementedExtensions();

		// Remember that DiscordConfiguration does not have an implementation type which is assignable to BaseExtension
		Assert.Single(discovered);
		var item = discovered.First();

		Assert.Equal(typeof(InteractivityConfiguration), item.Value.ConfigType);
		Assert.Equal(typeof(InteractivityExtension), item.Value.ImplementationType);
		Assert.Equal("InteractivityExtension", item.Key);
	}

	[Fact] public void DiscoverExtensions_InteractivityAndLavaLink()
	{
		var source = this.DiscordInteractivityAndLavaLinkConfiguration();
		var discovered = source.FindImplementedExtensions();

		Assert.Equal(2, discovered.Count);
		var first = discovered.First();
		var last = discovered.Last();

		Assert.Equal(typeof(InteractivityConfiguration), first.Value.ConfigType);
		Assert.Equal(typeof(InteractivityExtension), first.Value.ImplementationType);
		Assert.Equal("InteractivityExtension", first.Key, true);

		Assert.Equal(typeof(LavalinkConfiguration), last.Value.ConfigType);
		Assert.Equal(typeof(LavalinkExtension), last.Value.ImplementationType);
		Assert.Equal("LavalinkExtension", last.Key, true);
	}
}<|MERGE_RESOLUTION|>--- conflicted
+++ resolved
@@ -1,7 +1,4 @@
-<<<<<<< HEAD
-=======
 using System;
->>>>>>> 3520ff3c
 using System.Collections.Generic;
 using System.Linq;
 
