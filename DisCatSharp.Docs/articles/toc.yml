- name: Preamble
  href: preamble.md
- name: Important Changes
  items:
<<<<<<< HEAD
  - name: Version 9.9.0
    href: important_changes/9_9_0.md
=======
  - name: Version 9.8.4
    href: important_changes/9_8_4.md
>>>>>>> b9c19626
  - name: Version 9.8.3
    href: important_changes/9_8_3.md
  - name: Version 9.8.2
    href: important_changes/9_8_2.md
- name: The Basics
  items:
  - name: Creating a Bot Account
    href: basics/bot_account.md
  - name: Writing Your First Bot
    href: basics/first_bot.md
  - name: Bot as Hosted Service
    href: basics/web_app.md
  - name: Project Templates
    href: basics/templates.md
- name: Beyond Basics
  items:
  - name: Events
    href: beyond_basics/events.md
  - name: Logging
    href: beyond_basics/logging/default.md
    items:
    - name: The Default Logger
      href: beyond_basics/logging/default.md
    - name: Third Party Loggers
      href: beyond_basics/logging/third_party.md
  - name: Intents
    href: beyond_basics/intents.md
  - name: Sharding
    href: beyond_basics/sharding.md
  - name: Message Builder
    href: beyond_basics/messagebuilder.md
  - name: Components
    items:
    - name: Buttons
      href: beyond_basics/components/buttons.md
    - name: Select Menu
      href: beyond_basics/components/select_menus.md
  - name: Workarounds
    href: beyond_basics/workarounds.md
- name: Application Commands
  items:
  - name: Introduction
    href: application_commands/intro.md
  - name: Options
    href: application_commands/options.md
  - name: Events
    href: application_commands/events.md
- name: Commands
  items:
  - name: Introduction
    href: commands/intro.md
  - name: Command Attributes
    href: commands/command_attributes.md
  - name: Dependency Injection
    href: commands/dependency_injection.md
  - name: Customization
    items:
    - name: Help Formatter
      href: commands/help_formatter.md
    - name: Argument Converters
      href: commands/argument_converters.md
    - name: Command Handler
      href: commands/command_handler.md
- name: Audio
  items:
  - name: Lavalink
    items:
    - name: Setup
      href: audio/lavalink/setup.md
    - name: Configuration
      href: audio/lavalink/configuration.md
    - name: Music Commands
      href: audio/lavalink/music_commands.md
  - name: VoiceNext
    items:
    - name: Prerequisites
      href: audio/voicenext/prerequisites.md
    - name: Transmitting
      href: audio/voicenext/transmit.md
    - name: Receiving
      href: audio/voicenext/receive.md
- name: Interactivity
  href: interactivity.md
- name: Hosting
  href: hosting.md
- name: Miscellaneous
  items:
  - name: Nightly Builds
    href: misc/nightly_builds.md
  - name: Reporting Issues
    href: misc/reporting_issues.md<|MERGE_RESOLUTION|>--- conflicted
+++ resolved
@@ -2,13 +2,10 @@
   href: preamble.md
 - name: Important Changes
   items:
-<<<<<<< HEAD
   - name: Version 9.9.0
     href: important_changes/9_9_0.md
-=======
   - name: Version 9.8.4
     href: important_changes/9_8_4.md
->>>>>>> b9c19626
   - name: Version 9.8.3
     href: important_changes/9_8_3.md
   - name: Version 9.8.2
