﻿using System;
using System.Collections.Generic;
using System.Collections.ObjectModel;
using System.IO;
using System.Linq;
using System.Reflection;
using System.Text;
using System.Threading;
using System.Threading.Tasks;
using DSharpPlus.Objects.Transport;
using DSharpPlus.Web;
using Newtonsoft.Json;
using Newtonsoft.Json.Linq;

namespace DSharpPlus
{
    /// <summary>
    /// A Discord api wrapper
    /// </summary>
    public class DiscordClient : IDisposable
    {
        #region Events
        /// <summary>
        /// 
        /// </summary>
        public event AsyncEventHandler<ClientErrorEventArgs> ClientError
        {
            add { this._client_error.Register(value); }
            remove { this._client_error.Unregister(value); }
        }
        private AsyncEvent<ClientErrorEventArgs> _client_error;

        /// <summary>
        /// 
        /// </summary>
        public event AsyncEventHandler SocketOpened
        {
            add { this._socket_opened.Register(value); }
            remove { this._socket_opened.Unregister(value); }
        }
        private AsyncEvent _socket_opened;
        /// <summary>
        /// 
        /// </summary>
        public event AsyncEventHandler<SocketDisconnectEventArgs> SocketClosed
        {
            add { this._socket_closed.Register(value); }
            remove { this._socket_closed.Unregister(value); }
        }
        private AsyncEvent<SocketDisconnectEventArgs> _socket_closed;
        /// <summary>
        /// The ready event is dispatched when a client completed the initial handshake.
        /// </summary>
        public event AsyncEventHandler<ReadyEventArgs> Ready
        {
            add { this._ready.Register(value); }
            remove { this._ready.Unregister(value); }
        }
        private AsyncEvent<ReadyEventArgs> _ready;
        /// <summary>
        /// Sent when a new channel is created.
        /// </summary>
        public event AsyncEventHandler<ChannelCreateEventArgs> ChannelCreated
        {
            add { this._channel_created.Register(value); }
            remove { this._channel_created.Unregister(value); }
        }
        private AsyncEvent<ChannelCreateEventArgs> _channel_created;
        /// <summary>
        /// Sent when a new dm channel is created.
        /// </summary>
        public event AsyncEventHandler<DmChannelCreateEventArgs> DMChannelCreated
        {
            add { this._dm_channel_created.Register(value); }
            remove { this._dm_channel_created.Unregister(value); }
        }
        private AsyncEvent<DmChannelCreateEventArgs> _dm_channel_created;
        /// <summary>
        /// Sent when a channel is updated.
        /// </summary>
        public event AsyncEventHandler<ChannelUpdateEventArgs> ChannelUpdated
        {
            add { this._channel_updated.Register(value); }
            remove { this._channel_updated.Unregister(value); }
        }
        private AsyncEvent<ChannelUpdateEventArgs> _channel_updated;
        /// <summary>
        /// Sent when a channel is deleted
        /// </summary>
        public event AsyncEventHandler<ChannelDeleteEventArgs> ChannelDeleted
        {
            add { this._channel_deleted.Register(value); }
            remove { this._channel_deleted.Unregister(value); }
        }
        private AsyncEvent<ChannelDeleteEventArgs> _channel_deleted;
        /// <summary>
        /// Sent when a dm channel is deleted
        /// </summary>
        public event AsyncEventHandler<DmChannelDeleteEventArgs> DMChannelDeleted
        {
            add { this._dm_channel_deleted.Register(value); }
            remove { this._dm_channel_deleted.Unregister(value); }
        }
        private AsyncEvent<DmChannelDeleteEventArgs> _dm_channel_deleted;
        /// <summary>
        /// Sent when the user joins a new guild.
        /// </summary>
        public event AsyncEventHandler<GuildCreateEventArgs> GuildCreated
        {
            add { this._guild_created.Register(value); }
            remove { this._guild_created.Unregister(value); }
        }
        private AsyncEvent<GuildCreateEventArgs> _guild_created;
        /// <summary>
        /// Sent when a guild is becoming available.
        /// </summary>
        public event AsyncEventHandler<GuildCreateEventArgs> GuildAvailable
        {
            add { this._guild_available.Register(value); }
            remove { this._guild_available.Unregister(value); }
        }
        private AsyncEvent<GuildCreateEventArgs> _guild_available;
        /// <summary>
        /// Sent when a guild is updated.
        /// </summary>
        public event AsyncEventHandler<GuildUpdateEventArgs> GuildUpdated
        {
            add { this._guild_updated.Register(value); }
            remove { this._guild_updated.Unregister(value); }
        }
        private AsyncEvent<GuildUpdateEventArgs> _guild_updated;
        /// <summary>
        /// Sent when the user leaves or is removed from a guild.
        /// </summary>
        public event AsyncEventHandler<GuildDeleteEventArgs> GuildDeleted
        {
            add { this._guild_deleted.Register(value); }
            remove { this._guild_deleted.Unregister(value); }
        }
        private AsyncEvent<GuildDeleteEventArgs> _guild_deleted;
        /// <summary>
        /// Sent when a guild becomes unavailable.
        /// </summary>
        public event AsyncEventHandler<GuildDeleteEventArgs> GuildUnavailable
        {
            add { this._guild_unavailable.Register(value); }
            remove { this._guild_unavailable.Unregister(value); }
        }
        private AsyncEvent<GuildDeleteEventArgs> _guild_unavailable;
        /// <summary>
        /// Sent when a message is created.
        /// </summary>
        public event AsyncEventHandler<MessageCreateEventArgs> MessageCreated
        {
            add { this._message_created.Register(value); }
            remove { this._message_created.Unregister(value); }
        }
        private AsyncEvent<MessageCreateEventArgs> _message_created;

        /// <summary>
        /// Sent when a presence has been updated.
        /// </summary>
        public event AsyncEventHandler<PresenceUpdateEventArgs> PresenceUpdate
        {
            add { this._presence_update.Register(value); }
            remove { this._presence_update.Unregister(value); }
        }
        private AsyncEvent<PresenceUpdateEventArgs> _presence_update;

        /// <summary>
        /// Sent when a guild ban gets added
        /// </summary>
        public event AsyncEventHandler<GuildBanAddEventArgs> GuildBanAdd
        {
            add { this._guild_ban_add.Register(value); }
            remove { this._guild_ban_add.Unregister(value); }
        }
        private AsyncEvent<GuildBanAddEventArgs> _guild_ban_add;

        /// <summary>
        /// Sent when a guild ban gets removed
        /// </summary>
        public event AsyncEventHandler<GuildBanRemoveEventArgs> GuildBanRemove
        {
            add { this._guild_ban_remove.Register(value); }
            remove { this._guild_ban_remove.Unregister(value); }
        }
        private AsyncEvent<GuildBanRemoveEventArgs> _guild_ban_remove;

        /// <summary>
        /// Sent when a guilds emojis get updated
        /// </summary>
        public event AsyncEventHandler<GuildEmojisUpdateEventArgs> GuildEmojisUpdate
        {
            add { this._guild_emojis_update.Register(value); }
            remove { this._guild_emojis_update.Unregister(value); }
        }
        private AsyncEvent<GuildEmojisUpdateEventArgs> _guild_emojis_update;

        /// <summary>
        /// Sent when a guild integration is updated.
        /// </summary>
        public event AsyncEventHandler<GuildIntegrationsUpdateEventArgs> GuildIntegrationsUpdate
        {
            add { this._guild_integrations_update.Register(value); }
            remove { this._guild_integrations_update.Unregister(value); }
        }
        private AsyncEvent<GuildIntegrationsUpdateEventArgs> _guild_integrations_update;

        /// <summary>
        /// Sent when a new user joins a guild.
        /// </summary>
        public event AsyncEventHandler<GuildMemberAddEventArgs> GuildMemberAdd
        {
            add { this._guild_member_add.Register(value); }
            remove { this._guild_member_add.Unregister(value); }
        }
        private AsyncEvent<GuildMemberAddEventArgs> _guild_member_add;
        /// <summary>
        /// Sent when a user is removed from a guild (leave/kick/ban).
        /// </summary>
        public event AsyncEventHandler<GuildMemberRemoveEventArgs> GuildMemberRemove
        {
            add { this._guild_member_remove.Register(value); }
            remove { this._guild_member_remove.Unregister(value); }
        }
        private AsyncEvent<GuildMemberRemoveEventArgs> _guild_member_remove;

        /// <summary>
        /// Sent when a guild member is updated.
        /// </summary>
        public event AsyncEventHandler<GuildMemberUpdateEventArgs> GuildMemberUpdate
        {
            add { this._guild_member_update.Register(value); }
            remove { this._guild_member_update.Unregister(value); }
        }
        private AsyncEvent<GuildMemberUpdateEventArgs> _guild_member_update;

        /// <summary>
        /// Sent when a guild role is created.
        /// </summary>
        public event AsyncEventHandler<GuildRoleCreateEventArgs> GuildRoleCreate
        {
            add { this._guild_role_create.Register(value); }
            remove { this._guild_role_create.Unregister(value); }
        }
        private AsyncEvent<GuildRoleCreateEventArgs> _guild_role_create;

        /// <summary>
        /// Sent when a guild role is updated.
        /// </summary>
        public event AsyncEventHandler<GuildRoleUpdateEventArgs> GuildRoleUpdate
        {
            add { this._guild_role_update.Register(value); }
            remove { this._guild_role_update.Unregister(value); }
        }
        private AsyncEvent<GuildRoleUpdateEventArgs> _guild_role_update;

        /// <summary>
        /// Sent when a guild role is updated.
        /// </summary>
        public event AsyncEventHandler<GuildRoleDeleteEventArgs> GuildRoleDelete
        {
            add { this._guild_role_delete.Register(value); }
            remove { this._guild_role_delete.Unregister(value); }
        }
        private AsyncEvent<GuildRoleDeleteEventArgs> _guild_role_delete;

        /// <summary>
        /// Sent when a message is updated.
        /// </summary>
        public event AsyncEventHandler<MessageUpdateEventArgs> MessageUpdate
        {
            add { this._message_update.Register(value); }
            remove { this._message_update.Unregister(value); }
        }
        private AsyncEvent<MessageUpdateEventArgs> _message_update;

        /// <summary>
        /// Sent when a message is deleted.
        /// </summary>
        public event AsyncEventHandler<MessageDeleteEventArgs> MessageDelete
        {
            add { this._message_delete.Register(value); }
            remove { this._message_delete.Unregister(value); }
        }
        private AsyncEvent<MessageDeleteEventArgs> _message_delete;

        /// <summary>
        /// Sent when multiple messages are deleted at once.
        /// </summary>
        public event AsyncEventHandler<MessageBulkDeleteEventArgs> MessageBulkDelete
        {
            add { this._message_bulk_delete.Register(value); }
            remove { this._message_bulk_delete.Unregister(value); }
        }
        private AsyncEvent<MessageBulkDeleteEventArgs> _message_bulk_delete;

        /// <summary>
        /// Sent when a user starts typing in a channel.
        /// </summary>
        public event AsyncEventHandler<TypingStartEventArgs> TypingStart
        {
            add { this._typing_start.Register(value); }
            remove { this._typing_start.Unregister(value); }
        }
        private AsyncEvent<TypingStartEventArgs> _typing_start;

        /// <summary>
        /// Sent when the current user updates their settings.
        /// </summary>
        public event AsyncEventHandler<UserSettingsUpdateEventArgs> UserSettingsUpdate
        {
            add { this._user_settings_update.Register(value); }
            remove { this._user_settings_update.Unregister(value); }
        }
        private AsyncEvent<UserSettingsUpdateEventArgs> _user_settings_update;

        /// <summary>
        /// Sent when properties about the user change.
        /// </summary>
        public event AsyncEventHandler<UserUpdateEventArgs> UserUpdate
        {
            add { this._user_update.Register(value); }
            remove { this._user_update.Unregister(value); }
        }
        private AsyncEvent<UserUpdateEventArgs> _user_update;

        /// <summary>
        /// Sent when someone joins/leaves/moves voice channels.
        /// </summary>
        public event AsyncEventHandler<VoiceStateUpdateEventArgs> VoiceStateUpdate
        {
            add { this._voice_state_update.Register(value); }
            remove { this._voice_state_update.Unregister(value); }
        }
        private AsyncEvent<VoiceStateUpdateEventArgs> _voice_state_update;

        /// <summary>
        /// Sent when a guild's voice server is updated.
        /// </summary>
        public event AsyncEventHandler<VoiceServerUpdateEventArgs> VoiceServerUpdate
        {
            add { this._voice_server_update.Register(value); }
            remove { this._voice_server_update.Unregister(value); }
        }
        private AsyncEvent<VoiceServerUpdateEventArgs> _voice_server_update;

        /// <summary>
        /// Sent in response to Gateway Request Guild Members.
        /// </summary>
        public event AsyncEventHandler<GuildMembersChunkEventArgs> GuildMembersChunk
        {
            add { this._guild_members_chunk.Register(value); }
            remove { this._guild_members_chunk.Unregister(value); }
        }
        private AsyncEvent<GuildMembersChunkEventArgs> _guild_members_chunk;

        /// <summary>
        /// Sent when an unknown event gets received.
        /// </summary>
        public event AsyncEventHandler<UnknownEventArgs> UnknownEvent
        {
            add { this._unknown_event.Register(value); }
            remove { this._unknown_event.Unregister(value); }
        }
        private AsyncEvent<UnknownEventArgs> _unknown_event;

        /// <summary>
        /// Sent when a reaction gets added to a message.
        /// </summary>
        public event AsyncEventHandler<MessageReactionAddEventArgs> MessageReactionAdd
        {
            add { this._message_reaction_add.Register(value); }
            remove { this._message_reaction_add.Unregister(value); }
        }
        private AsyncEvent<MessageReactionAddEventArgs> _message_reaction_add;

        /// <summary>
        /// Sent when a reaction gets removed from a message.
        /// </summary>
        public event AsyncEventHandler<MessageReactionRemoveEventArgs> MessageReactionRemove
        {
            add { this._message_reaction_remove.Register(value); }
            remove { this._message_reaction_remove.Unregister(value); }
        }
        private AsyncEvent<MessageReactionRemoveEventArgs> _message_reaction_remove;

        /// <summary>
        /// Sent when all reactions get removed from a message.
        /// </summary>
        public event AsyncEventHandler<MessageReactionRemoveAllEventArgs> MessageReactionRemoveAll
        {
            add { this._message_reaction_remove_all.Register(value); }
            remove { this._message_reaction_remove_all.Unregister(value); }
        }
        private AsyncEvent<MessageReactionRemoveAllEventArgs> _message_reaction_remove_all;

        public event AsyncEventHandler<WebhooksUpdateEventArgs> WebhooksUpdate
        {
            add { this._webhooks_update.Register(value); }
            remove { this._webhooks_update.Unregister(value); }
        }
        private AsyncEvent<WebhooksUpdateEventArgs> _webhooks_update;

        public event AsyncEventHandler<HeartBeatEventArgs> HeartBeated
        {
            add { this._heart_beated.Register(value); }
            remove { this._heart_beated.Unregister(value); }
        }
        private AsyncEvent<HeartBeatEventArgs> _heart_beated;

        internal void EventErrorHandler(string evname, Exception ex)
        {
            this.DebugLogger.LogMessage(LogLevel.Error, "DSharpPlus", $"An {ex.GetType()} occured in {evname}.", DateTime.Now);
            this._client_error.InvokeAsync(new ClientErrorEventArgs(this) { EventName = evname, Exception = ex }).GetAwaiter().GetResult();
        }

        private void Goof(string evname, Exception ex)
        {
            this.DebugLogger.LogMessage(LogLevel.Critical, "DSharpPlus", $"An {ex.GetType()} occured in the exception handler.", DateTime.Now);
        }
        #endregion

        #region Internal Variables
        internal CancellationTokenSource _cancel_token_source;
        internal CancellationToken _cancel_token;

        internal DiscordConfig config;

        internal List<IModule> _modules = new List<IModule>();

        internal BaseWebSocketClient _websocket_client;
        internal DiscordRestClient _rest_client;
        internal long _sequence = 0;
        internal string _session_token = "";
        internal string _session_id = "";
        internal int _heartbeat_interval;
        internal Task _heartbeat_task;
        internal DateTime _last_heartbeat;
        internal bool _waiting_for_ack = false;
        internal static UTF8Encoding UTF8 = new UTF8Encoding(false);

        internal Dictionary<ulong, DiscordPresence> _presences = new Dictionary<ulong, DiscordPresence>();
        #endregion

        #region Public Variables
        internal DebugLogger _debugLogger;
        /// <summary>
        /// 
        /// </summary>
        public DebugLogger DebugLogger => _debugLogger;

        internal int _gatewayVersion;
        /// <summary>
        /// Gateway protocol version
        /// </summary>
        public int GatewayVersion => _gatewayVersion;

        internal string _gatewayUrl = "";
        /// <summary>
        /// Gateway url
        /// </summary>
        public string GatewayUrl => _gatewayUrl;

        internal int _shardCount = 1;
        /// <summary>
        /// Number of shards the bot is connected with
        /// </summary>
        public int ShardCount => this.config.ShardCount;
        public int ShardId => this.config.ShardId;

        internal DiscordUser _current_user;
        /// <summary>
        /// The current user
        /// </summary>
        public DiscordUser CurrentUser => _current_user;

        internal List<DiscordDmChannel> _private_channels = new List<DiscordDmChannel>();
        /// <summary>
        /// List of DM Channels
        /// </summary>
        public IReadOnlyList<DiscordDmChannel> PrivateChannels => new ReadOnlyCollection<DiscordDmChannel>(_private_channels);

        internal Dictionary<ulong, DiscordGuild> _guilds = new Dictionary<ulong, DiscordGuild>();
        /// <summary>
        /// List of Guilds
        /// </summary>
        public IReadOnlyDictionary<ulong, DiscordGuild> Guilds => new ReadOnlyDictionary<ulong, DiscordGuild>(this._guilds);

        /// <summary>
        /// Gets the WS latency for this client.
        /// </summary>
        public int Ping { get; internal set; }
        #endregion

        #region Connection semaphore
        private static SemaphoreSlim ConnectionSemaphore => _semaphore_init.Value;
        private static Lazy<SemaphoreSlim> _semaphore_init = new Lazy<SemaphoreSlim>(() => new SemaphoreSlim(1, 1));
        #endregion

        /// <summary>
        /// Intializes a new instance of DiscordClient
        /// </summary>
        public DiscordClient()
        {
            this.config = new DiscordConfig();

            InternalSetup();
        }

        /// <summary>
        /// Initializes a new instance of DiscordClient
        /// </summary>
        /// <param name="config">Overwrites the default config</param>
        public DiscordClient(DiscordConfig config)
        {
            this.config = config;

            InternalSetup();
        }

        /// <summary>
        /// Sets the WebSocket client implementation.
        /// </summary>
        /// <typeparam name="T">Type of the WebSocket client to use.</typeparam>
        public void SetWebSocketClient<T>() where T : BaseWebSocketClient, new()
        {
            BaseWebSocketClient.ClientType = typeof(T);
        }

        /// <summary>
        /// Sets the UDP client implementation.
        /// </summary>
        /// <typeparam name="T">Type of the UDP client to use.</typeparam>
        public void SetUdpClient<T>() where T : BaseUdpClient, new()
        {
            BaseUdpClient.ClientType = typeof(T);
        }

        internal void InternalSetup()
        {
            this._client_error = new AsyncEvent<ClientErrorEventArgs>(this.Goof, "CLIENT_ERROR");
            this._socket_opened = new AsyncEvent(this.EventErrorHandler, "SOCKET_OPENED");
            this._socket_closed = new AsyncEvent<SocketDisconnectEventArgs>(this.EventErrorHandler, "SOCKET_CLOSED");
            this._ready = new AsyncEvent<ReadyEventArgs>(this.EventErrorHandler, "READY");
            this._channel_created = new AsyncEvent<ChannelCreateEventArgs>(this.EventErrorHandler, "CHANNEL_CREATED");
            this._dm_channel_created = new AsyncEvent<DmChannelCreateEventArgs>(this.EventErrorHandler, "DM_CHANNEL_CREATED");
            this._channel_updated = new AsyncEvent<ChannelUpdateEventArgs>(this.EventErrorHandler, "CHANNEL_UPDATED");
            this._channel_deleted = new AsyncEvent<ChannelDeleteEventArgs>(this.EventErrorHandler, "CHANNEL_DELETED");
            this._dm_channel_deleted = new AsyncEvent<DmChannelDeleteEventArgs>(this.EventErrorHandler, "DM_CHANNEL_DELETED");
            this._guild_created = new AsyncEvent<GuildCreateEventArgs>(this.EventErrorHandler, "GUILD_CREATED");
            this._guild_available = new AsyncEvent<GuildCreateEventArgs>(this.EventErrorHandler, "GUILD_AVAILABLE");
            this._guild_updated = new AsyncEvent<GuildUpdateEventArgs>(this.EventErrorHandler, "GUILD_UPDATED");
            this._guild_deleted = new AsyncEvent<GuildDeleteEventArgs>(this.EventErrorHandler, "GUILD_DELETED");
            this._guild_unavailable = new AsyncEvent<GuildDeleteEventArgs>(this.EventErrorHandler, "GUILD_UNAVAILABLE");
            this._message_created = new AsyncEvent<MessageCreateEventArgs>(this.EventErrorHandler, "MESSAGE_CREATED");
            this._presence_update = new AsyncEvent<PresenceUpdateEventArgs>(this.EventErrorHandler, "PRESENCE_UPDATE");
            this._guild_ban_add = new AsyncEvent<GuildBanAddEventArgs>(this.EventErrorHandler, "GUILD_BAN_ADD");
            this._guild_ban_remove = new AsyncEvent<GuildBanRemoveEventArgs>(this.EventErrorHandler, "GUILD_BAN_REMOVE");
            this._guild_emojis_update = new AsyncEvent<GuildEmojisUpdateEventArgs>(this.EventErrorHandler, "GUILD_EMOJI_UPDATE");
            this._guild_integrations_update = new AsyncEvent<GuildIntegrationsUpdateEventArgs>(this.EventErrorHandler, "GUILD_INTEGRATIONS_UPDATE");
            this._guild_member_add = new AsyncEvent<GuildMemberAddEventArgs>(this.EventErrorHandler, "GUILD_MEMBER_ADD");
            this._guild_member_remove = new AsyncEvent<GuildMemberRemoveEventArgs>(this.EventErrorHandler, "GUILD_MEMBER_REMOVE");
            this._guild_member_update = new AsyncEvent<GuildMemberUpdateEventArgs>(this.EventErrorHandler, "GUILD_MEMBER_UPDATE");
            this._guild_role_create = new AsyncEvent<GuildRoleCreateEventArgs>(this.EventErrorHandler, "GUILD_ROLE_CREATE");
            this._guild_role_update = new AsyncEvent<GuildRoleUpdateEventArgs>(this.EventErrorHandler, "GUILD_ROLE_UPDATE");
            this._guild_role_delete = new AsyncEvent<GuildRoleDeleteEventArgs>(this.EventErrorHandler, "GUILD_ROLE_DELETE");
            this._message_update = new AsyncEvent<MessageUpdateEventArgs>(this.EventErrorHandler, "MESSAGE_UPDATE");
            this._message_delete = new AsyncEvent<MessageDeleteEventArgs>(this.EventErrorHandler, "MESSAGE_DELETE");
            this._message_bulk_delete = new AsyncEvent<MessageBulkDeleteEventArgs>(this.EventErrorHandler, "MESSAGE_BULK_DELETE");
            this._typing_start = new AsyncEvent<TypingStartEventArgs>(this.EventErrorHandler, "TYPING_START");
            this._user_settings_update = new AsyncEvent<UserSettingsUpdateEventArgs>(this.EventErrorHandler, "USER_SETTINGS_UPDATE");
            this._user_update = new AsyncEvent<UserUpdateEventArgs>(this.EventErrorHandler, "USER_UPDATE");
            this._voice_state_update = new AsyncEvent<VoiceStateUpdateEventArgs>(this.EventErrorHandler, "VOICE_STATE_UPDATE");
            this._voice_server_update = new AsyncEvent<VoiceServerUpdateEventArgs>(this.EventErrorHandler, "VOICE_SERVER_UPDATE");
            this._guild_members_chunk = new AsyncEvent<GuildMembersChunkEventArgs>(this.EventErrorHandler, "GUILD_MEMBERS_CHUNK");
            this._unknown_event = new AsyncEvent<UnknownEventArgs>(this.EventErrorHandler, "UNKNOWN_EVENT");
            this._message_reaction_add = new AsyncEvent<MessageReactionAddEventArgs>(this.EventErrorHandler, "MESSAGE_REACTION_ADD");
            this._message_reaction_remove = new AsyncEvent<MessageReactionRemoveEventArgs>(this.EventErrorHandler, "MESSAGE_REACTION_REMOVE");
            this._message_reaction_remove_all = new AsyncEvent<MessageReactionRemoveAllEventArgs>(this.EventErrorHandler, "MESSAGE_REACTION_REMOVE_ALL");
            this._webhooks_update = new AsyncEvent<WebhooksUpdateEventArgs>(this.EventErrorHandler, "WEBHOOKS_UPDATE");
            this._heart_beated = new AsyncEvent<HeartBeatEventArgs>(this.EventErrorHandler, "HEART_BEATED");

            this._rest_client = new DiscordRestClient(this);
            this._debugLogger = new DebugLogger(this);

            this._private_channels = new List<DiscordDmChannel>();
            this._guilds = new Dictionary<ulong, DiscordGuild>();

            if (config.UseInternalLogHandler)
                DebugLogger.LogMessageReceived += (sender, e) => DebugLogger.LogHandler(sender, e);
        }

        /// <summary>
        /// Adds a new module to the module list
        /// </summary>
        /// <param name="module"></param>
        /// <returns></returns>
        public IModule AddModule(IModule module)
        {
            module.Setup(this);
            _modules.Add(module);
            return module;
        }

        /// <summary>
        /// Gets a module from the module list by type
        /// </summary>
        /// <typeparam name="T"></typeparam>
        /// <returns></returns>
        public T GetModule<T>() where T : class, IModule
        {
            return _modules.Find(x => x.GetType() == typeof(T)) as T;
        }

        /// <summary>
        /// Connects to the gateway
        /// </summary>
        /// <returns></returns>
        public Task ConnectAsync() => InternalConnectAsync();

        public Task ReconnectAsync(bool start_new_session = false)
        {
            if (start_new_session)
                _session_id = "";

            return _websocket_client.InternalDisconnectAsync(null);
        }

        internal Task InternalReconnectAsync() => InternalConnectAsync();

        internal async Task InternalConnectAsync()
        {
            var an = typeof(DiscordClient).GetTypeInfo().Assembly.GetName();
            this.DebugLogger.LogMessage(LogLevel.Info, "DSharpPlus", $"DSharpPlus, version {an.Version.ToString(3)}, booting", DateTime.Now);

            await ConnectionSemaphore.WaitAsync();
            await Task.Delay(6000);

            await InternalUpdateGatewayAsync();
<<<<<<< HEAD

            if (this._me == null)
                _me = await this._rest_client.InternalGetCurrentUser();
=======
            if (_current_user == null)
                _current_user = await this._rest_client.InternalGetCurrentUser();
>>>>>>> 6f778e65

            _websocket_client = BaseWebSocketClient.Create();

            _cancel_token_source = new CancellationTokenSource();
            _cancel_token = _cancel_token_source.Token;

            _websocket_client.OnConnect += () => this._socket_opened.InvokeAsync();
            _websocket_client.OnDisconnect += async e =>
            {
                _cancel_token_source.Cancel();

                _debugLogger.LogMessage(LogLevel.Debug, "Websocket", $"Connection closed", DateTime.Now);
                await this._socket_closed.InvokeAsync(new SocketDisconnectEventArgs(this) { CloseCode = e.CloseCode, CloseMessage = e.CloseMessage });

                if (config.AutoReconnect)
                {
                    DebugLogger.LogMessage(LogLevel.Critical, "Websocket", $"Socket connection terminated ({e.CloseCode}, '{e.CloseMessage}'). Reconnecting", DateTime.Now);
                    await ConnectAsync();
                }
            };
            _websocket_client.OnMessage += e => HandleSocketMessageAsync(e.Message);
            await _websocket_client.ConnectAsync(_gatewayUrl + $"?v={config.GatewayVersion}&encoding=json");
        }

        internal Task InternalUpdateGuildAsync(DiscordGuild guild)
        {
            if (Guilds[guild.Id] == null)
                this._guilds.Add(guild.Id, guild);
            else
                this._guilds[guild.Id] = guild;
            return Task.Delay(0);
        }

        internal async Task InternalUpdateGatewayAsync()
        {
            string url = Utils.GetApiBaseUri(this) + Endpoints.Gateway;
            var headers = Utils.GetBaseHeaders();
            if (config.TokenType == TokenType.Bot)
                url += Endpoints.Bot;

            WebRequest request = WebRequest.CreateRequest(this, url, HttpRequestMethod.GET, headers);
            WebResponse response = await this._rest_client.Rest.HandleRequestAsync(request);

            JObject jObj = JObject.Parse(response.Response);
            _gatewayUrl = jObj.Value<string>("url");
            if (jObj["shards"] != null)
                _shardCount = jObj.Value<int>("shards");
        }

        /// <summary>
        /// Disconnects from the gateway
        /// </summary>
        /// <returns></returns>
        public async Task<bool> DisconnectAsync()
        {
            config.AutoReconnect = false;
            await _websocket_client.InternalDisconnectAsync(null);
            return true;
        }

        #region Public Functions
        /// <summary>
        /// Gets a user
        /// </summary>
        /// <param name="user">userid or @me</param>
        /// <returns></returns>
        public Task<DiscordUser> GetUserAsync(string user) => this._rest_client.InternalGetUser(user);
        /// <summary>
        /// Gets a user
        /// </summary>
        /// <param name="user">Id of the user</param>
        /// <returns></returns>
        public Task<DiscordUser> GetUserAsync(ulong user) => this._rest_client.InternalGetUser(user);
        /// <summary>
        /// Deletes a channel
        /// </summary>
        /// <param name="id"></param>
        /// <returns></returns>
        public Task DeleteChannelAsync(ulong id) => this._rest_client.InternalDeleteChannel(id);
        /// <summary>
        /// Deletes a channel
        /// </summary>
        /// <param name="channel"></param>
        /// <returns></returns>
        public Task DeleteChannelAsync(DiscordChannel channel) => this._rest_client.InternalDeleteChannel(channel.Id);
        /// <summary>
        /// Gets a message
        /// </summary>
        /// <param name="channel"></param>
        /// <param name="message_id"></param>
        /// <returns></returns>
        public Task<DiscordMessage> GetMessageAsync(DiscordChannel channel, ulong message_id) => this._rest_client.InternalGetMessage(channel.Id, message_id);
        /// <summary>
        /// Gets a message
        /// </summary>
        /// <param name="channel_id"></param>
        /// <param name="message_id"></param>
        /// <returns></returns>
        public Task<DiscordMessage> GetMessageAsync(ulong channel_id, ulong message_id) => this._rest_client.InternalGetMessage(channel_id, message_id);
        /// <summary>
        /// Gets a channel
        /// </summary>
        /// <param name="id"></param>
        /// <returns></returns>
        public Task<DiscordChannel> GetChannelAsync(ulong id) => this._rest_client.InternalGetChannel(id);
        /// <summary>
        /// Sends a message
        /// </summary>
        /// <param name="channel_id"></param>
        /// <param name="content"></param>
        /// <param name="tts"></param>
        /// <param name="embed"></param>
        /// <returns></returns>
        public Task<DiscordMessage> SendMessageAsync(ulong channel_id, string content, bool tts = false, DiscordEmbed embed = null) =>
            this._rest_client.InternalCreateMessage(channel_id, content, tts, embed);
        /// <summary>
        /// Sends a message
        /// </summary>
        /// <param name="channel"></param>
        /// <param name="content"></param>
        /// <param name="tts"></param>
        /// <param name="embed"></param>
        /// <returns></returns>
        public Task<DiscordMessage> SendMessageAsync(DiscordChannel channel, string content, bool tts = false, DiscordEmbed embed = null) =>
            this._rest_client.InternalCreateMessage(channel.Id, content, tts, embed);
        /// <summary>
        /// Sends a message
        /// </summary>
        /// <param name="channel"></param>
        /// <param name="content"></param>
        /// <param name="tts"></param>
        /// <param name="embed"></param>
        /// <returns></returns>
        public Task<DiscordMessage> SendMessageAsync(DiscordDmChannel channel, string content, bool tts = false, DiscordEmbed embed = null) =>
            this._rest_client.InternalCreateMessage(channel.Id, content, tts, embed);
        /// <summary>
        /// Creates a guild. Only for whitelisted bots
        /// </summary>
        /// <param name="name"></param>
        /// <returns></returns>
        public Task<DiscordGuild> CreateGuildAsync(string name) => this._rest_client.InternalCreateGuildAsync(name);
        /// <summary>
        /// Gets a guild
        /// </summary>
        /// <param name="id"></param>
        /// <returns></returns>
        public Task<DiscordGuild> GetGuildAsync(ulong id) => this._rest_client.InternalGetGuildAsync(id);
        /// <summary>
        /// Deletes a guild
        /// </summary>
        /// <param name="id"></param>
        /// <returns></returns>
        public Task<DiscordGuild> DeleteGuildAsync(ulong id) => this._rest_client.InternalDeleteGuild(id);
        /// <summary>
        /// Deletes a guild
        /// </summary>
        /// <param name="guild"></param>
        /// <returns></returns>
        public Task<DiscordGuild> DeleteGuildAsync(DiscordGuild guild) => this._rest_client.InternalDeleteGuild(guild.Id);
        /// <summary>
        /// Gets a channel
        /// </summary>
        /// <param name="id"></param>
        /// <returns></returns>
        public Task<DiscordChannel> GetChannelByIdAsync(ulong id) => this._rest_client.InternalGetChannel(id);
        /// <summary>
        /// Gets an invite
        /// </summary>
        /// <param name="code"></param>
        /// <returns></returns>
        public Task<DiscordInvite> GetInviteByCodeAsync(string code) => this._rest_client.InternalGetInvite(code);
        /// <summary>
        /// Gets a list of connections
        /// </summary>
        /// <returns></returns>
        public Task<List<DiscordConnection>> GetConnectionsAsync() => this._rest_client.InternalGetUsersConnections();
        /// <summary>
        /// Gets a list of regions
        /// </summary>
        /// <returns></returns>
        public Task<List<DiscordVoiceRegion>> ListRegionsAsync() => this._rest_client.InternalListVoiceRegions();
        /// <summary>
        /// Gets a webhook
        /// </summary>
        /// <param name="id"></param>
        /// <returns></returns>
        public Task<DiscordWebhook> GetWebhookAsync(ulong id) => this._rest_client.InternalGetWebhook(id);
        /// <summary>
        /// Gets a webhook
        /// </summary>
        /// <param name="id"></param>
        /// <param name="token"></param>
        /// <returns></returns>
        public Task<DiscordWebhook> GetWebhookWithTokenAsync(ulong id, string token) => this._rest_client.InternalGetWebhookWithToken(id, token);
        /// <summary>
        /// Creates a dm
        /// </summary>
        /// <param name="user_id"></param>
        /// <returns></returns>
        public Task<DiscordDmChannel> CreateDmAsync(ulong user_id) => this._rest_client.InternalCreateDM(user_id);
        /// <summary>
        /// Updates current user's status
        /// </summary>
        /// <param name="game">Game you're playing</param>
        /// <param name="idle_since"></param>
        /// <returns></returns>
        public Task UpdateStatusAsync(string game = "", int idle_since = -1) => InternalUpdateStatusAsync(game, idle_since);

        /// <summary>
        /// Modifies a guild member
        /// </summary>
        /// <param name="guild_id">Guild's ID</param>
        /// <param name="member_id">Member's ID</param>
        /// <param name="nickname">Member's (new) Nickname</param>
        /// <param name="roles">Member's roles</param>
        /// <param name="muted">Wether this member has been muted or not (voice)</param>
        /// <param name="deaf">Wether this member has been deafened or not (voice)</param>
        /// <param name="voicechannel_id">Voice channel ID for moving this user around</param>
        /// <returns></returns>
        public Task ModifyMemberAsync(ulong guild_id, ulong member_id, string nickname = null, List<ulong> roles = null, bool muted = false, bool deaf = false, ulong voicechannel_id = 0) =>
            this._rest_client.InternalModifyGuildMember(guild_id, member_id, nickname, roles, muted, deaf, voicechannel_id);

        /// <summary>
        /// Gets the current API appication.
        /// </summary>
        /// <returns></returns>
        public Task<DiscordApplication> GetCurrentAppAsync() => this._rest_client.InternalGetApplicationInfo("@me");

        /// <summary>
        /// Gets cached presence for a user.
        /// </summary>
        /// <param name="user_id">User's ID</param>
        /// <returns></returns>
        public DiscordPresence GetUserPresence(ulong user_id) => InternalGetUserPresence(user_id);
        /// <summary>
        /// Lists guild members
        /// </summary>
        /// <param name="guild_id">Guild's ID</param>
        /// <param name="limit">limit of members to return</param>
        /// <param name="after">index to start from</param>
        /// <returns></returns>
        public Task<List<DiscordMember>> ListGuildMembersAsync(ulong guild_id, int limit, int after) => this._rest_client.InternalListGuildMembers(guild_id, limit, after);

        /// <summary>
        /// Sets bot avatar
        /// </summary>
        /// <param name="img">Stream with image data. Can contain a PNG, JPG, or GIF file.</param>
        /// <returns></returns>
        public Task SetAvatarAsync(Stream img) => this._rest_client.InternalSetAvatarAsync(img);

        public void WithAuditReason(string reason) { this._rest_client.Rest._reason = reason; this._rest_client.Rest._using_reason = true; }
        #endregion

        #region Websocket
        internal async Task HandleSocketMessageAsync(string data)
        {
            JObject obj = JObject.Parse(data);
            switch (obj.Value<int>("op"))
            {
                case 0: await HandleDispatchAsync(obj); break;
                case 1: await OnHeartbeatAsync((long)obj["d"]); break;
                case 7: await OnReconnectAsync(); break;
                case 9: await OnInvalidateSessionAsync(obj); break;
                case 10: await OnHelloAsync(obj); break;
                case 11: await OnHeartbeatAckAsync(); break;
                default:
                    {
                        DebugLogger.LogMessage(LogLevel.Warning, "Websocket", $"Unknown OP-Code: {obj.Value<int>("op")}\n{obj}", DateTime.Now);
                        break;
                    }
            }
        }

        internal async Task HandleDispatchAsync(JObject obj)
        {
            switch (obj.Value<string>("t").ToLower())
            {
                case "ready": await OnReadyEventAsync(obj); break;
                case "resumed": await OnResumedAsync(); break;
                case "channel_create": await OnChannelCreateEventAsync(obj); break;
                case "channel_update": await OnChannelUpdateEventAsync(obj); break;
                case "channel_delete": await OnChannelDeleteEventAsync(obj); break;
                case "guild_create": await OnGuildCreateEventAsync(obj); break;
                case "guild_update": await OnGuildUpdateEventAsync(obj); break;
                case "guild_delete": await OnGuildDeleteEventAsync(obj); break;
                case "guild_ban_add": await OnGuildBanAddEventAsync(obj); break;
                case "guild_ban_remove": await OnGuildBanRemoveEventAsync(obj); break;
                case "guild_emojis_update": await OnGuildEmojisUpdateEventAsync(obj); break;
                case "guild_integrations_update": await OnGuildIntegrationsUpdateEventAsync(obj); break;
                case "guild_member_add": await OnGuildMemberAddEventAsync(obj); break;
                case "guild_member_remove": await OnGuildMemberRemoveEventAsync(obj); break;
                case "guild_member_update": await OnGuildMemberUpdateEventAsync(obj); break;
                case "guild_member_chunk": await OnGuildMembersChunkEventAsync(obj); break;
                case "guild_role_create": await OnGuildRoleCreateEventAsync(obj); break;
                case "guild_role_update": await OnGuildRoleUpdateEventAsync(obj); break;
                case "guild_role_delete": await OnGuildRoleDeleteEventAsync(obj); break;
                case "message_create": await OnMessageCreateEventAsync(obj); break;
                case "message_update": await OnMessageUpdateEventAsync(obj); break;
                case "message_delete": await OnMessageDeleteEventAsync(obj); break;
                case "message_delete_bulk": await OnMessageBulkDeleteEventAsync(obj); break;
                case "presence_update": await OnPresenceUpdateEventAsync(obj); break;
                case "typing_start": await OnTypingStartEventAsync(obj); break;
                case "user_settings_update": await OnUserSettingsUpdateEventAsync(obj); break;
                case "user_update": await OnUserUpdateEventAsync(obj); break;
                case "voice_state_update": await OnVoiceStateUpdateEventAsync(obj); break;
                case "voice_server_update": await OnVoiceServerUpdateEventAsync(obj); break;
                case "message_reaction_add": await OnMessageReactionAddAsync(obj); break;
                case "message_reaction_remove": await OnMessageReactionRemoveAsync(obj); break;
                case "message_reaction_remove_all": await OnMessageReactionRemoveAllAsync(obj); break;
                case "webhooks_update": await OnWebhooksUpdateAsync(obj); break;
                default:
                    await OnUnknownEventAsync(obj);
                    DebugLogger.LogMessage(LogLevel.Warning, "Websocket", $"Unknown event: {obj.Value<string>("t")}\n{obj["d"]}", DateTime.Now);
                    break;
            }
        }

        #region Events
        internal async Task OnReadyEventAsync(JObject obj)
        {
            _gatewayVersion = obj["d"]["v"].ToObject<int>();
            _current_user = obj["d"]["user"].ToObject<DiscordUser>();
            _private_channels = obj["d"]["private_channels"].ToObject<List<DiscordDmChannel>>();

            foreach (var dmc in this._private_channels)
                dmc.Discord = this;

            foreach (JObject guild in obj["d"]["guilds"])
            {
                if (!_guilds.ContainsKey(guild.Value<ulong>("id")))
                {
                    var ret = guild.ToObject<DiscordGuild>();
                    ret.Discord = this;
                    ret.Members = guild["members"] == null ? new List<DiscordMember>() : guild["members"].ToObject<IEnumerable<TransportMember>>()
                        .Select(xtm => new DiscordMember(xtm) { Discord = this, _guild_id = guild["id"].ToObject<ulong>() })
                        .ToList();

                    if (ret.Channels != null)
                        foreach (DiscordChannel channel in ret.Channels)
                        {
                            if (channel.GuildID == 0) channel.GuildID = ret.Id;
                            channel.Discord = this;
                        }

                    _guilds.Add(guild.Value<ulong>("id"), ret);
                }
            }
            _session_id = obj["d"]["session_id"].ToString();

            await this._ready.InvokeAsync(new ReadyEventArgs(this));
        }

        internal Task OnResumedAsync()
        {
            this.DebugLogger.LogMessage(LogLevel.Info, "DSharpPlus", "Session resumed.", DateTime.Now);
            return Task.Delay(0);
        }

        internal async Task OnChannelCreateEventAsync(JObject obj)
        {
            if (obj["d"]["is_private"] != null && obj["d"]["is_private"].ToObject<bool>())
            {
                DiscordDmChannel channel = obj["d"].ToObject<DiscordDmChannel>();
                channel.Discord = this;
                _private_channels.Add(channel);

                await this._dm_channel_created.InvokeAsync(new DmChannelCreateEventArgs(this) { Channel = channel });
            }
            else
            {
                DiscordChannel channel = obj["d"].ToObject<DiscordChannel>();
                channel.Discord = this;

                _guilds[channel.GuildID].Channels.Add(channel);

                await this._channel_created.InvokeAsync(new ChannelCreateEventArgs(this) { Channel = channel, Guild = _guilds[channel.GuildID] });
            }
        }
        internal async Task OnChannelUpdateEventAsync(JObject obj)
        {
            DiscordChannel channel = obj["d"].ToObject<DiscordChannel>();
            channel.Discord = this;
            DiscordChannel old = channel;

            if (_guilds != null && _guilds.ContainsKey(channel.GuildID)
            && _guilds[channel.GuildID]?.Channels?.Find(x => x.Id == channel.Id) != null)
            {
                int channelIndex = _guilds[channel.GuildID].Channels.FindIndex(x => x.Id == channel.Id);
                old = _guilds[channel.GuildID].Channels[channelIndex];
                _guilds[channel.GuildID].Channels[channelIndex] = channel;
            }
            else
            {
                if (_guilds[channel.GuildID].Channels == null)
                    _guilds[channel.GuildID].Channels = new List<DiscordChannel>();
                _guilds[channel.GuildID].Channels.Add(channel);
            }

            await this._channel_updated.InvokeAsync(new ChannelUpdateEventArgs(this) { Channel = channel, Guild = _guilds[channel.GuildID], ChannelBefore = old });
        }
        internal async Task OnChannelDeleteEventAsync(JObject obj)
        {
            if (obj["d"]["is_private"] != null && obj["d"]["is_private"].ToObject<bool>())
            {
                DiscordDmChannel channel = obj["d"].ToObject<DiscordDmChannel>();
                channel.Discord = this;
                int channelIndex = _private_channels.FindIndex(x => x.Id == channel.Id);
                _private_channels.RemoveAt(channelIndex);

                await this._dm_channel_deleted.InvokeAsync(new DmChannelDeleteEventArgs(this) { Channel = channel });
            }
            else
            {
                DiscordChannel channel = obj["d"].ToObject<DiscordChannel>();
                channel.Discord = this;
                _guilds[channel.GuildID].Channels.RemoveAll(x => x.Id == channel.Id);

                await this._channel_deleted.InvokeAsync(new ChannelDeleteEventArgs(this) { Channel = channel, Guild = _guilds[channel.GuildID] });
            }
        }
        internal async Task OnGuildCreateEventAsync(JObject obj)
        {
            DiscordGuild guild = obj["d"].ToObject<DiscordGuild>();
            guild.Discord = this;
            guild.Members = obj["d"]["members"].ToObject<IEnumerable<TransportMember>>()
                .Select(xtm => new DiscordMember(xtm) { Discord = this, _guild_id = obj["d"]["id"].ToObject<ulong>() })
                .ToList();

            foreach (DiscordChannel channel in guild.Channels)
            {
                if (channel.GuildID == 0) channel.GuildID = guild.Id;
                channel.Discord = this;
            }

            foreach (DiscordPresence Presence in guild.Presences)
            {
                if (_presences.ContainsKey(Presence.UserID))
                    _presences.Remove(Presence.UserID);
                if (_presences != null && Presence != null)
                {
                    try
                    {
                        _presences.Add(Presence.UserID, Presence);
                    }
                    catch (NullReferenceException)
                    {

                    }
                }
            }

            if (_guilds.ContainsKey(obj["d"].Value<ulong>("id")))
            {
                _guilds[guild.Id] = guild;

                await this._guild_available.InvokeAsync(new GuildCreateEventArgs(this) { Guild = guild });
            }
            else
            {
                _guilds.Add(guild.Id, guild);

                await this._guild_created.InvokeAsync(new GuildCreateEventArgs(this) { Guild = guild });
            }
        }
        internal async Task OnGuildUpdateEventAsync(JObject obj)
        {
            DiscordGuild guild = _guilds[obj["d"].Value<ulong>("id")];
            guild.Discord = this;
            if (guild != null)
            {
                guild = obj["d"].ToObject<DiscordGuild>();
                guild.Discord = this;
                guild.Members = obj["d"]["members"].ToObject<IEnumerable<TransportMember>>()
                    .Select(xtm => new DiscordMember(xtm) { Discord = this, _guild_id = obj["d"]["id"].ToObject<ulong>() })
                    .ToList();

                _guilds[guild.Id] = guild;
            }
            else
            {
                guild = obj["d"].ToObject<DiscordGuild>();
                guild.Discord = this;
                guild.Members = obj["d"]["members"].ToObject<IEnumerable<TransportMember>>()
                    .Select(xtm => new DiscordMember(xtm) { Discord = this, _guild_id = obj["d"]["id"].ToObject<ulong>() })
                    .ToList();

                _guilds.Add(guild.Id, guild);
            }
            await this._guild_updated.InvokeAsync(new GuildUpdateEventArgs(this) { Guild = guild });
        }
        internal async Task OnGuildDeleteEventAsync(JObject obj)
        {
            if (_guilds.ContainsKey(obj["d"].Value<ulong>("id")))
            {
                if (obj["d"]["unavailable"] != null)
                {
                    DiscordGuild guild = obj["d"].ToObject<DiscordGuild>();
                    guild.Discord = this;
                    guild.Members = obj["d"]["members"] == null ? new List<DiscordMember>() : obj["d"]["members"].ToObject<IEnumerable<TransportMember>>()
                        .Select(xtm => new DiscordMember(xtm) { Discord = this, _guild_id = obj["d"]["id"].ToObject<ulong>() })
                        .ToList();

                    _guilds[guild.Id] = guild;
                    await this._guild_unavailable.InvokeAsync(new GuildDeleteEventArgs(this) { ID = obj["d"].Value<ulong>("id"), Unavailable = true });
                }
                else
                {
                    _guilds.Remove(obj["d"].Value<ulong>("id"));

                    await this._guild_deleted.InvokeAsync(new GuildDeleteEventArgs(this) { ID = obj["d"].Value<ulong>("id") });
                }
            }
        }
        internal async Task OnPresenceUpdateEventAsync(JObject obj)
        {
            ulong userID = (ulong)obj["d"]["user"]["id"];
            DiscordPresence p = obj["d"].ToObject<DiscordPresence>();
            DiscordPresence old = p;
            if (_presences.ContainsKey(userID))
            {
                old = _presences[userID];
                _presences[userID] = p;
            }
            else
                _presences.Add(userID, p);

            PresenceUpdateEventArgs args = obj["d"].ToObject<PresenceUpdateEventArgs>();
            args.PresenceBefore = old;
            await this._presence_update.InvokeAsync(args);
        }
        internal async Task OnGuildBanAddEventAsync(JObject obj)
        {
            DiscordUser user = obj["d"].ToObject<DiscordUser>();
            user.Discord = this;
            ulong guildID = ulong.Parse(obj["d"]["guild_id"].ToString());
            GuildBanAddEventArgs args = new GuildBanAddEventArgs(this) { User = user, GuildID = guildID };
            await this._guild_ban_add.InvokeAsync(args);
        }
        internal async Task OnGuildBanRemoveEventAsync(JObject obj)
        {
            DiscordUser user = obj["d"].ToObject<DiscordUser>();
            user.Discord = this;
            ulong guildID = ulong.Parse(obj["d"]["guild_id"].ToString());
            GuildBanRemoveEventArgs args = new GuildBanRemoveEventArgs(this) { User = user, GuildID = guildID };
            await this._guild_ban_remove.InvokeAsync(args);
        }
        internal async Task OnGuildEmojisUpdateEventAsync(JObject obj)
        {
            ulong guildID = ulong.Parse(obj["d"]["guild_id"].ToString());
            List<DiscordEmoji> emojis = new List<DiscordEmoji>();
            foreach (JObject em in (JArray)obj["d"]["emojis"])
            {
                var ret = em.ToObject<DiscordEmoji>();
                ret.Discord = this;
                emojis.Add(ret);
            }
            List<DiscordEmoji> old = _guilds[guildID].Emojis;
            _guilds[guildID].Emojis = emojis;
            GuildEmojisUpdateEventArgs args = new GuildEmojisUpdateEventArgs(this) { GuildID = guildID, Emojis = new ReadOnlyCollection<DiscordEmoji>(emojis), EmojisBefore = new ReadOnlyCollection<DiscordEmoji>(old) };
            await this._guild_emojis_update.InvokeAsync(args);
        }
        internal async Task OnGuildIntegrationsUpdateEventAsync(JObject obj)
        {
            ulong guildID = ulong.Parse(obj["d"]["guild_id"].ToString());
            GuildIntegrationsUpdateEventArgs args = new GuildIntegrationsUpdateEventArgs(this) { GuildID = guildID };
            await this._guild_integrations_update.InvokeAsync(args);
        }
        internal async Task OnGuildMemberAddEventAsync(JObject obj)
        {
            var user = new DiscordMember(obj["d"].ToObject<TransportMember>())
            {
                Discord = this,
                _guild_id = obj["d"]["guild_id"].ToObject<ulong>()
            };

            ulong guildID = ulong.Parse(obj["d"]["guild_id"].ToString());
            _guilds[guildID].Members.Add(user);
            _guilds[guildID].MemberCount = _guilds[guildID].Members.Count;
            GuildMemberAddEventArgs args = new GuildMemberAddEventArgs(this) { Member = user, GuildID = guildID };
            await this._guild_member_add.InvokeAsync(args);
        }
        internal async Task OnGuildMemberRemoveEventAsync(JObject obj)
        {
            DiscordUser user = obj["d"]["user"].ToObject<DiscordUser>();
            user.Discord = this;
            ulong guildID = ulong.Parse(obj["d"]["guild_id"].ToString());
            if (_guilds[guildID].Members.Find(x => x.Id == user.Id) != null)
            {
                int index = _guilds[guildID].Members.FindIndex(x => x.Id == user.Id);
                _guilds[guildID].Members.RemoveAt(index);
                _guilds[guildID].MemberCount = _guilds[guildID].Members.Count;
            }
            GuildMemberRemoveEventArgs args = new GuildMemberRemoveEventArgs(this) { User = user, GuildID = guildID };
            await this._guild_member_remove.InvokeAsync(args);
        }
        internal async Task OnGuildMemberUpdateEventAsync(JObject obj)
        {
            DiscordUser user = obj["d"]["user"].ToObject<DiscordUser>();
            user.Discord = this;
            DiscordMember old = new DiscordMember();
            ulong guildID = ulong.Parse(obj["d"]["guild_id"].ToString());
            string nick = "";
            nick = obj["d"]["nick"].ToString();
            List<ulong> roles = new List<ulong>();
            if (obj["d"]["roles"] != null)
            {
                JArray rolesjson = (JArray)obj["d"]["roles"];
                foreach (var role in rolesjson)
                {
                    roles.Add(ulong.Parse(role.ToString()));
                }
            }
            int index = _guilds[guildID].Members.FindIndex(x => x.Id == user.Id);
            if (_guilds[guildID].Members.Find(x => x.Id == user.Id) != null)
            {
                DiscordMember m = _guilds[guildID].Members[index];
                m.Discord = this;
                m._guild_id = guildID;
                old = m;
                m.Nickname = nick;
                m.Roles = roles;
                _guilds[guildID].Members[index] = m;
            }
            else
            {
                DiscordMember m = new DiscordMember(user)
                {
                    Discord = this,
                    Nickname = nick,
                    Roles = roles,
                    _guild_id = guildID
                };
                _guilds[guildID].Members.Add(m);
            }
            GuildMemberUpdateEventArgs args = new GuildMemberUpdateEventArgs(this) { User = user, GuildID = guildID, Roles = new ReadOnlyCollection<ulong>(roles), NickName = nick, NickNameBefore = old.Nickname, RolesBefore = old.Roles };
            await this._guild_member_update.InvokeAsync(args);
        }
        internal async Task OnGuildRoleCreateEventAsync(JObject obj)
        {
            ulong guildID = ulong.Parse(obj["d"]["guild_id"].ToString());
            DiscordRole role = obj["d"]["role"].ToObject<DiscordRole>();
            role.Discord = this;
            _guilds[guildID].Roles.Add(role);
            GuildRoleCreateEventArgs args = new GuildRoleCreateEventArgs(this) { GuildID = guildID, Role = role };
            await this._guild_role_create.InvokeAsync(args);
        }
        internal async Task OnGuildRoleUpdateEventAsync(JObject obj)
        {
            ulong guildID = ulong.Parse(obj["d"]["guild_id"].ToString());
            DiscordRole role = obj["d"]["role"].ToObject<DiscordRole>();
            role.Discord = this;
            DiscordRole old = role;
            int index = _guilds[guildID].Roles.FindIndex(x => x.Id == role.Id);
            old = _guilds[guildID].Roles[index];
            _guilds[guildID].Roles[index] = role;
            GuildRoleUpdateEventArgs args = new GuildRoleUpdateEventArgs(this) { GuildID = guildID, Role = role, RoleBefore = old };
            await this._guild_role_update.InvokeAsync(args);
        }
        internal async Task OnGuildRoleDeleteEventAsync(JObject obj)
        {
            ulong guildID = ulong.Parse(obj["d"]["guild_id"].ToString());
            ulong roleID = obj["d"]["role_id"].ToObject<ulong>();
            int index = _guilds[guildID].Roles.FindIndex(x => x.Id == roleID);
            _guilds[guildID].Roles.RemoveAt(index);
            GuildRoleDeleteEventArgs args = new GuildRoleDeleteEventArgs(this) { GuildID = guildID, RoleID = roleID };
            await this._guild_role_delete.InvokeAsync(args);
        }
        internal async Task OnMessageCreateEventAsync(JObject obj)
        {
            DiscordMessage message;
            try
            {
                message = obj["d"].ToObject<DiscordMessage>();
                message.Discord = this;
            }
            catch (JsonSerializationException)
            {
                JObject msg = (JObject)obj["d"];
                msg["nonce"] = 0;
                message = msg.ToObject<DiscordMessage>();
                message.Discord = this;
            }

            if (config.TokenType != TokenType.User)
            {
                try
                {
                    if (_private_channels.Find(x => x.Id == message.ChannelID) == null)
                    {
                        int channelindex = _guilds[message.Channel.Guild.Id].Channels.FindIndex(x => x.Id == message.ChannelID);
                        _guilds[message.Channel.Guild.Id].Channels[channelindex].LastMessageID = message.Id;
                    }
                    else
                    {
                        int channelindex = _private_channels.FindIndex(x => x.Id == message.ChannelID);
                        _private_channels[channelindex].LastMessageID = message.Id;
                    }
                }
                catch (KeyNotFoundException)
                {
                    DebugLogger.LogMessage(LogLevel.Error, "Event", "Could not find channel last message belonged to?", DateTime.Now);
                }
            }

            List<DiscordMember> MentionedUsers = new List<DiscordMember>();
            List<DiscordRole> MentionedRoles = new List<DiscordRole>();
            List<DiscordChannel> MentionedChannels = new List<DiscordChannel>();
            List<DiscordEmoji> UsedEmojis = new List<DiscordEmoji>();
            if (!string.IsNullOrWhiteSpace(message.Content))
            {
                foreach (ulong user in Utils.GetUserMentions(message))
                {
                    if (message.Channel != null && message.Channel.Guild != null && _guilds[message.Channel.Guild.Id] != null
                    && _guilds[message.Channel.Guild.Id].Members != null
                    && _guilds[message.Channel.Guild.Id].Members.Find(x => x.Id == user) != null)
                        MentionedUsers.Add(_guilds[message.Channel.Guild.Id].Members.Find(x => x.Id == user));
                }

                if (message.Channel.Guild != null && _guilds.ContainsKey(message.Channel.Guild.Id))
                {
                    foreach (ulong role in Utils.GetRoleMentions(message))
                    {
                        if (message.Channel != null && message.Channel.Guild != null && _guilds[message.Channel.Guild.Id] != null
                        && _guilds[message.Channel.Guild.Id].Roles != null
                        && _guilds[message.Channel.Guild.Id].Roles.Find(x => x.Id == role) != null)
                            MentionedRoles.Add(_guilds[message.Channel.Guild.Id].Roles.Find(x => x.Id == role));
                    }

                    foreach (ulong channel in Utils.GetChannelMentions(message))
                    {
                        if (message.Channel != null && message.Channel.Guild != null && _guilds[message.Channel.Guild.Id] != null
                        && _guilds[message.Channel.Guild.Id].Channels != null
                        && _guilds[message.Channel.Guild.Id].Channels.Find(x => x.Id == channel) != null)
                            MentionedChannels.Add(_guilds[message.Channel.Guild.Id].Channels.Find(x => x.Id == channel));
                    }
                }
                /*
                foreach (ulong emoji in Utils.GetEmojis(message))
                {
                    if (message.Parent != null && message.Parent.Parent != null && _guilds[message.Parent.Parent.ID] != null
                    && _guilds[message.Parent.Parent.ID].Emojis != null
                    && _guilds[message.Parent.Parent.ID].Emojis.Find(x => x.ID == emoji) != null)
                        UsedEmojis.Add(_guilds[message.Parent.Parent.ID].Emojis.Find(x => x.ID == emoji));
                }
                */
            }
            MessageCreateEventArgs args = new MessageCreateEventArgs(this)
            {
                Message = message,
                MentionedUsers = new ReadOnlyCollection<DiscordMember>(MentionedUsers),
                MentionedRoles = new ReadOnlyCollection<DiscordRole>(MentionedRoles),
                MentionedChannels = new ReadOnlyCollection<DiscordChannel>(MentionedChannels),
                UsedEmojis = new ReadOnlyCollection<DiscordEmoji>(UsedEmojis)
            };
            await this._message_created.InvokeAsync(args);
        }
        internal async Task OnMessageUpdateEventAsync(JObject obj)
        {
            DiscordMessage message = obj["d"].ToObject<DiscordMessage>();
            message.Discord = this;

            List<DiscordMember> MentionedUsers = new List<DiscordMember>();
            List<DiscordRole> MentionedRoles = new List<DiscordRole>();
            List<DiscordChannel> MentionedChannels = new List<DiscordChannel>();
            List<DiscordEmoji> UsedEmojis = new List<DiscordEmoji>();
            if (message.Content != null && message.Content != "" && _guilds.ContainsKey(message.Channel.Guild.Id))
            {
                foreach (ulong user in Utils.GetUserMentions(message))
                {
                    if (message.Channel != null && message.Channel.Guild != null && _guilds[message.Channel.Guild.Id] != null
                    && _guilds[message.Channel.Guild.Id].Members != null
                    && _guilds[message.Channel.Guild.Id].Members.Find(x => x.Id == user) != null)
                        MentionedUsers.Add(_guilds[message.Channel.Guild.Id].Members.Find(x => x.Id == user));
                }

                foreach (ulong role in Utils.GetRoleMentions(message))
                {
                    if (message.Channel != null && message.Channel.Guild != null && _guilds[message.Channel.Guild.Id] != null
                    && _guilds[message.Channel.Guild.Id].Roles != null
                    && _guilds[message.Channel.Guild.Id].Roles.Find(x => x.Id == role) != null)
                        MentionedRoles.Add(_guilds[message.Channel.Guild.Id].Roles.Find(x => x.Id == role));
                }

                foreach (ulong channel in Utils.GetChannelMentions(message))
                {
                    if (message.Channel != null && message.Channel.Guild != null && _guilds[message.Channel.Guild.Id] != null
                    && _guilds[message.Channel.Guild.Id].Channels != null
                    && _guilds[message.Channel.Guild.Id].Channels.Find(x => x.Id == channel) != null)
                        MentionedChannels.Add(_guilds[message.Channel.Guild.Id].Channels.Find(x => x.Id == channel));
                }
                /*
                foreach (ulong emoji in Utils.GetEmojis(message))
                {
                    if (message.Parent != null && message.Parent.Parent != null && _guilds[message.Parent.Parent.ID] != null
                    && _guilds[message.Parent.Parent.ID].Emojis != null
                    && _guilds[message.Parent.Parent.ID].Emojis.Find(x => x.ID == emoji) != null)
                        UsedEmojis.Add(_guilds[message.Parent.Parent.ID].Emojis.Find(x => x.ID == emoji));
                }
                */
            }

            MessageUpdateEventArgs args = new MessageUpdateEventArgs(this)
            {
                Message = message,
                MentionedUsers = new ReadOnlyCollection<DiscordMember>(MentionedUsers),
                MentionedRoles = new ReadOnlyCollection<DiscordRole>(MentionedRoles),
                MentionedChannels = new ReadOnlyCollection<DiscordChannel>(MentionedChannels),
                UsedEmojis = new ReadOnlyCollection<DiscordEmoji>(UsedEmojis)
            };
            await this._message_update.InvokeAsync(args);
        }
        internal async Task OnMessageDeleteEventAsync(JObject obj)
        {
            ulong ID = ulong.Parse(obj["d"]["id"].ToString());
            ulong channelID = ulong.Parse(obj["d"]["channel_id"].ToString());
            MessageDeleteEventArgs args = new MessageDeleteEventArgs(this) { ChannelID = channelID, MessageID = ID };
            await this._message_delete.InvokeAsync(args);
        }
        internal async Task OnMessageBulkDeleteEventAsync(JObject obj)
        {
            JArray IDsJson = (JArray)obj["d"]["ids"];
            List<ulong> ids = new List<ulong>();
            foreach (JToken t in IDsJson)
            {
                ids.Add(ulong.Parse(t.ToString()));
            }
            ulong channelID = ulong.Parse(obj["d"]["channel_id"].ToString());
            MessageBulkDeleteEventArgs args = new MessageBulkDeleteEventArgs(this) { MessageIDs = new ReadOnlyCollection<ulong>(ids), ChannelID = channelID };
            await this._message_bulk_delete.InvokeAsync(args);
        }
        internal async Task OnTypingStartEventAsync(JObject obj)
        {
            ulong channelID = ulong.Parse(obj["d"]["channel_id"].ToString());
            ulong userID = ulong.Parse(obj["d"]["user_id"].ToString());
            TypingStartEventArgs args = new TypingStartEventArgs(this) { ChannelID = channelID, UserID = userID };
            await this._typing_start.InvokeAsync(args);
        }
        internal async Task OnUserSettingsUpdateEventAsync(JObject obj)
        {
            DiscordUser user = obj["d"].ToObject<DiscordUser>();
            user.Discord = this;
            UserSettingsUpdateEventArgs args = new UserSettingsUpdateEventArgs(this) { User = user };
            await this._user_settings_update.InvokeAsync(args);
        }
        internal async Task OnUserUpdateEventAsync(JObject obj)
        {
            DiscordUser user = obj["d"].ToObject<DiscordUser>();
            user.Discord = this;
            UserUpdateEventArgs args = new UserUpdateEventArgs(this) { User = user, UserBefore = _current_user };
            _current_user = user;
            await this._user_update.InvokeAsync(args);
        }
        internal async Task OnVoiceStateUpdateEventAsync(JObject obj)
        {
            ulong userID = ulong.Parse(obj["d"]["user_id"].ToString());
            ulong guildID = 0;
            if (obj["d"]["guild_id"] != null)
                ulong.TryParse(obj["d"]["guild_id"].ToString(), out guildID);
            ulong channelID = 0;
            if (obj["d"]["channel_id"] != null)
                ulong.TryParse(obj["d"]["channel_id"].ToString(), out channelID);
            string session_id = obj["d"]["session_id"].ToString();
            VoiceStateUpdateEventArgs args = new VoiceStateUpdateEventArgs(this) { UserID = userID, GuildID = guildID, SessionID = session_id };

            var gld = this.Guilds.ContainsKey(guildID) ? this.Guilds[guildID] : null;

            if (gld != null)
            {
                var vs = new DiscordVoiceState
                {
                    GuildID = gld.Id,
                    ChannelID = channelID,
                    UserID = userID
                };
                var vs1 = gld.VoiceStates.FirstOrDefault(xvs => xvs.UserID == userID);
                if (vs1 != null)
                    gld.VoiceStates.Remove(vs1);
                if (channelID != 0)
                    gld.VoiceStates.Add(vs);
            }

            await this._voice_state_update.InvokeAsync(args);
        }
        internal async Task OnVoiceServerUpdateEventAsync(JObject obj)
        {
            ulong guildID = ulong.Parse(obj["d"]["guild_id"].ToString());
            string endpoint = obj["d"]["endpoint"].ToString();
            string token = obj["d"]["token"].ToString();

            VoiceServerUpdateEventArgs args = new VoiceServerUpdateEventArgs(this) { GuildID = guildID, Endpoint = endpoint, VoiceToken = token };
            await this._voice_server_update.InvokeAsync(args);
        }
        internal async Task OnGuildMembersChunkEventAsync(JObject obj)
        {
            ulong guildID = ulong.Parse(obj["d"]["guild_id"].ToString());
            _guilds[guildID].Members = ((JArray)obj["d"]["members"])
                .Select(xjt => new DiscordMember(xjt.ToObject<TransportMember>()) { Discord = this, _guild_id = obj["d"]["guild_id"].ToObject<ulong>() })
                .ToList();
            _guilds[guildID].MemberCount = _guilds[guildID].Members.Count;
            GuildMembersChunkEventArgs args = new GuildMembersChunkEventArgs(this) { GuildID = guildID, Members = new ReadOnlyCollection<DiscordMember>(_guilds[guildID].Members) };
            await this._guild_members_chunk.InvokeAsync(args);
        }

        internal async Task OnUnknownEventAsync(JObject obj)
        {
            string name = obj["t"].ToString();
            string json = obj["d"].ToString();
            UnknownEventArgs args = new UnknownEventArgs(this) { EventName = name, Json = json };
            await this._unknown_event.InvokeAsync(args);
        }

        internal async Task OnMessageReactionAddAsync(JObject obj)
        {
            ulong channelid = ulong.Parse(obj["d"]["channel_id"].ToString());
            ulong messageid = ulong.Parse(obj["d"]["message_id"].ToString());
            ulong userid = ulong.Parse(obj["d"]["user_id"].ToString());
            DiscordEmoji emoji = obj["d"]["emoji"].ToObject<DiscordEmoji>();
            emoji.Discord = this;
            MessageReactionAddEventArgs args = new MessageReactionAddEventArgs(this)
            {
                ChannelID = channelid,
                MessageID = messageid,
                UserID = userid,
                Emoji = emoji
            };
            await this._message_reaction_add.InvokeAsync(args);
        }

        internal async Task OnMessageReactionRemoveAsync(JObject obj)
        {
            ulong channelid = ulong.Parse(obj["d"]["channel_id"].ToString());
            ulong messageid = ulong.Parse(obj["d"]["message_id"].ToString());
            ulong userid = ulong.Parse(obj["d"]["user_id"].ToString());
            DiscordEmoji emoji = obj["d"]["emoji"].ToObject<DiscordEmoji>();
            emoji.Discord = this;
            MessageReactionRemoveEventArgs args = new MessageReactionRemoveEventArgs(this)
            {
                ChannelID = channelid,
                MessageID = messageid,
                UserID = userid,
                Emoji = emoji
            };
            await this._message_reaction_remove.InvokeAsync(args);
        }

        internal async Task OnMessageReactionRemoveAllAsync(JObject obj)
        {
            ulong channelid = ulong.Parse(obj["d"]["channel_id"].ToString());
            ulong messageid = ulong.Parse(obj["d"]["message_id"].ToString());
            MessageReactionRemoveAllEventArgs args = new MessageReactionRemoveAllEventArgs(this)
            {
                ChannelID = channelid,
                MessageID = messageid
            };
            await this._message_reaction_remove_all.InvokeAsync(args);
        }

        internal async Task OnWebhooksUpdateAsync(JObject obj)
        {
            ulong channelid = ulong.Parse(obj["d"]["channel_id"].ToString());
            ulong guildid = ulong.Parse(obj["d"]["guild_id"].ToString());
            WebhooksUpdateEventArgs args = new WebhooksUpdateEventArgs(this)
            {
                ChannelID = channelid,
                GuildID = guildid
            };
            await this._webhooks_update.InvokeAsync(args);
        }
        #endregion

        internal async Task OnHeartbeatAsync(long seq)
        {
            _debugLogger.LogMessage(LogLevel.Debug, "Websocket", "Received Heartbeat - Sending Ack.", DateTime.Now);
            await SendHeartbeatAsync(seq);
        }

        internal async Task OnReconnectAsync()
        {
            _debugLogger.LogMessage(LogLevel.Info, "Websocket", "Received OP 7 - Reconnect. ", DateTime.Now);

            await ReconnectAsync();
        }

        internal async Task OnInvalidateSessionAsync(JObject obj)
        {
            if (obj.Value<bool>("d"))
            {
                _debugLogger.LogMessage(LogLevel.Debug, "Websocket", "Received true in OP 9 - Waiting a few second and sending resume again.", DateTime.Now);
                await Task.Delay(6000);
                await SendResumeAsync();
            }
            else
            {
                _debugLogger.LogMessage(LogLevel.Debug, "Websocket", "Received false in OP 9 - Starting a new session", DateTime.Now);
                _session_id = "";
                await SendIdentifyAsync();
            }
        }

        internal async Task OnHelloAsync(JObject obj)
        {
            _debugLogger.LogMessage(LogLevel.Debug, "Websocket", "Received OP 10 (HELLO) - Trying to either resume or identify", DateTime.Now);
            _waiting_for_ack = false;
            _heartbeat_interval = obj["d"].Value<int>("heartbeat_interval");
            _heartbeat_task = new Task(StartHeartbeating, _cancel_token, TaskCreationOptions.LongRunning);
            _heartbeat_task.Start();
            //_heartbeat_task = Task.Run(this.StartHeartbeatingAsync, _cancel_token);

            if (_session_id == "")
                await SendIdentifyAsync();
            else
                await SendResumeAsync();

            ConnectionSemaphore.Release();
        }

        internal async Task OnHeartbeatAckAsync()
        {
            _waiting_for_ack = false;

            this._sequence++;
            this.Ping = (int)(DateTime.Now - _last_heartbeat).TotalMilliseconds;
            _debugLogger.LogMessage(LogLevel.Unnecessary, "Websocket", "Received WebSocket Heartbeat Ack", DateTime.Now);
            _debugLogger.LogMessage(LogLevel.Debug, "Websocket", $"Ping {this.Ping}ms", DateTime.Now);
            HeartBeatEventArgs args = new HeartBeatEventArgs(this)
            {
                Ping = this.Ping,
                Timestamp = DateTimeOffset.Now
            };

            await _heart_beated.InvokeAsync(args);
        }

        //internal async Task StartHeartbeatingAsync()
        internal void StartHeartbeating()
        {
            _debugLogger.LogMessage(LogLevel.Unnecessary, "Websocket", "Starting Heartbeat", DateTime.Now);
            var token = this._cancel_token;
            try
            {
                while (true)
                {
                    SendHeartbeatAsync(this._sequence).GetAwaiter().GetResult();
                    Task.Delay(_heartbeat_interval, _cancel_token).GetAwaiter().GetResult();
                    token.ThrowIfCancellationRequested();
                }
            }
            catch (OperationCanceledException) { }
        }

        internal async Task InternalUpdateStatusAsync(string game = "", int idle_since = -1)
        {
            if (game.Length > 128)
                throw new Exception("Game name can't be longer than 128 characters!");

            JObject update = new JObject();
            if (idle_since > -1)
                update.Add("idle_since", idle_since);
            else
                update.Add("idle_since", null);

            update.Add("game", game != "" ? new JObject { { "name", game } } : null);

            JObject obj = new JObject
            {
                { "op", 3 },
                { "d", update }
            };

            await Task.Run(() => _websocket_client.SendMessage(obj.ToString()));
        }

        internal Task SendHeartbeatAsync()
        {
            return this.SendHeartbeatAsync(_sequence);
        }

        internal async Task SendHeartbeatAsync(long seq)
        {
            if (_waiting_for_ack)
            {
                _debugLogger.LogMessage(LogLevel.Critical, "Websocket", "Missed a heartbeat ack. Reconnecting.", DateTime.Now);
                await ReconnectAsync();
            }

            _debugLogger.LogMessage(LogLevel.Unnecessary, "Websocket", "Sending Heartbeat", DateTime.Now);
            JObject obj = new JObject
            {
                { "op", 1 },
                { "d", seq }
            };
            _websocket_client.SendMessage(obj.ToString());
            _last_heartbeat = DateTime.Now;
            _waiting_for_ack = true;
        }

        internal Task SendIdentifyAsync()
        {
            JObject obj = new JObject
            {
                { "op", 2 },
                { "d", new JObject
                    {
                        { "token", Utils.GetFormattedToken(this) },
                        { "properties", new JObject
                        {
                            { "$os", "invariant" },
                            { "$browser", "DSharpPlus 2.0" },
                            { "$device", "DSharpPlus 2.0" },
                            { "$referrer", "" },
                            { "$referring_domain", "" }
                        } },
                        { "compress", false },
                        { "large_threshold" , config.LargeThreshold },
                        { "shard", new JArray { config.ShardId, config.ShardCount } }
                    }
                }
            };
            _websocket_client.SendMessage(obj.ToString());
            return Task.Delay(0);
        }

        internal Task SendResumeAsync()
        {
            JObject obj = new JObject
            {
                { "op", 6 },
                { "d", new JObject
                    {
                        { "token", Utils.GetFormattedToken(this) },
                        { "session_id", _session_id },
                        { "seq", _sequence }
                    }
                }
            };
            _websocket_client.SendMessage(obj.ToString());
            return Task.Delay(0);
        }

        internal Task SendVoiceStateUpdateAsync(DiscordChannel channel, bool mute = false, bool deaf = false)
        {
            JObject obj = new JObject
            {
                { "op", 4 },
                { "d", new JObject
                    {
                        { "guild_id", channel.Guild.Id },
                        { "channel_id", channel?.Id },
                        { "self_mute", mute },
                        { "self_deaf", deaf }
                    }
                }
            };
            _websocket_client.SendMessage(obj.ToString());
            return Task.Delay(0);
        }
        #endregion

        internal ulong GetGuildIdFromChannelID(ulong channel_id)
        {
            foreach (DiscordGuild guild in _guilds.Values)
            {
                if (guild.Channels != null && guild.Channels.Find(x => x.Id == channel_id) != null) return guild.Id;
            }
            return 0;
        }

        internal int GetChannelIndex(ulong channel_id)
        {
            foreach (DiscordGuild guild in _guilds.Values)
            {
                if (guild.Channels.Find(x => x.Id == channel_id) != null) return guild.Channels.FindIndex(x => x.Id == channel_id);
            }
            return 0;
        }

        // LINQ :^)
        internal DiscordUser InternalGetCachedUser(ulong user_id) =>
            this.Guilds.Values.SelectMany(xg => xg.Members)
                .GroupBy(xm => xm.Id)
                .Select(xgrp => xgrp.First())
                .FirstOrDefault(xm => xm.Id == user_id);

        // LINQ :^)
        internal DiscordChannel InternalGetCachedChannel(ulong channel_id) =>
            this.Guilds.Values.SelectMany(xg => xg.Channels)
                .Concat(this._private_channels)
                .FirstOrDefault(xc => xc.Id == channel_id);

        internal DiscordPresence InternalGetUserPresence(ulong user_id)
        {
            if (_presences.ContainsKey(user_id))
                return _presences[user_id];

            return new DiscordPresence()
            {
                InternalUser = new DiscordUser()
                {
                    Id = user_id
                },
                Status = "offline",
                InternalGame = null
            };
        }

        internal static Permission InternalAddPermission(Permission before, Permission p)
        {
            Permission after = before;
            after |= p;
            return after;
        }

        internal static Permission InternalRemovePermission(Permission before, Permission p)
        {
            Permission after = before;
            after &= ~p;
            return after;
        }

        ~DiscordClient()
        {
            Dispose();
        }

        private bool disposed;
        /// <summary>
        /// Disposes your DiscordClient.
        /// </summary>
        public async void Dispose()
        {
            if (disposed)
                return;

            GC.SuppressFinalize(this);

            await DisconnectAsync();

            _cancel_token_source.Cancel();
            _guilds = null;
            _heartbeat_task = null;
            _current_user = null;
            _modules = null;
            _private_channels = null;
            await _websocket_client.InternalDisconnectAsync(null);

            disposed = true;
        }
    }
}<|MERGE_RESOLUTION|>--- conflicted
+++ resolved
@@ -639,14 +639,8 @@
             await Task.Delay(6000);
 
             await InternalUpdateGatewayAsync();
-<<<<<<< HEAD
-
-            if (this._me == null)
-                _me = await this._rest_client.InternalGetCurrentUser();
-=======
             if (_current_user == null)
                 _current_user = await this._rest_client.InternalGetCurrentUser();
->>>>>>> 6f778e65
 
             _websocket_client = BaseWebSocketClient.Create();
 
