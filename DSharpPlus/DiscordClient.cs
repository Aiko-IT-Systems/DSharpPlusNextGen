﻿using System;
using System.Collections.Generic;
<<<<<<< HEAD
using System.Collections.Specialized;
using System.Globalization;
using System.IO;
using System.Linq;
using System.Net;
=======
using System.Collections.ObjectModel;
using System.IO;
using System.Linq;
using System.Reflection;
>>>>>>> 93bf2680
using System.Text;
using System.Threading;
using System.Threading.Tasks;
using DSharpPlus.Net.Abstractions;
using DSharpPlus.Objects.Transport;
using DSharpPlus.Web;
using Newtonsoft.Json;
using Newtonsoft.Json.Linq;

namespace DSharpPlus
{
    /// <summary>
    /// A Discord api wrapper
    /// </summary>
    public class DiscordClient : IDisposable
    {
        #region Events
        /// <summary>
        /// Triggered whenever an error occurs within an event handler.
        /// </summary>
        public event AsyncEventHandler<ClientErrorEventArgs> ClientError
        {
            add { this._client_error.Register(value); }
            remove { this._client_error.Unregister(value); }
        }
        private AsyncEvent<ClientErrorEventArgs> _client_error;

        /// <summary>
        /// Triggered whenever a WebSocket error occurs within the client.
        /// </summary>
        public event AsyncEventHandler<SocketErrorEventArgs> SocketError
        {
            add { this._socket_error.Register(value); }
            remove { this._socket_error.Unregister(value); }
        }
        private AsyncEvent<SocketErrorEventArgs> _socket_error;

        /// <summary>
        /// Triggered whenever WebSocket connection is established.
        /// </summary>
        public event AsyncEventHandler SocketOpened
        {
            add { this._socket_opened.Register(value); }
            remove { this._socket_opened.Unregister(value); }
        }
        private AsyncEvent _socket_opened;

        /// <summary>
        /// Triggered whenever WebSocket connection is terminated.
        /// </summary>
        public event AsyncEventHandler<SocketDisconnectEventArgs> SocketClosed
        {
            add { this._socket_closed.Register(value); }
            remove { this._socket_closed.Unregister(value); }
        }
        private AsyncEvent<SocketDisconnectEventArgs> _socket_closed;

        /// <summary>
        /// The ready event is dispatched when a client completed the initial handshake.
        /// </summary>
        public event AsyncEventHandler<ReadyEventArgs> Ready
        {
            add { this._ready.Register(value); }
            remove { this._ready.Unregister(value); }
        }
        private AsyncEvent<ReadyEventArgs> _ready;

        /// <summary>
        /// Sent when a new channel is created.
        /// </summary>
        public event AsyncEventHandler<ChannelCreateEventArgs> ChannelCreated
        {
            add { this._channel_created.Register(value); }
            remove { this._channel_created.Unregister(value); }
        }
        private AsyncEvent<ChannelCreateEventArgs> _channel_created;

        /// <summary>
        /// Sent when a new dm channel is created.
        /// </summary>
        public event AsyncEventHandler<DmChannelCreateEventArgs> DmChannelCreated
        {
            add { this._dm_channel_created.Register(value); }
            remove { this._dm_channel_created.Unregister(value); }
        }
        private AsyncEvent<DmChannelCreateEventArgs> _dm_channel_created;

        /// <summary>
        /// Sent when a channel is updated.
        /// </summary>
        public event AsyncEventHandler<ChannelUpdateEventArgs> ChannelUpdated
        {
            add { this._channel_updated.Register(value); }
            remove { this._channel_updated.Unregister(value); }
        }
        private AsyncEvent<ChannelUpdateEventArgs> _channel_updated;

        /// <summary>
        /// Sent when a channel is deleted
        /// </summary>
        public event AsyncEventHandler<ChannelDeleteEventArgs> ChannelDeleted
        {
            add { this._channel_deleted.Register(value); }
            remove { this._channel_deleted.Unregister(value); }
        }
        private AsyncEvent<ChannelDeleteEventArgs> _channel_deleted;

        /// <summary>
        /// Sent when a dm channel is deleted
        /// </summary>
        public event AsyncEventHandler<DmChannelDeleteEventArgs> DmChannelDeleted
        {
            add { this._dm_channel_deleted.Register(value); }
            remove { this._dm_channel_deleted.Unregister(value); }
        }
        private AsyncEvent<DmChannelDeleteEventArgs> _dm_channel_deleted;

        /// <summary>
        /// Triggered whenever a channel's pinned message list is updated.
        /// </summary>
        public event AsyncEventHandler<ChannelPinsUpdateEventArgs> ChannelPinsUpdated
        {
            add { this._channel_pins_updated.Register(value); }
            remove { this._channel_pins_updated.Unregister(value); }
        }
        private AsyncEvent<ChannelPinsUpdateEventArgs> _channel_pins_updated;

        /// <summary>
        /// Sent when the user joins a new guild.
        /// </summary>
        public event AsyncEventHandler<GuildCreateEventArgs> GuildCreated
        {
            add { this._guild_created.Register(value); }
            remove { this._guild_created.Unregister(value); }
        }
        private AsyncEvent<GuildCreateEventArgs> _guild_created;

        /// <summary>
        /// Sent when a guild is becoming available.
        /// </summary>
        public event AsyncEventHandler<GuildCreateEventArgs> GuildAvailable
        {
            add { this._guild_available.Register(value); }
            remove { this._guild_available.Unregister(value); }
        }
        private AsyncEvent<GuildCreateEventArgs> _guild_available;

        /// <summary>
        /// Sent when a guild is updated.
        /// </summary>
        public event AsyncEventHandler<GuildUpdateEventArgs> GuildUpdated
        {
            add { this._guild_updated.Register(value); }
            remove { this._guild_updated.Unregister(value); }
        }
        private AsyncEvent<GuildUpdateEventArgs> _guild_updated;

        /// <summary>
        /// Sent when the user leaves or is removed from a guild.
        /// </summary>
        public event AsyncEventHandler<GuildDeleteEventArgs> GuildDeleted
        {
            add { this._guild_deleted.Register(value); }
            remove { this._guild_deleted.Unregister(value); }
        }
        private AsyncEvent<GuildDeleteEventArgs> _guild_deleted;

        /// <summary>
        /// Sent when a guild becomes unavailable.
        /// </summary>
        public event AsyncEventHandler<GuildDeleteEventArgs> GuildUnavailable
        {
            add { this._guild_unavailable.Register(value); }
            remove { this._guild_unavailable.Unregister(value); }
        }
        private AsyncEvent<GuildDeleteEventArgs> _guild_unavailable;

        /// <summary>
        /// Sent when a message is created.
        /// </summary>
        public event AsyncEventHandler<MessageCreateEventArgs> MessageCreated
        {
            add { this._message_created.Register(value); }
            remove { this._message_created.Unregister(value); }
        }
        private AsyncEvent<MessageCreateEventArgs> _message_created;

        /// <summary>
        /// Sent when a presence has been updated.
        /// </summary>
        public event AsyncEventHandler<PresenceUpdateEventArgs> PresenceUpdate
        {
            add { this._presence_update.Register(value); }
            remove { this._presence_update.Unregister(value); }
        }
        private AsyncEvent<PresenceUpdateEventArgs> _presence_update;

        /// <summary>
        /// Sent when a guild ban gets added
        /// </summary>
        public event AsyncEventHandler<GuildBanAddEventArgs> GuildBanAdd
        {
            add { this._guild_ban_add.Register(value); }
            remove { this._guild_ban_add.Unregister(value); }
        }
        private AsyncEvent<GuildBanAddEventArgs> _guild_ban_add;

        /// <summary>
        /// Sent when a guild ban gets removed
        /// </summary>
        public event AsyncEventHandler<GuildBanRemoveEventArgs> GuildBanRemove
        {
            add { this._guild_ban_remove.Register(value); }
            remove { this._guild_ban_remove.Unregister(value); }
        }
        private AsyncEvent<GuildBanRemoveEventArgs> _guild_ban_remove;

        /// <summary>
        /// Sent when a guilds emojis get updated
        /// </summary>
        public event AsyncEventHandler<GuildEmojisUpdateEventArgs> GuildEmojisUpdate
        {
            add { this._guild_emojis_update.Register(value); }
            remove { this._guild_emojis_update.Unregister(value); }
        }
        private AsyncEvent<GuildEmojisUpdateEventArgs> _guild_emojis_update;

        /// <summary>
        /// Sent when a guild integration is updated.
        /// </summary>
        public event AsyncEventHandler<GuildIntegrationsUpdateEventArgs> GuildIntegrationsUpdate
        {
            add { this._guild_integrations_update.Register(value); }
            remove { this._guild_integrations_update.Unregister(value); }
        }
        private AsyncEvent<GuildIntegrationsUpdateEventArgs> _guild_integrations_update;

        /// <summary>
        /// Sent when a new user joins a guild.
        /// </summary>
        public event AsyncEventHandler<GuildMemberAddEventArgs> GuildMemberAdd
        {
            add { this._guild_member_add.Register(value); }
            remove { this._guild_member_add.Unregister(value); }
        }
        private AsyncEvent<GuildMemberAddEventArgs> _guild_member_add;

        /// <summary>
        /// Sent when a user is removed from a guild (leave/kick/ban).
        /// </summary>
        public event AsyncEventHandler<GuildMemberRemoveEventArgs> GuildMemberRemove
        {
            add { this._guild_member_remove.Register(value); }
            remove { this._guild_member_remove.Unregister(value); }
        }
        private AsyncEvent<GuildMemberRemoveEventArgs> _guild_member_remove;

        /// <summary>
        /// Sent when a guild member is updated.
        /// </summary>
        public event AsyncEventHandler<GuildMemberUpdateEventArgs> GuildMemberUpdate
        {
            add { this._guild_member_update.Register(value); }
            remove { this._guild_member_update.Unregister(value); }
        }
        private AsyncEvent<GuildMemberUpdateEventArgs> _guild_member_update;

        /// <summary>
        /// Sent when a guild role is created.
        /// </summary>
        public event AsyncEventHandler<GuildRoleCreateEventArgs> GuildRoleCreate
        {
            add { this._guild_role_create.Register(value); }
            remove { this._guild_role_create.Unregister(value); }
        }
        private AsyncEvent<GuildRoleCreateEventArgs> _guild_role_create;

        /// <summary>
        /// Sent when a guild role is updated.
        /// </summary>
        public event AsyncEventHandler<GuildRoleUpdateEventArgs> GuildRoleUpdate
        {
            add { this._guild_role_update.Register(value); }
            remove { this._guild_role_update.Unregister(value); }
        }
        private AsyncEvent<GuildRoleUpdateEventArgs> _guild_role_update;

        /// <summary>
        /// Sent when a guild role is updated.
        /// </summary>
        public event AsyncEventHandler<GuildRoleDeleteEventArgs> GuildRoleDelete
        {
            add { this._guild_role_delete.Register(value); }
            remove { this._guild_role_delete.Unregister(value); }
        }
        private AsyncEvent<GuildRoleDeleteEventArgs> _guild_role_delete;

        /// <summary>
        /// Sent when a message is updated.
        /// </summary>
        public event AsyncEventHandler<MessageUpdateEventArgs> MessageUpdate
        {
            add { this._message_update.Register(value); }
            remove { this._message_update.Unregister(value); }
        }
        private AsyncEvent<MessageUpdateEventArgs> _message_update;

        /// <summary>
        /// Sent when a message is deleted.
        /// </summary>
        public event AsyncEventHandler<MessageDeleteEventArgs> MessageDelete
        {
            add { this._message_delete.Register(value); }
            remove { this._message_delete.Unregister(value); }
        }
        private AsyncEvent<MessageDeleteEventArgs> _message_delete;

        /// <summary>
        /// Sent when multiple messages are deleted at once.
        /// </summary>
        public event AsyncEventHandler<MessageBulkDeleteEventArgs> MessageBulkDelete
        {
            add { this._message_bulk_delete.Register(value); }
            remove { this._message_bulk_delete.Unregister(value); }
        }
        private AsyncEvent<MessageBulkDeleteEventArgs> _message_bulk_delete;

        /// <summary>
        /// Sent when a user starts typing in a channel.
        /// </summary>
        public event AsyncEventHandler<TypingStartEventArgs> TypingStart
        {
            add { this._typing_start.Register(value); }
            remove { this._typing_start.Unregister(value); }
        }
        private AsyncEvent<TypingStartEventArgs> _typing_start;

        /// <summary>
        /// Sent when the current user updates their settings.
        /// </summary>
        public event AsyncEventHandler<UserSettingsUpdateEventArgs> UserSettingsUpdate
        {
            add { this._user_settings_update.Register(value); }
            remove { this._user_settings_update.Unregister(value); }
        }
        private AsyncEvent<UserSettingsUpdateEventArgs> _user_settings_update;

        /// <summary>
        /// Sent when properties about the user change.
        /// </summary>
        public event AsyncEventHandler<UserUpdateEventArgs> UserUpdate
        {
            add { this._user_update.Register(value); }
            remove { this._user_update.Unregister(value); }
        }
        private AsyncEvent<UserUpdateEventArgs> _user_update;

        /// <summary>
        /// Sent when someone joins/leaves/moves voice channels.
        /// </summary>
        public event AsyncEventHandler<VoiceStateUpdateEventArgs> VoiceStateUpdate
        {
            add { this._voice_state_update.Register(value); }
            remove { this._voice_state_update.Unregister(value); }
        }
        private AsyncEvent<VoiceStateUpdateEventArgs> _voice_state_update;

        /// <summary>
        /// Sent when a guild's voice server is updated.
        /// </summary>
        public event AsyncEventHandler<VoiceServerUpdateEventArgs> VoiceServerUpdate
        {
            add { this._voice_server_update.Register(value); }
            remove { this._voice_server_update.Unregister(value); }
        }
        private AsyncEvent<VoiceServerUpdateEventArgs> _voice_server_update;

        /// <summary>
        /// Sent in response to Gateway Request Guild Members.
        /// </summary>
        public event AsyncEventHandler<GuildMembersChunkEventArgs> GuildMembersChunk
        {
            add { this._guild_members_chunk.Register(value); }
            remove { this._guild_members_chunk.Unregister(value); }
        }
        private AsyncEvent<GuildMembersChunkEventArgs> _guild_members_chunk;

        /// <summary>
        /// Sent when an unknown event gets received.
        /// </summary>
        public event AsyncEventHandler<UnknownEventArgs> UnknownEvent
        {
            add { this._unknown_event.Register(value); }
            remove { this._unknown_event.Unregister(value); }
        }
        private AsyncEvent<UnknownEventArgs> _unknown_event;

        /// <summary>
        /// Sent when a reaction gets added to a message.
        /// </summary>
        public event AsyncEventHandler<MessageReactionAddEventArgs> MessageReactionAdd
        {
            add { this._message_reaction_add.Register(value); }
            remove { this._message_reaction_add.Unregister(value); }
        }
        private AsyncEvent<MessageReactionAddEventArgs> _message_reaction_add;

        /// <summary>
        /// Sent when a reaction gets removed from a message.
        /// </summary>
        public event AsyncEventHandler<MessageReactionRemoveEventArgs> MessageReactionRemove
        {
            add { this._message_reaction_remove.Register(value); }
            remove { this._message_reaction_remove.Unregister(value); }
        }
        private AsyncEvent<MessageReactionRemoveEventArgs> _message_reaction_remove;

        /// <summary>
        /// Sent when all reactions get removed from a message.
        /// </summary>
        public event AsyncEventHandler<MessageReactionRemoveAllEventArgs> MessageReactionRemoveAll
        {
            add { this._message_reaction_remove_all.Register(value); }
            remove { this._message_reaction_remove_all.Unregister(value); }
        }
        private AsyncEvent<MessageReactionRemoveAllEventArgs> _message_reaction_remove_all;

        /// <summary>
        /// Triggered whenever webhooks update.
        /// </summary>
        public event AsyncEventHandler<WebhooksUpdateEventArgs> WebhooksUpdate
        {
            add { this._webhooks_update.Register(value); }
            remove { this._webhooks_update.Unregister(value); }
        }
        private AsyncEvent<WebhooksUpdateEventArgs> _webhooks_update;

        /// <summary>
        /// Triggered on received heartbeat ACK.
        /// </summary>
        public event AsyncEventHandler<HeartBeatEventArgs> Heartbeated
        {
            add { this._heartbeated.Register(value); }
            remove { this._heartbeated.Unregister(value); }
        }
        private AsyncEvent<HeartBeatEventArgs> _heartbeated;

        internal void EventErrorHandler(string evname, Exception ex)
        {
            this.DebugLogger.LogMessage(LogLevel.Error, "DSharpPlus", $"An {ex.GetType()} occured in {evname}.", DateTime.Now);
            this._client_error.InvokeAsync(new ClientErrorEventArgs(this) { EventName = evname, Exception = ex }).GetAwaiter().GetResult();
        }

        private void Goof(string evname, Exception ex)
        {
            this.DebugLogger.LogMessage(LogLevel.Critical, "DSharpPlus", $"An {ex.GetType()} occured in the exception handler.", DateTime.Now);
        }
        #endregion

        #region Internal Variables
        internal CancellationTokenSource _cancel_token_source;
        internal CancellationToken _cancel_token;

        internal DiscordConfig _config;

        internal List<IModule> _modules = new List<IModule>();

        internal BaseWebSocketClient _websocket_client;
        internal DiscordRestClient _rest_client;
        internal long _sequence = 0;
        internal string _session_token = "";
        internal string _session_id = "";
        internal int _heartbeat_interval;
        internal Task _heartbeat_task;
        internal DateTime _last_heartbeat;
        internal int _skipped_heartbeats = 0;
        internal bool _guild_download_completed = false;
        internal static UTF8Encoding UTF8 = new UTF8Encoding(false);
        #endregion

        #region Public Variables
        internal DebugLogger _debug_logger;
        /// <summary>
        /// 
        /// </summary>
        public DebugLogger DebugLogger => _debug_logger;

        internal int _gateway_version;
        /// <summary>
        /// Gateway protocol version
        /// </summary>
        public int GatewayVersion => _gateway_version;

        internal string _gatewayUrl = "";
        /// <summary>
        /// Gateway url
        /// </summary>
        public string GatewayUrl => _gatewayUrl;

        internal int _shardCount = 1;
        /// <summary>
        /// Gets the total number of shards the bot is connected to.
        /// </summary>
        public int ShardCount => this._config.ShardCount;

        /// <summary>
        /// Gets the currently connected shard ID.
        /// </summary>
        public int ShardId => this._config.ShardId;

        internal DiscordUser _current_user;
        /// <summary>
        /// Gets the current user.
        /// </summary>
        public DiscordUser CurrentUser => this._current_user;

        internal DiscordApplication _current_application;
        /// <summary>
        /// Gets the current application.
        /// </summary>
        public DiscordApplication CurrentApplication => this._current_application;

        /// <summary>
        /// List of DM Channels
        /// </summary>
        public IReadOnlyList<DiscordDmChannel> PrivateChannels => this._private_channels_lazy.Value;
        internal List<DiscordDmChannel> _private_channels = new List<DiscordDmChannel>();
        private Lazy<IReadOnlyList<DiscordDmChannel>> _private_channels_lazy;

        /// <summary>
        /// List of Guilds
        /// </summary>
        public IReadOnlyDictionary<ulong, DiscordGuild> Guilds => this._guilds_lazy.Value;
        internal Dictionary<ulong, DiscordGuild> _guilds = new Dictionary<ulong, DiscordGuild>();
        private Lazy<IReadOnlyDictionary<ulong, DiscordGuild>> _guilds_lazy;

        /// <summary>
        /// Gets the WS latency for this client.
        /// </summary>
        public int Ping { get; internal set; }

        public IReadOnlyDictionary<ulong, DiscordPresence> Presences => this._presences_lazy.Value;
        internal Dictionary<ulong, DiscordPresence> _presences = new Dictionary<ulong, DiscordPresence>();
        private Lazy<IReadOnlyDictionary<ulong, DiscordPresence>> _presences_lazy;
        #endregion

        #region Connection semaphore
        private static SemaphoreSlim ConnectionSemaphore => _semaphore_init.Value;
        private static Lazy<SemaphoreSlim> _semaphore_init = new Lazy<SemaphoreSlim>(() => new SemaphoreSlim(1, 1));
        #endregion

        /// <summary>
        /// Initializes a new instance of DiscordClient
        /// </summary>
        /// <param name="config">Overwrites the default config</param>
        public DiscordClient(DiscordConfig config)
        {
            this._config = config;

            InternalSetup();
        }

        /// <summary>
        /// Sets the WebSocket client implementation.
        /// </summary>
        /// <typeparam name="T">Type of the WebSocket client to use.</typeparam>
        public void SetWebSocketClient<T>() where T : BaseWebSocketClient, new()
        {
            BaseWebSocketClient.ClientType = typeof(T);
        }

        /// <summary>
        /// Sets the UDP client implementation.
        /// </summary>
        /// <typeparam name="T">Type of the UDP client to use.</typeparam>
        public void SetUdpClient<T>() where T : BaseUdpClient, new()
        {
            BaseUdpClient.ClientType = typeof(T);
        }

        internal void InternalSetup()
        {
            this._client_error = new AsyncEvent<ClientErrorEventArgs>(this.Goof, "CLIENT_ERROR");
            this._socket_error = new AsyncEvent<SocketErrorEventArgs>(this.Goof, "SOCKET_ERROR");
            this._socket_opened = new AsyncEvent(this.EventErrorHandler, "SOCKET_OPENED");
            this._socket_closed = new AsyncEvent<SocketDisconnectEventArgs>(this.EventErrorHandler, "SOCKET_CLOSED");
            this._ready = new AsyncEvent<ReadyEventArgs>(this.EventErrorHandler, "READY");
            this._channel_created = new AsyncEvent<ChannelCreateEventArgs>(this.EventErrorHandler, "CHANNEL_CREATED");
            this._dm_channel_created = new AsyncEvent<DmChannelCreateEventArgs>(this.EventErrorHandler, "DM_CHANNEL_CREATED");
            this._channel_updated = new AsyncEvent<ChannelUpdateEventArgs>(this.EventErrorHandler, "CHANNEL_UPDATED");
            this._channel_deleted = new AsyncEvent<ChannelDeleteEventArgs>(this.EventErrorHandler, "CHANNEL_DELETED");
            this._dm_channel_deleted = new AsyncEvent<DmChannelDeleteEventArgs>(this.EventErrorHandler, "DM_CHANNEL_DELETED");
            this._channel_pins_updated = new AsyncEvent<ChannelPinsUpdateEventArgs>(this.EventErrorHandler, "CHANNEL_PINS_UPDATE");
            this._guild_created = new AsyncEvent<GuildCreateEventArgs>(this.EventErrorHandler, "GUILD_CREATED");
            this._guild_available = new AsyncEvent<GuildCreateEventArgs>(this.EventErrorHandler, "GUILD_AVAILABLE");
            this._guild_updated = new AsyncEvent<GuildUpdateEventArgs>(this.EventErrorHandler, "GUILD_UPDATED");
            this._guild_deleted = new AsyncEvent<GuildDeleteEventArgs>(this.EventErrorHandler, "GUILD_DELETED");
            this._guild_unavailable = new AsyncEvent<GuildDeleteEventArgs>(this.EventErrorHandler, "GUILD_UNAVAILABLE");
            this._message_created = new AsyncEvent<MessageCreateEventArgs>(this.EventErrorHandler, "MESSAGE_CREATED");
            this._presence_update = new AsyncEvent<PresenceUpdateEventArgs>(this.EventErrorHandler, "PRESENCE_UPDATE");
            this._guild_ban_add = new AsyncEvent<GuildBanAddEventArgs>(this.EventErrorHandler, "GUILD_BAN_ADD");
            this._guild_ban_remove = new AsyncEvent<GuildBanRemoveEventArgs>(this.EventErrorHandler, "GUILD_BAN_REMOVE");
            this._guild_emojis_update = new AsyncEvent<GuildEmojisUpdateEventArgs>(this.EventErrorHandler, "GUILD_EMOJI_UPDATE");
            this._guild_integrations_update = new AsyncEvent<GuildIntegrationsUpdateEventArgs>(this.EventErrorHandler, "GUILD_INTEGRATIONS_UPDATE");
            this._guild_member_add = new AsyncEvent<GuildMemberAddEventArgs>(this.EventErrorHandler, "GUILD_MEMBER_ADD");
            this._guild_member_remove = new AsyncEvent<GuildMemberRemoveEventArgs>(this.EventErrorHandler, "GUILD_MEMBER_REMOVE");
            this._guild_member_update = new AsyncEvent<GuildMemberUpdateEventArgs>(this.EventErrorHandler, "GUILD_MEMBER_UPDATE");
            this._guild_role_create = new AsyncEvent<GuildRoleCreateEventArgs>(this.EventErrorHandler, "GUILD_ROLE_CREATE");
            this._guild_role_update = new AsyncEvent<GuildRoleUpdateEventArgs>(this.EventErrorHandler, "GUILD_ROLE_UPDATE");
            this._guild_role_delete = new AsyncEvent<GuildRoleDeleteEventArgs>(this.EventErrorHandler, "GUILD_ROLE_DELETE");
            this._message_update = new AsyncEvent<MessageUpdateEventArgs>(this.EventErrorHandler, "MESSAGE_UPDATE");
            this._message_delete = new AsyncEvent<MessageDeleteEventArgs>(this.EventErrorHandler, "MESSAGE_DELETE");
            this._message_bulk_delete = new AsyncEvent<MessageBulkDeleteEventArgs>(this.EventErrorHandler, "MESSAGE_BULK_DELETE");
            this._typing_start = new AsyncEvent<TypingStartEventArgs>(this.EventErrorHandler, "TYPING_START");
            this._user_settings_update = new AsyncEvent<UserSettingsUpdateEventArgs>(this.EventErrorHandler, "USER_SETTINGS_UPDATE");
            this._user_update = new AsyncEvent<UserUpdateEventArgs>(this.EventErrorHandler, "USER_UPDATE");
            this._voice_state_update = new AsyncEvent<VoiceStateUpdateEventArgs>(this.EventErrorHandler, "VOICE_STATE_UPDATE");
            this._voice_server_update = new AsyncEvent<VoiceServerUpdateEventArgs>(this.EventErrorHandler, "VOICE_SERVER_UPDATE");
            this._guild_members_chunk = new AsyncEvent<GuildMembersChunkEventArgs>(this.EventErrorHandler, "GUILD_MEMBERS_CHUNK");
            this._unknown_event = new AsyncEvent<UnknownEventArgs>(this.EventErrorHandler, "UNKNOWN_EVENT");
            this._message_reaction_add = new AsyncEvent<MessageReactionAddEventArgs>(this.EventErrorHandler, "MESSAGE_REACTION_ADD");
            this._message_reaction_remove = new AsyncEvent<MessageReactionRemoveEventArgs>(this.EventErrorHandler, "MESSAGE_REACTION_REMOVE");
            this._message_reaction_remove_all = new AsyncEvent<MessageReactionRemoveAllEventArgs>(this.EventErrorHandler, "MESSAGE_REACTION_REMOVE_ALL");
            this._webhooks_update = new AsyncEvent<WebhooksUpdateEventArgs>(this.EventErrorHandler, "WEBHOOKS_UPDATE");
            this._heartbeated = new AsyncEvent<HeartBeatEventArgs>(this.EventErrorHandler, "HEART_BEATED");

            this._rest_client = new DiscordRestClient(this);
            this._debug_logger = new DebugLogger(this);

            this._private_channels = new List<DiscordDmChannel>();
            this._guilds = new Dictionary<ulong, DiscordGuild>();

            this._private_channels_lazy = new Lazy<IReadOnlyList<DiscordDmChannel>>(() => new ReadOnlyCollection<DiscordDmChannel>(this._private_channels));
            this._guilds_lazy = new Lazy<IReadOnlyDictionary<ulong, DiscordGuild>>(() => new ReadOnlyDictionary<ulong, DiscordGuild>(this._guilds));
            this._presences_lazy = new Lazy<IReadOnlyDictionary<ulong, DiscordPresence>>(() => new ReadOnlyDictionary<ulong, DiscordPresence>(this._presences));

            if (_config.UseInternalLogHandler)
                DebugLogger.LogMessageReceived += (sender, e) => DebugLogger.LogHandler(sender, e);
        }

        /// <summary>
        /// Adds a new module to the module list
        /// </summary>
        /// <param name="module"></param>
        /// <returns></returns>
        public IModule AddModule(IModule module)
        {
            module.Setup(this);
            _modules.Add(module);
            return module;
        }

        /// <summary>
        /// Gets a module from the module list by type
        /// </summary>
        /// <typeparam name="T"></typeparam>
        /// <returns></returns>
        public T GetModule<T>() where T : class, IModule
        {
            return _modules.Find(x => x.GetType() == typeof(T)) as T;
        }

<<<<<<< HEAD
        public Task Reconnect() => InternalReconnect();

        public Task Reconnect(string token_override, TokenType token_type) => InternalReconnect(token_override, token_type);

        internal async Task InternalReconnect(bool start_new_session = false)
        {
            _cancelTokenSource.Cancel();
            await _websocketClient.InternalDisconnectAsync();
            if (start_new_session)
                _sessionID = "";
            // delay task by 6 seconds to make sure everything gets closed correctly
            await Task.Delay(6000);
            await InternalConnect();
=======
        /// <summary>
        /// Connects to the gateway
        /// </summary>
        /// <returns></returns>
        public async Task ConnectAsync()
        {
            var w = 1000;
            var i = 5;
            var s = false;

            while (i-- > 0)
            {
                try
                {
                    await this.InternalConnectAsync();
                    s = true;
                    break;
                }
                catch (Exception)
                {
                    await Task.Delay(w);
                    w *= 2;
                }
            }

            if (!s)
                throw new Exception("Could not connect to Discord.");
>>>>>>> 93bf2680
        }

        public Task ReconnectAsync(bool start_new_session = false)
        {
            if (start_new_session)
<<<<<<< HEAD
                _sessionID = "";
            // delay task by 6 seconds to make sure everything gets closed correctly
            await Task.Delay(6000);
            await Connect(token_override, token_type);
=======
                _session_id = "";

            return _websocket_client.InternalDisconnectAsync(null);
>>>>>>> 93bf2680
        }

        internal Task InternalReconnectAsync() => ConnectAsync();

        internal async Task InternalConnectAsync()
        {
            var an = typeof(DiscordClient).GetTypeInfo().Assembly.GetName();
            this.DebugLogger.LogMessage(LogLevel.Info, "DSharpPlus", $"DSharpPlus, version {an.Version.ToString(3)}, booting", DateTime.Now);

            await ConnectionSemaphore.WaitAsync();
            await Task.Delay(6000);

            await InternalUpdateGatewayAsync();

            if (this._current_user == null)
                this._current_user = await this._rest_client.InternalGetCurrentUserAsync();

            if (this._config.TokenType != TokenType.User && this._current_application == null)
                this._current_application = await this.GetCurrentAppAsync();

            _websocket_client = BaseWebSocketClient.Create();

            _cancel_token_source = new CancellationTokenSource();
            _cancel_token = _cancel_token_source.Token;

            _websocket_client.OnConnect += () => this._socket_opened.InvokeAsync();
            _websocket_client.OnDisconnect += async e =>
            {
                _cancel_token_source.Cancel();

                _debug_logger.LogMessage(LogLevel.Debug, "Websocket", $"Connection closed", DateTime.Now);
                await this._socket_closed.InvokeAsync(new SocketDisconnectEventArgs(this) { CloseCode = e.CloseCode, CloseMessage = e.CloseMessage });

                if (_config.AutoReconnect)
                {
                    DebugLogger.LogMessage(LogLevel.Critical, "Websocket", $"Socket connection terminated ({e.CloseCode}, '{e.CloseMessage}'). Reconnecting", DateTime.Now);
                    await ConnectAsync();
                }
            };
            _websocket_client.OnMessage += e => HandleSocketMessageAsync(e.Message);
            _websocket_client.OnError += e => this._socket_error.InvokeAsync(new SocketErrorEventArgs(this) { Exception = e.Exception });

            await _websocket_client.ConnectAsync(_gatewayUrl + $"?v={_config.GatewayVersion}&encoding=json");
        }

        internal Task InternalUpdateGuildAsync(DiscordGuild guild)
        {
            if (Guilds[guild.Id] == null)
                this._guilds.Add(guild.Id, guild);
            else
                this._guilds[guild.Id] = guild;
            return Task.Delay(0);
        }

        internal async Task InternalUpdateGatewayAsync()
        {
            string url = Utils.GetApiBaseUri(this) + Endpoints.GATEWAY;
            var headers = Utils.GetBaseHeaders();
            if (_config.TokenType == TokenType.Bot)
                url += Endpoints.BOT;

            WebRequest request = WebRequest.CreateRequest(this, url, HttpRequestMethod.GET, headers);
            WebResponse response = await this._rest_client.Rest.HandleRequestAsync(request);

            JObject jObj = JObject.Parse(response.Response);
            _gatewayUrl = jObj.Value<string>("url");
            if (jObj["shards"] != null)
                _shardCount = jObj.Value<int>("shards");
        }

        /// <summary>
        /// Disconnects from the gateway
        /// </summary>
        /// <returns></returns>
        public async Task<bool> DisconnectAsync()
        {
            _config.AutoReconnect = false;
            await _websocket_client.InternalDisconnectAsync(null);
            return true;
        }

        #region Public Functions
        /// <summary>
        /// Gets a user
        /// </summary>
        /// <param name="user">userid or @me</param>
        /// <returns></returns>
        public Task<DiscordUser> GetUserAsync(string user) => this._rest_client.InternalGetUserAsync(user);

        /// <summary>
        /// Gets a user
        /// </summary>
        /// <param name="user">Id of the user</param>
        /// <returns></returns>
        public Task<DiscordUser> GetUserAsync(ulong user) => this._rest_client.InternalGetUserAsync(user);

        /// <summary>
        /// Deletes a channel
        /// </summary>
        /// <param name="channel"></param>
        /// <param name="reason">Reason for audit logs.</param>
        /// <returns></returns>
        public Task DeleteChannelAsync(DiscordChannel channel, string reason = null) => this._rest_client.InternalDeleteChannelAsync(channel.Id, reason);

        /// <summary>
        /// Gets a message
        /// </summary>
        /// <param name="channel"></param>
        /// <param name="message_id"></param>
        /// <returns></returns>
        public Task<DiscordMessage> GetMessageAsync(DiscordChannel channel, ulong message_id) => this._rest_client.InternalGetMessageAsync(channel.Id, message_id);

        /// <summary>
        /// Gets a channel
        /// </summary>
        /// <param name="id"></param>
        /// <returns></returns>
        public Task<DiscordChannel> GetChannelAsync(ulong id) => this._rest_client.InternalGetChannelAsync(id);

        /// <summary>
        /// Sends a message
        /// </summary>
        /// <param name="channel"></param>
        /// <param name="content"></param>
        /// <param name="tts"></param>
        /// <param name="embed"></param>
        /// <returns></returns>
        public Task<DiscordMessage> SendMessageAsync(DiscordChannel channel, string content, bool tts = false, DiscordEmbed embed = null) =>
            this._rest_client.InternalCreateMessageAsync(channel.Id, content, tts, embed);

        /// <summary>
        /// Creates a guild. Only for whitelisted bots
        /// </summary>
        /// <param name="name"></param>
        /// <param name="region"></param>
        /// <param name="icon"></param>
        /// <param name="icon_format"></param>
        /// <param name="verification_level"></param>
        /// <param name="default_message_notifications"></param>
        /// <returns></returns>
        public async Task<DiscordGuild> CreateGuildAsync(string name, string region = null, Stream icon = null, ImageFormat? icon_format = null, VerificationLevel? verification_level = null, DefaultMessageNotifications? default_message_notifications = null)
        {
            string iconb64 = null;
            if (icon != null)
            {
                if (icon_format == null)
                    throw new ArgumentNullException("When specifying new avatar, you must specify its format.");

                using (var ms = new MemoryStream((int)(icon.Length - icon.Position)))
                {
                    await icon.CopyToAsync(ms);
                    iconb64 = string.Concat("data:image/", icon_format.Value.ToString().ToLower(), ";base64,", Convert.ToBase64String(ms.ToArray()));
                }
            }

            return await this._rest_client.InternalCreateGuildAsync(name, region, iconb64, verification_level, default_message_notifications);
        }

        /// <summary>
        /// Gets a guild
        /// </summary>
        /// <param name="id"></param>
        /// <returns></returns>
        public Task<DiscordGuild> GetGuildAsync(ulong id) => this._rest_client.InternalGetGuildAsync(id);

        /// <summary>
        /// Deletes a guild
        /// </summary>
        /// <param name="guild"></param>
        /// <returns></returns>
        public Task DeleteGuildAsync(DiscordGuild guild) => this._rest_client.InternalDeleteGuildAsync(guild.Id);

        /// <summary>
        /// Gets an invite
        /// </summary>
        /// <param name="code"></param>
        /// <returns></returns>
        public Task<DiscordInvite> GetInviteByCodeAsync(string code) => this._rest_client.InternalGetInvite(code);

        /// <summary>
        /// Gets a list of connections
        /// </summary>
        /// <returns></returns>
        public Task<IReadOnlyCollection<DiscordConnection>> GetConnectionsAsync() => this._rest_client.InternalGetUsersConnectionsAsync();

        /// <summary>
        /// Gets a list of regions
        /// </summary>
        /// <returns></returns>
        public Task<IReadOnlyCollection<DiscordVoiceRegion>> ListRegionsAsync() => this._rest_client.InternalListVoiceRegionsAsync();

        /// <summary>
        /// Gets a webhook
        /// </summary>
        /// <param name="id"></param>
        /// <returns></returns>
        public Task<DiscordWebhook> GetWebhookAsync(ulong id) => this._rest_client.InternalGetWebhookAsync(id);

        /// <summary>
        /// Gets a webhook
        /// </summary>
        /// <param name="id"></param>
        /// <param name="token"></param>
        /// <returns></returns>
        public Task<DiscordWebhook> GetWebhookWithTokenAsync(ulong id, string token) => this._rest_client.InternalGetWebhookWithTokenAsync(id, token);

        /// <summary>
        /// Creates a dm
        /// </summary>
        /// <param name="user"></param>
        /// <returns></returns>
        public Task<DiscordDmChannel> CreateDmAsync(DiscordUser user) => this._rest_client.InternalCreateDmAsync(user.Id);

        /// <summary>
        /// Updates current user's status
        /// </summary>
        /// <param name="game">Game you're playing</param>
        /// <param name="user_status"></param>
        /// <param name="idle_since"></param>
        /// <param name="afk"></param>
        /// <returns></returns>
        public Task UpdateStatusAsync(Game game = null, UserStatus? user_status = null, long? idle_since = null, bool afk = false) => InternalUpdateStatusAsync(game, user_status, idle_since, afk);

        /// <summary>
        /// Gets the current API application.
        /// </summary>
        /// <returns></returns>
        public Task<DiscordApplication> GetCurrentAppAsync() => this._rest_client.InternalGetCurrentApplicationInfoAsync();

        /// <summary>
        /// Edits current user.
        /// </summary>
        /// <param name="username">New username.</param>
        /// <param name="avatar">New avatar.</param>
        /// <param name="avatar_format">Image format of the passed avatar.</param>
        /// <returns></returns>
        public async Task<DiscordUser> EditCurrentUserAsync(string username = null, Stream avatar = null, ImageFormat? avatar_format = null)
        {
            string av64 = null;
            if (avatar != null)
            {
                if (avatar_format == null)
                    throw new ArgumentNullException("When specifying new avatar, you must specify its format.");

                using (var ms = new MemoryStream((int)(avatar.Length - avatar.Position)))
                {
                    await avatar.CopyToAsync(ms);
                    av64 = string.Concat("data:image/", avatar_format.Value.ToString().ToLower(), ";base64,", Convert.ToBase64String(ms.ToArray()));
                }
            }

            return await this._rest_client.InternalModifyCurrentUserAsync(username, av64);
        }
        #endregion

        #region Websocket
        internal async Task HandleSocketMessageAsync(string data)
        {
            var payload = JsonConvert.DeserializeObject<GatewayPayload>(data);
            switch (payload.OpCode)
            {
                case GatewayOpCode.Dispatch:
                    await HandleDispatchAsync(payload);
                    break;

                case GatewayOpCode.Heartbeat:
                    await OnHeartbeatAsync((long)payload.Data);
                    break;

                case GatewayOpCode.Reconnect:
                    await OnReconnectAsync();
                    break;

                case GatewayOpCode.InvalidSession:
                    await OnInvalidateSessionAsync((bool)payload.Data);
                    break;

                case GatewayOpCode.Hello:
                    await OnHelloAsync((payload.Data as JObject).ToObject<GatewayHello>());
                    break;

                case GatewayOpCode.HeartbeatAck:
                    await OnHeartbeatAckAsync();
                    break;

                default:
                    DebugLogger.LogMessage(LogLevel.Warning, "Websocket", $"Unknown OP-Code: {(int)payload.OpCode}\n{payload.Data}", DateTime.Now);
                    break;
            }
        }

        internal async Task HandleDispatchAsync(GatewayPayload payload)
        {
            var dat = payload.Data as JObject;

            var chn = null as DiscordChannel;
            var gid = 0ul;
            var cid = 0ul;
            var usr = null as DiscordUser;

            switch (payload.EventName.ToLower())
            {
                case "ready":
                    var glds = (JArray)dat["guilds"];
                    await OnReadyEventAsync(dat.ToObject<ReadyPayload>(), glds);
                    break;

                case "resumed":
                    await OnResumedAsync();
                    break;

                case "channel_create":
                    chn = dat.ToObject<DiscordChannel>();
                    await OnChannelCreateEventAsync(chn.IsPrivate ? dat.ToObject<DiscordDmChannel>() : chn);
                    break;

                case "channel_update":
                    await OnChannelUpdateEventAsync(dat.ToObject<DiscordChannel>());
                    break;

                case "channel_delete":
                    chn = dat.ToObject<DiscordChannel>();
                    await OnChannelDeleteEventAsync(chn.IsPrivate ? dat.ToObject<DiscordDmChannel>() : chn);
                    break;

                case "channel_pins_update":
                    cid = (ulong)dat["channel_id"];
                    await this.OnChannelPinsUpdate(this.InternalGetCachedChannel(cid), DateTimeOffset.Parse((string)dat["last_pin_timestamp"]));
                    break;

                case "guild_create":
                    await OnGuildCreateEventAsync(dat.ToObject<DiscordGuild>(), (JArray)dat["members"]);
                    break;

                case "guild_update":
                    await OnGuildUpdateEventAsync(dat.ToObject<DiscordGuild>(), (JArray)dat["members"]);
                    break;

                case "guild_delete":
                    await OnGuildDeleteEventAsync(dat.ToObject<DiscordGuild>(), (JArray)dat["members"]);
                    break;

                case "guild_sync":
                    gid = (ulong)dat["id"];
                    await this.OnGuildSyncEventAsync(this._guilds[gid], (bool)dat["large"], (JArray)dat["members"], dat["presences"].ToObject<IEnumerable<DiscordPresence>>());
                    break;

                case "guild_ban_add":
                    usr = dat.ToObject<DiscordUser>();
                    gid = (ulong)dat["guild_id"];
                    await OnGuildBanAddEventAsync(usr, this._guilds[gid]);
                    break;

                case "guild_ban_remove":
                    usr = dat.ToObject<DiscordUser>();
                    gid = (ulong)dat["guild_id"];
                    await OnGuildBanRemoveEventAsync(usr, this._guilds[gid]);
                    break;

                case "guild_emojis_update":
                    gid = (ulong)dat["guild_id"];
                    var ems = dat["emojis"].ToObject<IEnumerable<DiscordEmoji>>();
                    await OnGuildEmojisUpdateEventAsync(this._guilds[gid], ems);
                    break;

                case "guild_integrations_update":
                    gid = (ulong)dat["guild_id"];
                    await OnGuildIntegrationsUpdateEventAsync(this._guilds[gid]);
                    break;

                case "guild_member_add":
                    gid = (ulong)dat["guild_id"];
                    await OnGuildMemberAddEventAsync(dat.ToObject<TransportMember>(), this._guilds[gid]);
                    break;

                case "guild_member_remove":
                    gid = (ulong)dat["guild_id"];
                    if (!this._guilds.ContainsKey(gid))
                    { this.DebugLogger.LogMessage(LogLevel.Error, "DSharpPlus", $"Could not find {gid} in guild cache.", DateTime.Now); return; }
                    await OnGuildMemberRemoveEventAsync(dat["user"].ToObject<TransportUser>(), this._guilds[gid]);
                    break;

                case "guild_member_update":
                    gid = (ulong)dat["guild_id"];
                    await OnGuildMemberUpdateEventAsync(dat["user"].ToObject<TransportUser>(), this._guilds[gid], dat["roles"].ToObject<IEnumerable<ulong>>(), (string)dat["nick"]);
                    break;

                case "guild_member_chunk":
                    gid = (ulong)dat["guild_id"];
                    await OnGuildMembersChunkEventAsync(dat["members"].ToObject<IEnumerable<TransportMember>>(), this._guilds[gid]);
                    break;

                case "guild_role_create":
                    gid = (ulong)dat["guild_id"];
                    await OnGuildRoleCreateEventAsync(dat["role"].ToObject<DiscordRole>(), this._guilds[gid]);
                    break;

                case "guild_role_update":
                    gid = (ulong)dat["guild_id"];
                    await OnGuildRoleUpdateEventAsync(dat["role"].ToObject<DiscordRole>(), this._guilds[gid]);
                    break;

                case "guild_role_delete":
                    gid = (ulong)dat["guild_id"];
                    await OnGuildRoleDeleteEventAsync((ulong)dat["role_id"], this._guilds[gid]);
                    break;

                case "message_create":
                    await OnMessageCreateEventAsync(dat.ToObject<DiscordMessage>(), dat["author"].ToObject<TransportUser>());
                    break;

                case "message_update":
                    await OnMessageUpdateEventAsync(dat.ToObject<DiscordMessage>(), dat["author"] != null ? dat["author"].ToObject<TransportUser>() : null);
                    break;

                case "message_delete":
                    await OnMessageDeleteEventAsync((ulong)dat["id"], this.InternalGetCachedChannel((ulong)dat["channel_id"]));
                    break;

                case "message_delete_bulk":
                    await OnMessageBulkDeleteEventAsync(dat["ids"].ToObject<IEnumerable<ulong>>(), this.InternalGetCachedChannel((ulong)dat["channel_id"]));
                    break;

                case "presence_update":
                    await OnPresenceUpdateEventAsync(dat.ToObject<DiscordPresence>(), dat.ToObject<PresenceUpdateEventArgs>());
                    break;

                case "typing_start":
                    cid = (ulong)dat["channel_id"];
                    await OnTypingStartEventAsync((ulong)dat["user_id"], this.InternalGetCachedChannel(cid), Utils.GetTimestamp((long)dat["timestamp"]));
                    break;

                case "user_settings_update":
                    await OnUserSettingsUpdateEventAsync(dat.ToObject<TransportUser>());
                    break;

                case "user_update":
                    await OnUserUpdateEventAsync(dat.ToObject<TransportUser>());
                    break;

                case "voice_state_update":
                    await OnVoiceStateUpdateEventAsync(dat.ToObject<DiscordVoiceState>());
                    break;

                case "voice_server_update":
                    gid = (ulong)dat["guild_id"];
                    await OnVoiceServerUpdateEventAsync((string)dat["endpoint"], (string)dat["token"], this._guilds[gid]);
                    break;

                case "message_reaction_add":
                    cid = (ulong)dat["channel_id"];
                    await OnMessageReactionAddAsync((ulong)dat["user_id"], (ulong)dat["message_id"], this.InternalGetCachedChannel(cid), dat["emoji"].ToObject<DiscordEmoji>());
                    break;

                case "message_reaction_remove":
                    cid = (ulong)dat["channel_id"];
                    await OnMessageReactionRemoveAsync((ulong)dat["user_id"], (ulong)dat["message_id"], this.InternalGetCachedChannel(cid), dat["emoji"].ToObject<DiscordEmoji>());
                    break;

                case "message_reaction_remove_all":
                    cid = (ulong)dat["channel_id"];
                    await OnMessageReactionRemoveAllAsync((ulong)dat["message_id"], this.InternalGetCachedChannel(cid));
                    break;

                case "webhooks_update":
                    gid = (ulong)dat["guild_id"];
                    cid = (ulong)dat["channel_id"];
                    await OnWebhooksUpdateAsync(this._guilds[gid]._channels.FirstOrDefault(xc => xc.Id == cid), this._guilds[gid]);
                    break;

                default:
                    await OnUnknownEventAsync(payload);
                    DebugLogger.LogMessage(LogLevel.Warning, "Websocket", $"Unknown event: {payload.EventName}\n{payload.Data}", DateTime.Now);
                    break;
            }
        }

        #region Events
        internal async Task OnReadyEventAsync(ReadyPayload ready, JArray raw_guilds)
        {
            ready.CurrentUser.Discord = this;

            this._gateway_version = ready.GatewayVersion;
            this._current_user = ready.CurrentUser;
            this._private_channels = ready.DmChannels.Select(xdc => { xdc.Discord = this; if (this._config.MessageCacheSize > 0) xdc.MessageCache = new RingBuffer<DiscordMessage>(this._config.MessageCacheSize); return xdc; }).ToList();
            this._session_id = ready.SessionId;

            var raw_guild_index = raw_guilds.ToDictionary(xt => (ulong)xt["id"], xt => (JObject)xt);
            this._guilds = ready.Guilds
                .Select(xg =>
                {
                    xg.Discord = this;

                    if (xg._channels == null)
                        xg._channels = new List<DiscordChannel>();

                    foreach (var xc in xg.Channels)
                    {
                        xc.GuildId = xg.Id;
                        xc.Discord = this;
                        if (xc.Type == ChannelType.Text)
                            xc.MessageCache = xc.MessageCache ?? (this._config.MessageCacheSize > 0 ? new RingBuffer<DiscordMessage>(this._config.MessageCacheSize) : null);
                    }

                    if (xg._roles == null)
                        xg._roles = new List<DiscordRole>();

                    foreach (var xr in xg.Roles)
                        xr.Discord = this;

                    var raw_guild = raw_guild_index[xg.Id];
                    var raw_members = raw_guild["members"];
                    xg._members = raw_members == null ? new List<DiscordMember>() : raw_guild["members"].ToObject<IEnumerable<TransportMember>>()
                        .Select(xtm => new DiscordMember(xtm) { Discord = this, _guild_id = xg.Id })
                        .ToList();

                    if (xg._emojis == null)
                        xg._emojis = new List<DiscordEmoji>();

                    foreach (var xe in xg.Emojis)
                        xe.Discord = this;

                    if (xg._presences == null)
                        xg._presences = new List<DiscordPresence>();

                    foreach (var xp in xg.Presences)
                        xp.Discord = this;

                    if (xg._voice_states == null)
                        xg._voice_states = new List<DiscordVoiceState>();

<<<<<<< HEAD
        internal async Task OnInvalidateSession(JObject obj)
        {
            if (obj.Value<bool>("d"))
            {
                _debugLogger.LogMessage(LogLevel.Debug, "Websocket", "Received true in OP 9 - Waiting a few second and sending resume again.", DateTime.Now);
                await Task.Delay(6000);
                await SendResume();
            }
            else
            {
                _debugLogger.LogMessage(LogLevel.Debug, "Websocket", "Received false in OP 9 - Starting a new session", DateTime.Now);
                _sessionID = "";
                await InternalReconnect(true);
            }
        }

        internal async Task OnHello(JObject obj)
        {
            await Task.Run(() =>
            {
                _waitingForAck = false;
                _heartbeatInterval = obj["d"].Value<int>("heartbeat_interval");
                _cancelTokenSource = new CancellationTokenSource();
                _cancelToken = _cancelTokenSource.Token;
                _heartbeatThread = new Thread(StartHeartbeating);
                _heartbeatThread.Start();
            });
        }
=======
                    foreach (var xvs in xg.VoiceStates)
                        xvs.Discord = this;

                    return xg;
                }).ToDictionary(xg => xg.Id, xg => xg);
>>>>>>> 93bf2680

            if (this._config.TokenType == TokenType.User)
                await this.SendGuildSyncAsync();

            await this._ready.InvokeAsync(new ReadyEventArgs(this));
        }

        internal Task OnResumedAsync()
        {
            this.DebugLogger.LogMessage(LogLevel.Info, "DSharpPlus", "Session resumed.", DateTime.Now);
            return Task.Delay(0);
        }

        internal async Task OnChannelCreateEventAsync(DiscordChannel channel)
        {
            channel.Discord = this;

            if (this._config.MessageCacheSize > 0)
                channel.MessageCache = new RingBuffer<DiscordMessage>(this._config.MessageCacheSize);

            if (channel.IsPrivate)
            {
                var chn = channel as DiscordDmChannel;

                _private_channels.Add(chn);

                await this._dm_channel_created.InvokeAsync(new DmChannelCreateEventArgs(this) { Channel = chn });
            }
            else
            {
                channel.Discord = this;

                _guilds[channel.GuildId]._channels.Add(channel);

                await this._channel_created.InvokeAsync(new ChannelCreateEventArgs(this) { Channel = channel, Guild = channel.Guild });
            }
        }

        internal async Task OnChannelUpdateEventAsync(DiscordChannel channel)
        {
            channel.Discord = this;

            var gld = channel.Guild;

            var channel_new = this.InternalGetCachedChannel(channel.Id);
            var channel_old = null as DiscordChannel;

            if (channel_new != null)
                channel_old = new DiscordChannel
                {
                    Bitrate = channel_new.Bitrate,
                    Discord = this,
                    GuildId = channel_new.GuildId,
                    Id = channel_new.Id,
                    IsPrivate = channel_new.IsPrivate,
                    LastMessageId = channel_new.LastMessageId,
                    Name = channel_new.Name,
                    _permission_overwrites = channel_new._permission_overwrites,
                    Position = channel_new.Position,
                    Topic = channel_new.Topic,
                    _type = channel_new._type,
                    UserLimit = channel_new.UserLimit
                };
            else
                gld._channels.Add(channel);

            channel_new.Bitrate = channel.Bitrate;
            channel_new.Name = channel.Name;
            channel_new._permission_overwrites = channel._permission_overwrites;
            channel_new.Position = channel.Position;
            channel_new.Topic = channel.Topic;
            channel_new.UserLimit = channel.UserLimit;

            await this._channel_updated.InvokeAsync(new ChannelUpdateEventArgs(this) { ChannelAfter = channel_new, Guild = gld, ChannelBefore = channel_old });
        }

        internal async Task OnChannelDeleteEventAsync(DiscordChannel channel)
        {
            channel.Discord = this;

            if (channel.IsPrivate)
            {
                var chn = channel as DiscordDmChannel;

                var index = this._private_channels.FindIndex(xc => xc.Id == chn.Id);
                chn = this._private_channels[index];
                this._private_channels.RemoveAt(index);

                await this._dm_channel_deleted.InvokeAsync(new DmChannelDeleteEventArgs(this) { Channel = chn });
            }
            else
            {
                var gld = channel.Guild;
                var index = gld._channels.FindIndex(xc => xc.Id == channel.Id);
                channel = gld._channels[index];
                gld._channels.RemoveAt(index);

                await this._channel_deleted.InvokeAsync(new ChannelDeleteEventArgs(this) { Channel = channel, Guild = gld });
            }
        }

        internal async Task OnChannelPinsUpdate(DiscordChannel channel, DateTimeOffset last_pin_timestamp)
        {
            var ea = new ChannelPinsUpdateEventArgs(this)
            {
                Channel = channel,
                LastPinTimestamp = last_pin_timestamp
            };
            await this._channel_pins_updated.InvokeAsync(ea);
        }

        internal async Task OnGuildCreateEventAsync(DiscordGuild guild, JArray raw_members)
        {
            var exists = this._guilds.ContainsKey(guild.Id);

            guild.Discord = this;
            guild.IsUnavailable = false;
            var event_guild = guild;
            if (exists)
                guild = this._guilds[event_guild.Id];

            if (guild._channels == null)
                guild._channels = new List<DiscordChannel>();
            if (guild._roles == null)
                guild._roles = new List<DiscordRole>();
            if (guild._emojis == null)
                guild._emojis = new List<DiscordEmoji>();
            if (guild._presences == null)
                guild._presences = new List<DiscordPresence>();
            if (guild._voice_states == null)
                guild._voice_states = new List<DiscordVoiceState>();
            if (guild._members == null)
                guild._members = new List<DiscordMember>();

            this.UpdateCachedGuild(event_guild, raw_members);

            guild.JoinedAt = event_guild.JoinedAt;
            guild.IsLarge = event_guild.IsLarge;
            guild.MemberCount = Math.Max(event_guild.MemberCount, guild._members.Count);
            guild.IsUnavailable = event_guild.IsUnavailable;
            guild._voice_states.AddRange(event_guild._voice_states);

            foreach (var xc in guild._channels)
            {
                xc.GuildId = guild.Id;
                xc.Discord = this;
                if (xc.Type == ChannelType.Text)
                    xc.MessageCache = xc.MessageCache ?? (this._config.MessageCacheSize > 0 ? new RingBuffer<DiscordMessage>(this._config.MessageCacheSize) : null);
            }
            foreach (var xe in guild._emojis)
                xe.Discord = this;
            foreach (var xp in guild._presences)
                xp.Discord = this;
            foreach (var xvs in guild._voice_states)
                xvs.Discord = this;
            foreach (var xr in guild._roles)
                xr.Discord = this;

            var dcompl = this._guilds.Values.All(xg => !xg.IsUnavailable);
            Volatile.Write(ref this._guild_download_completed, dcompl);

            if (exists)
                await this._guild_available.InvokeAsync(new GuildCreateEventArgs(this) { Guild = guild });
            else
                await this._guild_created.InvokeAsync(new GuildCreateEventArgs(this) { Guild = guild });
        }

        internal async Task OnGuildUpdateEventAsync(DiscordGuild guild, JArray raw_members)
        {
            if (!this._guilds.ContainsKey(guild.Id))
                return;

            guild.Discord = this;
            guild.IsUnavailable = false;
            var event_guild = guild;
            guild = this._guilds[event_guild.Id];

            if (guild._channels == null)
                guild._channels = new List<DiscordChannel>();
            if (guild._roles == null)
                guild._roles = new List<DiscordRole>();
            if (guild._emojis == null)
                guild._emojis = new List<DiscordEmoji>();
            if (guild._presences == null)
                guild._presences = new List<DiscordPresence>();
            if (guild._voice_states == null)
                guild._voice_states = new List<DiscordVoiceState>();
            if (guild._members == null)
                guild._members = new List<DiscordMember>();

            this.UpdateCachedGuild(event_guild, raw_members);

            foreach (var xc in guild._channels)
            {
                xc.GuildId = guild.Id;
                xc.Discord = this;
                if (xc.Type == ChannelType.Text)
                    xc.MessageCache = xc.MessageCache ?? (this._config.MessageCacheSize > 0 ? new RingBuffer<DiscordMessage>(this._config.MessageCacheSize) : null);
            }
            foreach (var xe in guild._emojis)
                xe.Discord = this;
            foreach (var xp in guild._presences)
                xp.Discord = this;
            foreach (var xvs in guild._voice_states)
                xvs.Discord = this;
            foreach (var xr in guild._roles)
                xr.Discord = this;

            await this._guild_updated.InvokeAsync(new GuildUpdateEventArgs(this) { Guild = guild });
        }

        internal async Task OnGuildDeleteEventAsync(DiscordGuild guild, JArray raw_members)
        {
            if (!this._guilds.ContainsKey(guild.Id))
                return;

            var gld = this._guilds[guild.Id];
            if (guild.IsUnavailable)
            {
                gld.IsUnavailable = true;

                await this._guild_unavailable.InvokeAsync(new GuildDeleteEventArgs(this) { Guild = guild, Unavailable = true });
            }
            else
            {
                _guilds.Remove(guild.Id);

                await this._guild_deleted.InvokeAsync(new GuildDeleteEventArgs(this) { Guild = gld });
            }
        }

        internal async Task OnGuildSyncEventAsync(DiscordGuild guild, bool is_large, JArray raw_members, IEnumerable<DiscordPresence> presences)
        {
            guild.IsSynced = true;
            guild.IsLarge = is_large;

            presences = presences.Select(xp => { xp.Discord = this; return xp; });
            guild._presences.AddRange(presences);

            this.UpdateCachedGuild(guild, raw_members);

            var dcompl = this._guilds.Values.All(xg => xg.IsSynced);
            Volatile.Write(ref this._guild_download_completed, dcompl);

            await this._guild_available.InvokeAsync(new GuildCreateEventArgs(this) { Guild = guild });
        }

        internal async Task OnPresenceUpdateEventAsync(DiscordPresence presence, PresenceUpdateEventArgs ea)
        {
<<<<<<< HEAD
            byte[] imageBytes = File.ReadAllBytes(path);

            // Convert byte[] to Base64 String
            string base64String = Convert.ToBase64String(imageBytes);

            string url = Utils.GetAPIBaseUri() + Endpoints.Users + "/@me";
            WebHeaderCollection headers = Utils.GetBaseHeaders();
            JObject j = new JObject
            {
                { "avatar", $"data:image/jpeg;base64,{base64String}" }
            };
            WebRequest request = WebRequest.CreateRequest(url, WebRequestMethod.PATCH, headers, j.ToString());
            WebResponse response = await WebWrapper.HandleRequestAsync(request);
=======
            presence.Discord = this;
            var old = null as DiscordPresence;

            if (presence.GuildId != 0)
            {
                // guild presence

                var index = presence.Guild._presences.FindIndex(xp => xp.InternalUser.Id == presence.InternalUser.Id);
                if (index > -1)
                {
                    old = presence.Guild._presences[index];
                    presence.Guild._presences[index] = presence;
                }
                else
                    presence.Guild._presences.Add(presence);
            }
            else
            {
                old = this._presences[presence.InternalUser.Id];
            }

            this._presences[presence.InternalUser.Id] = presence;

            ea.Client = this;
            ea.PresenceBefore = old;

            await this._presence_update.InvokeAsync(ea);
>>>>>>> 93bf2680
        }

        internal async Task OnGuildBanAddEventAsync(DiscordUser user, DiscordGuild guild)
        {
            var mbr = guild.Members.FirstOrDefault(xm => xm.Id == user.Id) ?? new DiscordMember(user) { Discord = this, _guild_id = guild.Id };
            var ea = new GuildBanAddEventArgs(this)
            {
                Guild = guild,
                Member = mbr
            };
            await this._guild_ban_add.InvokeAsync(ea);
        }

        internal async Task OnGuildBanRemoveEventAsync(DiscordUser user, DiscordGuild guild)
        {
            var mbr = guild.Members.FirstOrDefault(xm => xm.Id == user.Id) ?? new DiscordMember(user) { Discord = this, _guild_id = guild.Id };
            var ea = new GuildBanRemoveEventArgs(this)
            {
                Guild = guild,
                Member = mbr
            };
            await this._guild_ban_remove.InvokeAsync(ea);
        }

        internal async Task OnGuildEmojisUpdateEventAsync(DiscordGuild guild, IEnumerable<DiscordEmoji> new_emojis)
        {
            var old_emojis = new List<DiscordEmoji>(guild._emojis);
            guild._emojis.Clear();
            guild._emojis.AddRange(new_emojis.Select(xe => { xe.Discord = this; return xe; }));
            var ea = new GuildEmojisUpdateEventArgs(this)
            {
                Guild = guild,
                EmojisAfter = guild.Emojis,
                EmojisBefore = new ReadOnlyCollection<DiscordEmoji>(old_emojis)
            };
            await this._guild_emojis_update.InvokeAsync(ea);
        }

        internal async Task OnGuildIntegrationsUpdateEventAsync(DiscordGuild guild)
        {
            var ea = new GuildIntegrationsUpdateEventArgs(this)
            {
                Guild = guild
            };
            await this._guild_integrations_update.InvokeAsync(ea);
        }

        internal async Task OnGuildMemberAddEventAsync(TransportMember member, DiscordGuild guild)
        {
            var mbr = new DiscordMember(member)
            {
                Discord = this,
                _guild_id = guild.Id
            };

            guild._members.Add(mbr);
            guild.MemberCount++;

            var ea = new GuildMemberAddEventArgs(this)
            {
                Guild = guild,
                Member = mbr
            };
            await this._guild_member_add.InvokeAsync(ea);
        }

        internal async Task OnGuildMemberRemoveEventAsync(TransportUser user, DiscordGuild guild)
        {
            var mbr = guild.Members.FirstOrDefault(xm => xm.Id == user.Id) ?? new DiscordMember(new DiscordUser(user)) { Discord = this, _guild_id = guild.Id };

            var index = guild._members.FindIndex(xm => xm.Id == mbr.Id);
            if (index > -1)
                guild._members.RemoveAt(index);
            guild.MemberCount--;

            var ea = new GuildMemberRemoveEventArgs(this)
            {
                Guild = guild,
                Member = mbr
            };
            await this._guild_member_remove.InvokeAsync(ea);
        }

        internal async Task OnGuildMemberUpdateEventAsync(TransportUser user, DiscordGuild guild, IEnumerable<ulong> roles, string nick)
        {
            var mbr = guild.Members.FirstOrDefault(xm => xm.Id == user.Id) ?? new DiscordMember(new DiscordUser(user)) { Discord = this, _guild_id = guild.Id };

            var nick_old = mbr.Nickname;
            var roles_old = new ReadOnlyCollection<DiscordRole>(new List<DiscordRole>(mbr.Roles));

            mbr.Nickname = nick;
            mbr._role_ids.Clear();
            mbr._role_ids.AddRange(roles);

            var ea = new GuildMemberUpdateEventArgs(this)
            {
                Guild = guild,
                Member = mbr,

                NicknameAfter = mbr.Nickname,
                RolesAfter = new ReadOnlyCollection<DiscordRole>(new List<DiscordRole>(mbr.Roles)),

                NicknameBefore = nick_old,
                RolesBefore = roles_old
            };
            await this._guild_member_update.InvokeAsync(ea);
        }

        internal async Task OnGuildRoleCreateEventAsync(DiscordRole role, DiscordGuild guild)
        {
            role.Discord = this;
            guild._roles.Add(role);

            var ea = new GuildRoleCreateEventArgs(this)
            {
                Guild = guild,
                Role = role
            };
            await this._guild_role_create.InvokeAsync(ea);
        }

        internal async Task OnGuildRoleUpdateEventAsync(DiscordRole role, DiscordGuild guild)
        {
            var role_new = guild.Roles.FirstOrDefault(xr => xr.Id == role.Id);
            var role_old = new DiscordRole
            {
                Color = role_new.Color,
                Discord = this,
                Hoist = role_new.Hoist,
                Id = role_new.Id,
                Managed = role_new.Managed,
                Mentionable = role_new.Managed,
                Name = role_new.Name,
                Permissions = role_new.Permissions,
                Position = role_new.Position
            };

            role_new.Color = role.Color;
            role_new.Hoist = role.Hoist;
            role_new.Managed = role.Managed;
            role_new.Mentionable = role.Mentionable;
            role_new.Name = role.Name;
            role_new.Permissions = role.Permissions;
            role_new.Position = role.Position;

            var ea = new GuildRoleUpdateEventArgs(this)
            {
                Guild = guild,
                RoleAfter = role_new,
                RoleBefore = role_old
            };
            await this._guild_role_update.InvokeAsync(ea);
        }

        internal async Task OnGuildRoleDeleteEventAsync(ulong role_id, DiscordGuild guild)
        {
            var index = guild._roles.FindIndex(xr => xr.Id == role_id);
            var role = guild._roles[index];
            guild._roles.RemoveAt(index);

            var ea = new GuildRoleDeleteEventArgs(this)
            {
                Guild = guild,
                Role = role
            };
            await this._guild_role_delete.InvokeAsync(ea);
        }

        internal async Task OnMessageCreateEventAsync(DiscordMessage message, TransportUser author)
        {
            message.Discord = this;

            if (message.Channel == null)
                DebugLogger.LogMessage(LogLevel.Warning, "Event", "Could not find channel last message belonged to", DateTime.Now);
            else
                message.Channel.LastMessageId = message.Id;

            var guild = message.Channel?.Guild;

            if (guild != null)
                message.Author = guild.Members.FirstOrDefault(xm => xm.Id == author.Id) ?? new DiscordMember(new DiscordUser(author)) { Discord = this, _guild_id = guild.Id };
            else
                message.Author = this.InternalGetCachedUser(author.Id) ?? new DiscordUser(author) { Discord = this };

            var mentioned_users = new List<DiscordUser>();
            var mentioned_roles = guild != null ? new List<DiscordRole>() : null;
            var mentioned_channels = guild != null ? new List<DiscordChannel>() : null;

            if (!string.IsNullOrWhiteSpace(message.Content))
            {
                if (guild != null)
                {
                    mentioned_users = Utils.GetUserMentions(message).Select(xid => guild._members.FirstOrDefault(xm => xm.Id == xid)).Cast<DiscordUser>().ToList();
                    mentioned_roles = Utils.GetRoleMentions(message).Select(xid => guild._roles.FirstOrDefault(xr => xr.Id == xid)).ToList();
                    mentioned_channels = Utils.GetChannelMentions(message).Select(xid => guild._channels.FirstOrDefault(xc => xc.Id == xid)).ToList();
                }
                else
                {
                    mentioned_users = Utils.GetUserMentions(message).Select(xid => this.InternalGetCachedUser(xid)).ToList();
                }
            }

            message._mentioned_users = mentioned_users;
            message._mentioned_roles = mentioned_roles;
            message._mentioned_channels = mentioned_channels;

            if (message._reactions == null)
                message._reactions = new List<DiscordReaction>();
            foreach (var xr in message._reactions)
                xr.Emoji.Discord = this;

            if (this._config.MessageCacheSize > 0 && message.Channel != null)
                message.Channel.MessageCache.Add(message);

            MessageCreateEventArgs ea = new MessageCreateEventArgs(this)
            {
                Message = message,

                MentionedUsers = new ReadOnlyCollection<DiscordUser>(mentioned_users),
                MentionedRoles = mentioned_roles != null ? new ReadOnlyCollection<DiscordRole>(mentioned_roles) : null,
                MentionedChannels = mentioned_channels != null ? new ReadOnlyCollection<DiscordChannel>(mentioned_channels) : null
            };
            await this._message_created.InvokeAsync(ea);
        }

        internal async Task OnMessageUpdateEventAsync(DiscordMessage message, TransportUser author)
        {
            DiscordGuild guild = null;

            message.Discord = this;
            var event_message = message;

            if (this._config.MessageCacheSize > 0 && message.Channel?.MessageCache.TryGet(xm => xm.Id == event_message.Id, out message) != true)
            {
                message = event_message;
                guild = message.Channel?.Guild;

                if (author != null)
                {
                    if (guild != null)
                        message.Author = guild.Members.FirstOrDefault(xm => xm.Id == author.Id) ?? new DiscordMember(new DiscordUser(author)) { Discord = this, _guild_id = guild.Id };
                    else
                        message.Author = this.InternalGetCachedUser(author.Id) ?? new DiscordUser(author) { Discord = this };
                }

                if (message._reactions == null)
                    message._reactions = new List<DiscordReaction>();
                foreach (var xr in message._reactions)
                    xr.Emoji.Discord = this;
            }
            else
            {
                guild = message.Channel?.Guild;
                message.EditedTimestampRaw = event_message.EditedTimestampRaw;
                message.Content = event_message.Content;
                message._embeds.Clear();
                message._embeds.AddRange(event_message._embeds);
                message.Pinned = event_message.Pinned;
                message.IsTTS = event_message.IsTTS;
            }

            var mentioned_users = new List<DiscordUser>();
            var mentioned_roles = guild != null ? new List<DiscordRole>() : null;
            var mentioned_channels = guild != null ? new List<DiscordChannel>() : null;

            if (!string.IsNullOrWhiteSpace(message.Content))
            {
                if (guild != null)
                {
                    mentioned_users = Utils.GetUserMentions(message).Select(xid => guild._members.FirstOrDefault(xm => xm.Id == xid)).Cast<DiscordUser>().ToList();
                    mentioned_roles = Utils.GetRoleMentions(message).Select(xid => guild._roles.FirstOrDefault(xr => xr.Id == xid)).ToList();
                    mentioned_channels = Utils.GetChannelMentions(message).Select(xid => guild._channels.FirstOrDefault(xc => xc.Id == xid)).ToList();
                }
                else
                {
                    mentioned_users = Utils.GetUserMentions(message).Select(xid => this.InternalGetCachedUser(xid)).ToList();
                }
            }

            message._mentioned_users = mentioned_users;
            message._mentioned_roles = mentioned_roles;
            message._mentioned_channels = mentioned_channels;

            var ea = new MessageUpdateEventArgs(this)
            {
                Message = message,

                MentionedUsers = new ReadOnlyCollection<DiscordUser>(mentioned_users),
                MentionedRoles = mentioned_roles != null ? new ReadOnlyCollection<DiscordRole>(mentioned_roles) : null,
                MentionedChannels = mentioned_channels != null ? new ReadOnlyCollection<DiscordChannel>(mentioned_channels) : null
            };
            await this._message_update.InvokeAsync(ea);
        }

        internal async Task OnMessageDeleteEventAsync(ulong message_id, DiscordChannel channel)
        {
            if (this._config.MessageCacheSize == 0 || !channel.MessageCache.TryGet(xm => xm.Id == message_id, out var msg))
            {
                msg = new DiscordMessage { Id = message_id, Discord = this };
            }
            if (this._config.MessageCacheSize > 0)
                channel.MessageCache.Remove(xm => xm.Id == msg.Id);

            var ea = new MessageDeleteEventArgs(this)
            {
                Channel = channel,
                Message = msg
            };
            await this._message_delete.InvokeAsync(ea);
        }

        internal async Task OnMessageBulkDeleteEventAsync(IEnumerable<ulong> message_ids, DiscordChannel channel)
        {
            var msgs = new List<DiscordMessage>(message_ids.Count());
            foreach (var message_id in message_ids)
            {
                DiscordMessage msg = null;
                if (this._config.MessageCacheSize > 0 && !channel.MessageCache.TryGet(xm => xm.Id == message_id, out msg))
                {
                    msg = new DiscordMessage { Id = message_id, Discord = this };
                }
                if (this._config.MessageCacheSize > 0)
                    channel.MessageCache.Remove(xm => xm.Id == msg.Id);
                msgs.Add(msg);
            }

            var ea = new MessageBulkDeleteEventArgs(this)
            {
                Channel = channel,
                Messages = new ReadOnlyCollection<DiscordMessage>(msgs)
            };
            await this._message_bulk_delete.InvokeAsync(ea);
        }

        internal async Task OnTypingStartEventAsync(ulong user_id, DiscordChannel channel, DateTimeOffset started)
        {
            var usr = channel.Guild != null ? channel.Guild.Members.FirstOrDefault(xm => xm.Id == user_id) : this.InternalGetCachedUser(user_id);

            var ea = new TypingStartEventArgs(this)
            {
                Channel = channel,
                User = usr,
                StartedAt = started
            };
            await this._typing_start.InvokeAsync(ea);
        }

        internal async Task OnUserSettingsUpdateEventAsync(TransportUser user)
        {
            var usr = new DiscordUser(user) { Discord = this };

            var ea = new UserSettingsUpdateEventArgs(this)
            {
                User = usr
            };
            await this._user_settings_update.InvokeAsync(ea);
        }

        internal async Task OnUserUpdateEventAsync(TransportUser user)
        {
            var usr_old = new DiscordUser
            {
                AvatarHash = this._current_user.AvatarHash,
                Discord = this,
                DiscriminatorInt = this._current_user.DiscriminatorInt,
                Email = this._current_user.Email,
                Id = this._current_user.Id,
                IsBot = this._current_user.IsBot,
                MfaEnabled = this._current_user.MfaEnabled,
                Username = this._current_user.Username,
                Verified = this._current_user.Verified
            };

            this._current_user.AvatarHash = user.AvatarHash;
            this._current_user.DiscriminatorInt = user.DiscriminatorInt;
            this._current_user.Email = user.Email;
            this._current_user.Id = user.Id;
            this._current_user.IsBot = user.IsBot;
            this._current_user.MfaEnabled = user.MfaEnabled;
            this._current_user.Username = user.Username;
            this._current_user.Verified = user.Verified;

            var ea = new UserUpdateEventArgs(this)
            {
                UserAfter = this.CurrentUser,
                UserBefore = usr_old
            };
            await this._user_update.InvokeAsync(ea);
        }

        internal async Task OnVoiceStateUpdateEventAsync(DiscordVoiceState voice_state)
        {
            voice_state.Discord = this;

            var index = voice_state.Guild._voice_states.FindIndex(xvs => xvs.UserId == voice_state.UserId);
            if (index < 0)
                voice_state.Guild._voice_states.Add(voice_state);
            else
                voice_state.Guild._voice_states[index] = voice_state;

            var ea = new VoiceStateUpdateEventArgs(this)
            {
                Guild = voice_state.Guild,
                Channel = voice_state.Channel,
                User = voice_state.User,
                SessionId = voice_state.SessionId
            };
            await this._voice_state_update.InvokeAsync(ea);
        }

        internal async Task OnVoiceServerUpdateEventAsync(string endpoint, string token, DiscordGuild guild)
        {
            var ea = new VoiceServerUpdateEventArgs(this)
            {
                Endpoint = endpoint,
                VoiceToken = token,
                Guild = guild
            };
            await this._voice_server_update.InvokeAsync(ea);
        }

        internal async Task OnGuildMembersChunkEventAsync(IEnumerable<TransportMember> members, DiscordGuild guild)
        {
            var ids = guild.Members.Select(xm => xm.Id);
            var mbrs = members.Select(xtm => new DiscordMember(xtm) { Discord = this, _guild_id = guild.Id })
                .Where(xm => !ids.Contains(xm.Id));

            guild._members.AddRange(mbrs);
            guild.MemberCount = guild._members.Count;

            var ea = new GuildMembersChunkEventArgs(this)
            {
                Guild = guild,
                Members = new ReadOnlyCollection<DiscordMember>(new List<DiscordMember>(mbrs))
            };
            await this._guild_members_chunk.InvokeAsync(ea);
        }

        internal async Task OnUnknownEventAsync(GatewayPayload payload)
        {
            var ea = new UnknownEventArgs(this) { EventName = payload.EventName, Json = (payload.Data as JObject)?.ToString() };
            await this._unknown_event.InvokeAsync(ea);
        }

        internal async Task OnMessageReactionAddAsync(ulong user_id, ulong message_id, DiscordChannel channel, DiscordEmoji emoji)
        {
            emoji.Discord = this;

            var usr = null as DiscordUser;
            if (channel.Guild != null)
                usr = channel.Guild._members.FirstOrDefault(xm => xm.Id == user_id) ?? await this._rest_client.InternalGetGuildMemberAsync(channel.Guild.Id, user_id);
            else
                usr = this.InternalGetCachedUser(user_id) ?? await this._rest_client.InternalGetUserAsync(user_id);

            DiscordMessage msg = null;
            if (this._config.MessageCacheSize == 0 || !channel.MessageCache.TryGet(xm => xm.Id == message_id, out msg))
                msg = new DiscordMessage { Id = message_id, Discord = this };

            var ea = new MessageReactionAddEventArgs(this)
            {
                Message = msg,
                Channel = channel,
                User = usr,
                Emoji = emoji
            };
            await this._message_reaction_add.InvokeAsync(ea);
        }

        internal async Task OnMessageReactionRemoveAsync(ulong user_id, ulong message_id, DiscordChannel channel, DiscordEmoji emoji)
        {
            emoji.Discord = this;

            var usr = null as DiscordUser;
            if (channel.Guild != null)
                usr = channel.Guild._members.FirstOrDefault(xm => xm.Id == user_id) ?? await this._rest_client.InternalGetGuildMemberAsync(channel.Guild.Id, user_id);
            else
                usr = this.InternalGetCachedUser(user_id) ?? await this._rest_client.InternalGetUserAsync(user_id);

            DiscordMessage msg = null;
            if (this._config.MessageCacheSize == 0 || !channel.MessageCache.TryGet(xm => xm.Id == message_id, out msg))
                msg = new DiscordMessage { Id = message_id, Discord = this };

            var ea = new MessageReactionRemoveEventArgs(this)
            {
                Message = msg,
                Channel = channel,
                User = usr,
                Emoji = emoji
            };
            await this._message_reaction_remove.InvokeAsync(ea);
        }

        internal async Task OnMessageReactionRemoveAllAsync(ulong message_id, DiscordChannel channel)
        {
            DiscordMessage msg = null;
            if (this._config.MessageCacheSize == 0 || !channel.MessageCache.TryGet(xm => xm.Id == message_id, out msg))
                msg = new DiscordMessage { Id = message_id, Discord = this };

            var ea = new MessageReactionRemoveAllEventArgs(this)
            {
                Message = msg,
                Channel = channel
            };
            await this._message_reaction_remove_all.InvokeAsync(ea);
        }

        internal async Task OnWebhooksUpdateAsync(DiscordChannel channel, DiscordGuild guild)
        {
            var ea = new WebhooksUpdateEventArgs(this)
            {
                Channel = channel,
                Guild = guild
            };
            await this._webhooks_update.InvokeAsync(ea);
        }
        #endregion

        internal async Task OnHeartbeatAsync(long seq)
        {
            _debug_logger.LogMessage(LogLevel.Debug, "Websocket", "Received Heartbeat - Sending Ack.", DateTime.Now);
            await SendHeartbeatAsync(seq);
        }

        internal async Task OnReconnectAsync()
        {
            _debug_logger.LogMessage(LogLevel.Info, "Websocket", "Received OP 7 - Reconnect. ", DateTime.Now);

            await ReconnectAsync();
        }

        internal async Task OnInvalidateSessionAsync(bool data)
        {
            if (data)
            {
                _debug_logger.LogMessage(LogLevel.Debug, "Websocket", "Received true in OP 9 - Waiting a few second and sending resume again.", DateTime.Now);
                await Task.Delay(6000);
                await SendResumeAsync();
            }
            else
            {
                _debug_logger.LogMessage(LogLevel.Debug, "Websocket", "Received false in OP 9 - Starting a new session", DateTime.Now);
                _session_id = "";
                await SendIdentifyAsync();
            }
<<<<<<< HEAD
            return guild;
        }

        internal static async Task<DiscordGuild> InternalModifyGuild(string name = "", string region = "", string icon = "", int verification_level = -1,
            int default_message_notifications = -1, ulong afk_channel_id = 0, int afk_timeout = -1, ulong owner_id = 0, string splash = "")
        {
            string url = Utils.GetAPIBaseUri() + Endpoints.Guilds;
            WebHeaderCollection headers = Utils.GetBaseHeaders();
            JObject j = new JObject();
            if (name != "")
                j.Add("name", name);
            if (region != "")
                j.Add("region", region);
            if (icon != "")
                j.Add("icon", icon);
            if (verification_level > -1)
                j.Add("verification_level", verification_level);
            if (default_message_notifications > -1)
                j.Add("default_message_notifications", default_message_notifications);
            if (afk_channel_id > 0)
                j.Add("afk_channel_id", afk_channel_id);
            if (afk_timeout > -1)
                j.Add("afk_timeout", afk_timeout);
            if (owner_id > 0)
                j.Add("owner_id", owner_id);
            if (splash != "")
                j.Add("splash", splash);

            WebRequest request = WebRequest.CreateRequest(url, WebRequestMethod.PATCH, headers, j.ToString());
            WebResponse response = await WebWrapper.HandleRequestAsync(request);
            return JsonConvert.DeserializeObject<DiscordGuild>(response.Response);
        }

        internal static async Task<DiscordGuild> InternalDeleteGuild(ulong guild_id)
        {
            string url = Utils.GetAPIBaseUri() + Endpoints.Guilds + "/" + guild_id;
            WebHeaderCollection headers = Utils.GetBaseHeaders();
            WebRequest request = WebRequest.CreateRequest(url, WebRequestMethod.DELETE, headers);
            WebResponse response = await WebWrapper.HandleRequestAsync(request);
            return JsonConvert.DeserializeObject<DiscordGuild>(response.Response);
        }

        internal static async Task<DiscordRole> InternalModifyGuildRole(ulong guild_id, ulong role_id, string name, Permission permissions, int position, int color, bool separate, bool mentionable)
        {
            string url = $"{Utils.GetAPIBaseUri()}{Endpoints.Guilds}/{guild_id}{Endpoints.Roles}/{role_id}";
            WebHeaderCollection headers = Utils.GetBaseHeaders();
            JObject j = new JObject
            {
                { "name", name },
                { "permissions", (ulong)permissions },
                { "position", position },
                { "color", color },
                { "hoist", separate },
                { "mentionable", mentionable }
            };
            WebRequest request = WebRequest.CreateRequest(url, WebRequestMethod.PATCH, headers, j.ToString());
            WebResponse response = await request.HandleRequestAsync();
            return JsonConvert.DeserializeObject<DiscordRole>(response.Response);
=======
>>>>>>> 93bf2680
        }

        internal async Task OnHelloAsync(GatewayHello hello)
        {
            this._debug_logger.LogMessage(LogLevel.Debug, "Websocket", "Received OP 10 (HELLO) - Trying to either resume or identify", DateTime.Now);
            //this._waiting_for_ack = false;
            Interlocked.CompareExchange(ref this._skipped_heartbeats, 0, 0);
            this._heartbeat_interval = hello.HeartbeatInterval;
            this._heartbeat_task = new Task(StartHeartbeating, _cancel_token, TaskCreationOptions.LongRunning);
            this._heartbeat_task.Start();

            if (_session_id == "")
                await SendIdentifyAsync();
            else
                await SendResumeAsync();

            ConnectionSemaphore.Release();
        }

        internal async Task OnHeartbeatAckAsync()
        {
            //_waiting_for_ack = false;
            Interlocked.Decrement(ref this._skipped_heartbeats);

            this._sequence++;
            this.Ping = (int)(DateTime.Now - _last_heartbeat).TotalMilliseconds;
            _debug_logger.LogMessage(LogLevel.Debug, "Websocket", "Received WebSocket Heartbeat Ack", DateTime.Now);
            _debug_logger.LogMessage(LogLevel.Debug, "Websocket", $"Ping {this.Ping}ms", DateTime.Now);
            HeartBeatEventArgs args = new HeartBeatEventArgs(this)
            {
                Ping = this.Ping,
                Timestamp = DateTimeOffset.Now
            };

            await _heartbeated.InvokeAsync(args);
        }

        //internal async Task StartHeartbeatingAsync()
        internal void StartHeartbeating()
        {
            _debug_logger.LogMessage(LogLevel.Debug, "Websocket", "Starting Heartbeat", DateTime.Now);
            var token = this._cancel_token;
            try
            {
                while (true)
                {
                    SendHeartbeatAsync(this._sequence).GetAwaiter().GetResult();
                    Task.Delay(_heartbeat_interval, _cancel_token).GetAwaiter().GetResult();
                    token.ThrowIfCancellationRequested();
                }
            }
            catch (OperationCanceledException) { }
        }

        internal Task InternalUpdateStatusAsync(Game game, UserStatus? user_status, long? idle_since, bool afk)
        {
            if (game != null && game.Name != null && game.Name.Length > 128)
                throw new Exception("Game name can't be longer than 128 characters!");

            var status = new StatusUpdate
            {
                Game = game ?? new Game(),
                IdleSince = idle_since,
                IsAFK = afk,
                Status = user_status ?? UserStatus.Online
            };
            var status_update = new GatewayPayload
            {
                OpCode = GatewayOpCode.StatusUpdate,
                Data = status
            };
            var statusstr = JsonConvert.SerializeObject(status_update);

            this._websocket_client.SendMessage(statusstr);
            return Task.Delay(0);
        }

        internal Task SendHeartbeatAsync()
        {
            return this.SendHeartbeatAsync(_sequence);
        }

        internal async Task SendHeartbeatAsync(long seq)
        {
            //if (_waiting_for_ack)
            //{
            //    _debugLogger.LogMessage(LogLevel.Critical, "Websocket", "Missed a heartbeat ack. Reconnecting.", DateTime.Now);
            //    await ReconnectAsync();
            //}
            var more_than_5 = Volatile.Read(ref this._skipped_heartbeats) > 5;
            var guilds_comp = Volatile.Read(ref this._guild_download_completed);
            if (guilds_comp && more_than_5)
            {
                this._debug_logger.LogMessage(LogLevel.Critical, "DSharpPlus", "More than 5 heartbeats were skipped. Issuing reconnect.", DateTime.Now);
                await ReconnectAsync();
                return;
            }
            else if (!guilds_comp && more_than_5)
            {
                this._debug_logger.LogMessage(LogLevel.Warning, "DSharpPlus", "More than 5 heartbeats were skipped while the guild download is running.", DateTime.Now);
            }

            _debug_logger.LogMessage(LogLevel.Debug, "Websocket", "Sending Heartbeat", DateTime.Now);
            var heartbeat = new GatewayPayload
            {
                OpCode = GatewayOpCode.Heartbeat,
                Data = seq
            };
            var heartbeat_str = JsonConvert.SerializeObject(heartbeat);
            _websocket_client.SendMessage(heartbeat_str);

            _last_heartbeat = DateTime.Now;
            //_waiting_for_ack = true;
            Interlocked.Increment(ref this._skipped_heartbeats);
        }

        internal Task SendIdentifyAsync()
        {
            var identify = new GatewayIdentify
            {
                Token = Utils.GetFormattedToken(this),
                Compress = this._config.EnableCompression,
                LargeThreshold = this._config.LargeThreshold,
                ShardInfo = new ShardInfo
                {
                    ShardId = this._config.ShardId,
                    ShardCount = this._config.ShardCount
                }
            };
            var payload = new GatewayPayload
            {
                OpCode = GatewayOpCode.Identify,
                Data = identify
            };
            var payloadstr = JsonConvert.SerializeObject(payload);
            _websocket_client.SendMessage(payloadstr);
            return Task.Delay(0);
        }

        internal Task SendResumeAsync()
        {
            var resume = new GatewayResume
            {
                Token = Utils.GetFormattedToken(this),
                SessionId = this._session_id,
                SequenceNumber = this._sequence
            };
            var resume_payload = new GatewayPayload
            {
                OpCode = GatewayOpCode.Resume,
                Data = resume
            };
            var resumestr = JsonConvert.SerializeObject(resume_payload);

            _websocket_client.SendMessage(resumestr);
            return Task.Delay(0);
        }

        internal Task SendGuildSyncAsync()
        {
            var guild_sync = new GatewayPayload
            {
                OpCode = GatewayOpCode.GuildSync,
                Data = this._guilds.Values.Where(xg => !xg.IsSynced).Select(xg => xg.Id)
            };
            var guild_syncstr = JsonConvert.SerializeObject(guild_sync);

            this._websocket_client.SendMessage(guild_syncstr);
            return Task.Delay(0);
        }

        internal Task SendVoiceStateUpdateAsync(DiscordGuild guild, DiscordChannel channel, bool mute = false, bool deaf = false)
        {
            var vsu = new VoiceStateUpdate
            {
                GuildId = guild.Id,
                ChannelId = channel?.Id,
                Mute = mute,
                Deafen = deaf
            };
            var vsu_payload = new GatewayPayload
            {
                OpCode = GatewayOpCode.VoiceStateUpdate,
                Data = vsu
            };
            var vsustr = JsonConvert.SerializeObject(vsu_payload);

            _websocket_client.SendMessage(vsustr);
            return Task.Delay(0);
        }
        #endregion

        // LINQ :^)
        internal DiscordUser InternalGetCachedUser(ulong user_id) =>
            this.Guilds.Values.SelectMany(xg => xg.Members)
                .GroupBy(xm => xm.Id)
                .Select(xgrp => xgrp.First())
                .FirstOrDefault(xm => xm.Id == user_id);

        // LINQ :^)
        internal DiscordChannel InternalGetCachedChannel(ulong channel_id) =>
            this.Guilds.Values.SelectMany(xg => xg.Channels)
                .Concat(this._private_channels)
                .FirstOrDefault(xc => xc.Id == channel_id);

        internal void UpdateCachedGuild(DiscordGuild new_guild, JArray raw_members)
        {
            if (!this._guilds.ContainsKey(new_guild.Id))
                this._guilds[new_guild.Id] = new_guild;

            var guild = this._guilds[new_guild.Id];

            if (new_guild._channels != null && new_guild._channels.Any())
            {
                var _c = new_guild._channels.Where(xc => !guild._channels.Any(xxc => xxc.Id == xc.Id));
                guild._channels.AddRange(_c);
            }

            var _e = new_guild._emojis.Where(xe => !guild._emojis.Any(xxe => xxe.Id == xe.Id));
            guild._emojis.AddRange(_e);

            if (raw_members != null)
            {
                var _m = raw_members == null ? new List<DiscordMember>() : raw_members.ToObject<IEnumerable<TransportMember>>()
                    .Select(xtm => new DiscordMember(xtm) { Discord = this, _guild_id = guild.Id })
                    .Where(xm => !guild._members.Any(xxm => xxm.Id == xm.Id));
                guild._members.AddRange(_m);
            }

            if (new_guild._presences != null)
            {
                guild._presences.Clear();
                guild._presences.AddRange(new_guild._presences);
            }

            var _r = new_guild._roles.Where(xr => !guild._roles.Any(xxr => xxr.Id == xr.Id));
            guild._roles.AddRange(_r);

            guild.Name = new_guild.Name;
            guild.AfkChannelId = new_guild.AfkChannelId;
            guild.AfkTimeout = new_guild.AfkTimeout;
            guild.DefaultMessageNotifications = new_guild.DefaultMessageNotifications;
            guild.EmbedChannelId = new_guild.EmbedChannelId;
            guild.EmbedEnabled = new_guild.EmbedEnabled;
            guild.Features = new_guild.Features;
            guild.IconHash = new_guild.IconHash;
            guild.MfaLevel = new_guild.MfaLevel;
            guild.OwnerId = new_guild.OwnerId;
            guild.RegionId = new_guild.RegionId;
            guild.SplashHash = new_guild.SplashHash;
            guild.VerificationLevel = new_guild.VerificationLevel;

            // fields not sent for update:
            // - voice states
            // - guild.JoinedAt = new_guild.JoinedAt;
            // - guild.Large = new_guild.Large;
            // - guild.MemberCount = Math.Max(new_guild.MemberCount, guild._members.Count);
            // - guild.Unavailable = new_guild.Unavailable;
        }

        internal static Permissions InternalAddPermission(Permissions before, Permissions p)
        {
            Permissions after = before;
            after |= p;
            return after;
        }

        internal static Permissions InternalRemovePermission(Permissions before, Permissions p)
        {
            Permissions after = before;
            after &= ~p;
            return after;
        }

        ~DiscordClient()
        {
            Dispose();
        }

        private bool disposed;
        /// <summary>
        /// Disposes your DiscordClient.
        /// </summary>
        public async void Dispose()
        {
            if (disposed)
                return;

            GC.SuppressFinalize(this);

            await DisconnectAsync();

            _cancel_token_source.Cancel();
            _guilds = null;
            _heartbeat_task = null;
            _current_user = null;
            _modules = null;
            _private_channels = null;
            await _websocket_client.InternalDisconnectAsync(null);

            disposed = true;
        }
    }
}<|MERGE_RESOLUTION|>--- conflicted
+++ resolved
@@ -1,17 +1,9 @@
 ﻿using System;
 using System.Collections.Generic;
-<<<<<<< HEAD
-using System.Collections.Specialized;
-using System.Globalization;
-using System.IO;
-using System.Linq;
-using System.Net;
-=======
 using System.Collections.ObjectModel;
 using System.IO;
 using System.Linq;
 using System.Reflection;
->>>>>>> 93bf2680
 using System.Text;
 using System.Threading;
 using System.Threading.Tasks;
@@ -674,21 +666,6 @@
             return _modules.Find(x => x.GetType() == typeof(T)) as T;
         }
 
-<<<<<<< HEAD
-        public Task Reconnect() => InternalReconnect();
-
-        public Task Reconnect(string token_override, TokenType token_type) => InternalReconnect(token_override, token_type);
-
-        internal async Task InternalReconnect(bool start_new_session = false)
-        {
-            _cancelTokenSource.Cancel();
-            await _websocketClient.InternalDisconnectAsync();
-            if (start_new_session)
-                _sessionID = "";
-            // delay task by 6 seconds to make sure everything gets closed correctly
-            await Task.Delay(6000);
-            await InternalConnect();
-=======
         /// <summary>
         /// Connects to the gateway
         /// </summary>
@@ -716,22 +693,14 @@
 
             if (!s)
                 throw new Exception("Could not connect to Discord.");
->>>>>>> 93bf2680
         }
 
         public Task ReconnectAsync(bool start_new_session = false)
         {
             if (start_new_session)
-<<<<<<< HEAD
-                _sessionID = "";
-            // delay task by 6 seconds to make sure everything gets closed correctly
-            await Task.Delay(6000);
-            await Connect(token_override, token_type);
-=======
                 _session_id = "";
 
             return _websocket_client.InternalDisconnectAsync(null);
->>>>>>> 93bf2680
         }
 
         internal Task InternalReconnectAsync() => ConnectAsync();
@@ -1263,42 +1232,11 @@
                     if (xg._voice_states == null)
                         xg._voice_states = new List<DiscordVoiceState>();
 
-<<<<<<< HEAD
-        internal async Task OnInvalidateSession(JObject obj)
-        {
-            if (obj.Value<bool>("d"))
-            {
-                _debugLogger.LogMessage(LogLevel.Debug, "Websocket", "Received true in OP 9 - Waiting a few second and sending resume again.", DateTime.Now);
-                await Task.Delay(6000);
-                await SendResume();
-            }
-            else
-            {
-                _debugLogger.LogMessage(LogLevel.Debug, "Websocket", "Received false in OP 9 - Starting a new session", DateTime.Now);
-                _sessionID = "";
-                await InternalReconnect(true);
-            }
-        }
-
-        internal async Task OnHello(JObject obj)
-        {
-            await Task.Run(() =>
-            {
-                _waitingForAck = false;
-                _heartbeatInterval = obj["d"].Value<int>("heartbeat_interval");
-                _cancelTokenSource = new CancellationTokenSource();
-                _cancelToken = _cancelTokenSource.Token;
-                _heartbeatThread = new Thread(StartHeartbeating);
-                _heartbeatThread.Start();
-            });
-        }
-=======
                     foreach (var xvs in xg.VoiceStates)
                         xvs.Discord = this;
 
                     return xg;
                 }).ToDictionary(xg => xg.Id, xg => xg);
->>>>>>> 93bf2680
 
             if (this._config.TokenType == TokenType.User)
                 await this.SendGuildSyncAsync();
@@ -1548,21 +1486,6 @@
 
         internal async Task OnPresenceUpdateEventAsync(DiscordPresence presence, PresenceUpdateEventArgs ea)
         {
-<<<<<<< HEAD
-            byte[] imageBytes = File.ReadAllBytes(path);
-
-            // Convert byte[] to Base64 String
-            string base64String = Convert.ToBase64String(imageBytes);
-
-            string url = Utils.GetAPIBaseUri() + Endpoints.Users + "/@me";
-            WebHeaderCollection headers = Utils.GetBaseHeaders();
-            JObject j = new JObject
-            {
-                { "avatar", $"data:image/jpeg;base64,{base64String}" }
-            };
-            WebRequest request = WebRequest.CreateRequest(url, WebRequestMethod.PATCH, headers, j.ToString());
-            WebResponse response = await WebWrapper.HandleRequestAsync(request);
-=======
             presence.Discord = this;
             var old = null as DiscordPresence;
 
@@ -1590,7 +1513,6 @@
             ea.PresenceBefore = old;
 
             await this._presence_update.InvokeAsync(ea);
->>>>>>> 93bf2680
         }
 
         internal async Task OnGuildBanAddEventAsync(DiscordUser user, DiscordGuild guild)
@@ -2135,67 +2057,6 @@
                 _session_id = "";
                 await SendIdentifyAsync();
             }
-<<<<<<< HEAD
-            return guild;
-        }
-
-        internal static async Task<DiscordGuild> InternalModifyGuild(string name = "", string region = "", string icon = "", int verification_level = -1,
-            int default_message_notifications = -1, ulong afk_channel_id = 0, int afk_timeout = -1, ulong owner_id = 0, string splash = "")
-        {
-            string url = Utils.GetAPIBaseUri() + Endpoints.Guilds;
-            WebHeaderCollection headers = Utils.GetBaseHeaders();
-            JObject j = new JObject();
-            if (name != "")
-                j.Add("name", name);
-            if (region != "")
-                j.Add("region", region);
-            if (icon != "")
-                j.Add("icon", icon);
-            if (verification_level > -1)
-                j.Add("verification_level", verification_level);
-            if (default_message_notifications > -1)
-                j.Add("default_message_notifications", default_message_notifications);
-            if (afk_channel_id > 0)
-                j.Add("afk_channel_id", afk_channel_id);
-            if (afk_timeout > -1)
-                j.Add("afk_timeout", afk_timeout);
-            if (owner_id > 0)
-                j.Add("owner_id", owner_id);
-            if (splash != "")
-                j.Add("splash", splash);
-
-            WebRequest request = WebRequest.CreateRequest(url, WebRequestMethod.PATCH, headers, j.ToString());
-            WebResponse response = await WebWrapper.HandleRequestAsync(request);
-            return JsonConvert.DeserializeObject<DiscordGuild>(response.Response);
-        }
-
-        internal static async Task<DiscordGuild> InternalDeleteGuild(ulong guild_id)
-        {
-            string url = Utils.GetAPIBaseUri() + Endpoints.Guilds + "/" + guild_id;
-            WebHeaderCollection headers = Utils.GetBaseHeaders();
-            WebRequest request = WebRequest.CreateRequest(url, WebRequestMethod.DELETE, headers);
-            WebResponse response = await WebWrapper.HandleRequestAsync(request);
-            return JsonConvert.DeserializeObject<DiscordGuild>(response.Response);
-        }
-
-        internal static async Task<DiscordRole> InternalModifyGuildRole(ulong guild_id, ulong role_id, string name, Permission permissions, int position, int color, bool separate, bool mentionable)
-        {
-            string url = $"{Utils.GetAPIBaseUri()}{Endpoints.Guilds}/{guild_id}{Endpoints.Roles}/{role_id}";
-            WebHeaderCollection headers = Utils.GetBaseHeaders();
-            JObject j = new JObject
-            {
-                { "name", name },
-                { "permissions", (ulong)permissions },
-                { "position", position },
-                { "color", color },
-                { "hoist", separate },
-                { "mentionable", mentionable }
-            };
-            WebRequest request = WebRequest.CreateRequest(url, WebRequestMethod.PATCH, headers, j.ToString());
-            WebResponse response = await request.HandleRequestAsync();
-            return JsonConvert.DeserializeObject<DiscordRole>(response.Response);
-=======
->>>>>>> 93bf2680
         }
 
         internal async Task OnHelloAsync(GatewayHello hello)
