﻿using System;
using System.Linq;
using System.Reflection;
using DSharpPlus.Net.Serialization;
using Newtonsoft.Json;
using Newtonsoft.Json.Linq;
using Newtonsoft.Json.Serialization;

namespace DSharpPlus.Entities
{
    /// <summary>
    /// Helper methods for instantiating an <see cref="Optional{T}"/>.
    /// </summary>
    /// <remarks>
    /// This class only serves to allow type parameter inference on calls to <see cref="FromValue{T}"/> or
    /// <see cref="FromNoValue{T}"/>.
    /// </remarks>
    public static class Optional
    {
        /// <summary>
        /// Creates a new <see cref="Optional{T}"/> with specified value and valid state.
        /// </summary>
        /// <param name="value">Value to populate the optional with.</param>
        /// <typeparam name="T">Type of the value.</typeparam>
        /// <returns>Created optional.</returns>
        public static Optional<T> FromValue<T>(T value)
            => new Optional<T>(value);

        /// <summary>
        /// Creates a new empty <see cref="Optional{T}"/> with no value and invalid state.
        /// </summary>
        /// <typeparam name="T">The type that the created instance is wrapping around.</typeparam>
        /// <returns>Created optional.</returns>
        public static Optional<T> FromNoValue<T>()
            => default;
    }
    
    /// <summary>
    /// Represents a wrapper which may or may not have a value.
    /// </summary>
    /// <typeparam name="T">Type of the value.</typeparam>
<<<<<<< HEAD
    [JsonConverter(typeof(OptionalJsonConverter))]
    public struct Optional<T> : IEquatable<Optional<T>>, IEquatable<T>
=======
    public readonly struct Optional<T> : IEquatable<Optional<T>>, IEquatable<T>
>>>>>>> 2b1c3fb5
    {
        /// <summary>
        /// Gets whether this <see cref="Optional{T}"/> has a value.
        /// </summary>
        public bool HasValue { get; }

        /// <summary>
        /// Gets the value of this <see cref="Optional{T}"/>.
        /// </summary>
        /// <exception cref="InvalidOperationException">If this <see cref="Optional{T}"/> has no value.</exception>
        public T Value => this.HasValue ? this._val : throw new InvalidOperationException("Value is not set.");

        private readonly T _val;

        /// <summary>
        /// Creates a new <see cref="Optional{T}"/> with specified value.
        /// </summary>
        /// <param name="value">Value of this option.</param>
        public Optional(T value)
        {
            this._val = value;
            this.HasValue = true;
        }
        
        /// <summary>
        /// Returns a string representation of this optional value.
        /// </summary>
        /// <returns>String representation of this optional value.</returns>
        public override string ToString()
        {
            return $"Optional<{typeof(T)}> ({(this.HasValue ? this.Value.ToString() : "<no value>")})";
        }

        /// <summary>
        /// Checks whether this <see cref="Optional{T}"/> (or its value) are equal to another object.
        /// </summary>
        /// <param name="obj">Object to compare to.</param>
        /// <returns>Whether the object is equal to this <see cref="Optional{T}"/> or its value.</returns>
        public override bool Equals(object obj)
        {
            switch (obj)
            {
                case T t:
                    return this.Equals(t);
                case Optional<T> opt:
                    return this.Equals(opt);
                default:
                    return false;
            }
        }

        /// <summary>
        /// Checks whether this <see cref="Optional{T}"/> is equal to another <see cref="Optional{T}"/>.
        /// </summary>
        /// <param name="e"><see cref="Optional{T}"/> to compare to.</param>
        /// <returns>Whether the <see cref="Optional{T}"/> is equal to this <see cref="Optional{T}"/>.</returns>
        public bool Equals(Optional<T> e)
        {
            if (!this.HasValue && !e.HasValue)
                return true;

            return this.HasValue == e.HasValue && this.Value.Equals(e.Value);
        }

        /// <summary>
        /// Checks whether the value of this <see cref="Optional{T}"/> is equal to specified object.
        /// </summary>
        /// <param name="e">Object to compare to.</param>
        /// <returns>Whether the object is equal to the value of this <see cref="Optional{T}"/>.</returns>
        public bool Equals(T e) 
            => this.HasValue && ReferenceEquals(this.Value, e);

        /// <summary>
        /// Gets the hash code for this <see cref="Optional{T}"/>.
        /// </summary>
        /// <returns>The hash code for this <see cref="Optional{T}"/>.</returns>
        public override int GetHashCode() 
            => this.HasValue ? this.Value.GetHashCode() : 0;

        public static implicit operator Optional<T>(T val) 
            => new Optional<T>(val);

        public static explicit operator T(Optional<T> opt) 
            => opt.Value;

        public static bool operator ==(Optional<T> opt1, Optional<T> opt2) 
            => opt1.Equals(opt2);

        public static bool operator !=(Optional<T> opt1, Optional<T> opt2) 
            => !opt1.Equals(opt2);

        public static bool operator ==(Optional<T> opt, T t) 
            => opt.Equals(t);

        public static bool operator !=(Optional<T> opt, T t) 
            => !opt.Equals(t);

        /// <summary>
        /// Performs a mapping operation on the current <see cref="Optional{T}"/>, turning it into an Optional holding a
        /// <typeparamref name="TTarget"/> instance if the source optional contains a value; otherwise, returns an
        /// <see cref="Optional{T}"/> of that same type with no value.
        /// </summary>
        /// <param name="mapper">The mapping function to apply on the current value if it exists</param>
        /// <typeparam name="TTarget">The type of the target value returned by <paramref name="mapper"/></typeparam>
        /// <returns>
        /// An <see cref="Optional{T}"/> containing a value denoted by calling <paramref name="mapper"/> if the current
        /// <see cref="Optional{T}"/> contains a value; otherwise, an empty <see cref="Optional{T}"/> of the target
        /// type.
        /// </returns>
        public Optional<TTarget> IfPresent<TTarget>(Func<T, TTarget> mapper)
        {
            return HasValue ? new Optional<TTarget>(mapper(Value)) : default;
        }
    }
    
    /// <seealso cref="DiscordJson.Serializer"/>
    internal sealed class OptionalJsonContractResolver : DefaultContractResolver
    {
        protected override JsonProperty CreateProperty(MemberInfo member, MemberSerialization memberSerialization)
        {
            var property = base.CreateProperty(member, memberSerialization);

            var type = property.PropertyType;
            
            if (!type.GetTypeInfo().IsGenericType)
                return property;

            if (type.GetGenericTypeDefinition() != typeof(Optional<>))
                return property;
            
            // we cache the PropertyInfo object here (it's captured in closure). we don't have direct 
            // access to the property value so we have to reflect into it from the parent instance
            // we use UnderlyingName instead of PropertyName in case the C# name is different from the Json name.
            var optionalProp = property.DeclaringType.GetTypeInfo().GetDeclaredProperty(property.UnderlyingName);
            
            // DIRTY HACK to support both serializing both fields and properties, if you know a better way to do this
            // write me at cadrekucra@gmx.com!!!!
            var propPresent = optionalProp != null;
            var optionalField = !propPresent
                ? property.DeclaringType.GetTypeInfo().GetDeclaredField(property.UnderlyingName)
                : null;
            
            property.ShouldSerialize = instance => // instance here is the declaring (parent) type
            {
                // this is the Optional<T> object
                var optionalValue = propPresent ? optionalProp.GetValue(instance) : optionalField.GetValue(instance);
                // get the HasValue property of the Optional<T> object and cast it to a bool, and only serialize it if
                // it's present
                return (bool)optionalValue.GetType().GetTypeInfo().GetDeclaredProperty("HasValue").GetValue(optionalValue);
            };
    
            return property;
        }
    }

    internal sealed class OptionalJsonConverter : JsonConverter
    {
        public override void WriteJson(JsonWriter writer, object value, JsonSerializer serializer)
        {
            var typeInfo = value.GetType().GetTypeInfo();
            // we don't check for HasValue here since it's checked above
            var val = typeInfo.GetDeclaredProperty("Value").GetValue(value);
            // JToken.FromObject will throw if `null` so we manually write a null value.
            if (val == null)
            {
                // you can read serializer.NullValueHandling here, but unfortunately you can **not** skip serialization
                // here, or else you will get a nasty JsonWriterException, so we just ignore its value and manually
                // write the null.
                writer.WriteToken(JsonToken.Null);
            }
            else
            {
                // convert the value to a JSON object and write it to the property value.
                var t = JToken.FromObject(val);
                t.WriteTo(writer);
            }
        }

        public override object ReadJson(JsonReader reader, Type objectType, object existingValue,
            JsonSerializer serializer)
        {
            var genericType = objectType.GenericTypeArguments[0];

            var constructor = objectType.GetTypeInfo().DeclaredConstructors
                .Single(e => e.GetParameters()[0].ParameterType == genericType);
            
            try
            {
                return constructor.Invoke(new[] { Convert.ChangeType(reader.Value, genericType)});
            }
            catch
            {
                return existingValue;
            }
        }

        public override bool CanRead => true;

        public override bool CanConvert(Type objectType)
        {
            if (!objectType.GetTypeInfo().IsGenericType) return false;

            return objectType.GetGenericTypeDefinition() == typeof(Optional<>);
        }
    }
}<|MERGE_RESOLUTION|>--- conflicted
+++ resolved
@@ -39,12 +39,8 @@
     /// Represents a wrapper which may or may not have a value.
     /// </summary>
     /// <typeparam name="T">Type of the value.</typeparam>
-<<<<<<< HEAD
     [JsonConverter(typeof(OptionalJsonConverter))]
-    public struct Optional<T> : IEquatable<Optional<T>>, IEquatable<T>
-=======
     public readonly struct Optional<T> : IEquatable<Optional<T>>, IEquatable<T>
->>>>>>> 2b1c3fb5
     {
         /// <summary>
         /// Gets whether this <see cref="Optional{T}"/> has a value.
