--- conflicted
+++ resolved
@@ -34,8 +34,13 @@
 	/// <summary>
 	/// Safely tries to get the first match out of a list.
 	/// </summary>
-<<<<<<< HEAD
-	public static class LinqMethods
+	/// <typeparam name="TSource">Value type of list.</typeparam>
+	/// <param name="list">The list to use.</param>
+	/// <param name="predicate">The predicate.</param>
+	/// <param name="value">The value to get if succeeded</param>
+	/// <returns>Whether a value was found.</returns>
+#nullable enable
+	public static bool GetFirstValueWhere<TSource>(this List<TSource?>? list, Func<TSource?, bool> predicate, out TSource? value)
 	{
 		/// <summary>
 		/// Safely tries to get the first match out of a list.
@@ -52,25 +57,9 @@
 				value = default;
 				return false;
 			}
-=======
-	/// <typeparam name="TSource">Value type of list.</typeparam>
-	/// <param name="list">The list to use.</param>
-	/// <param name="predicate">The predicate.</param>
-	/// <param name="value">The value to get if succeeded</param>
-	/// <returns>Whether a value was found.</returns>
-#nullable enable
-	public static bool GetFirstValueWhere<TSource>(this List<TSource?>? list, Func<TSource?, bool> predicate, out TSource? value)
-	{
-		if (list == null || !list.Any())
-		{
-			value = default;
-			return false;
-		}
->>>>>>> c7cf91bb
 
-		value = list.Where(predicate).FirstOrDefault();
+			value = list.Where(predicate).FirstOrDefault();
 
-<<<<<<< HEAD
 			return value is not null;
 		}
 
@@ -85,8 +74,15 @@
 		/// <returns>Whether a value was found through the key.</returns>
 		public static bool GetFirstValueByKey<TKey, TValue>(this Dictionary<TKey, TValue?>? dict, TKey? key, out TValue? value)
 			where TKey : notnull
-=======
-		return value is not null;
+		{
+			if (dict == null)
+			{
+				value = default;
+				return false;
+			}
+
+			return dict.TryGetValue(key, out value);
+		}
 	}
 #nullable disable
 
@@ -103,16 +99,12 @@
 	public static bool GetFirstValueByKey<TKey, TValue>(this Dictionary<TKey?, TValue?>? dict, TKey? key, out TValue? value)
 	{
 		if (dict == null)
->>>>>>> c7cf91bb
 		{
 			value = default;
 			return false;
 		}
-<<<<<<< HEAD
-=======
 
 		return dict.TryGetValue(key, out value);
->>>>>>> c7cf91bb
 	}
 #nullable disable
 }