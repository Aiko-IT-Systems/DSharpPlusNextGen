// This file is part of the DisCatSharp project, based off DSharpPlus.
//
// Copyright (c) 2021-2022 AITSYS
//
// Permission is hereby granted, free of charge, to any person obtaining a copy
// of this software and associated documentation files (the "Software"), to deal
// in the Software without restriction, including without limitation the rights
// to use, copy, modify, merge, publish, distribute, sublicense, and/or sell
// copies of the Software, and to permit persons to whom the Software is
// furnished to do so, subject to the following conditions:
//
// The above copyright notice and this permission notice shall be included in all
// copies or substantial portions of the Software.
//
// THE SOFTWARE IS PROVIDED "AS IS", WITHOUT WARRANTY OF ANY KIND, EXPRESS OR
// IMPLIED, INCLUDING BUT NOT LIMITED TO THE WARRANTIES OF MERCHANTABILITY,
// FITNESS FOR A PARTICULAR PURPOSE AND NONINFRINGEMENT. IN NO EVENT SHALL THE
// AUTHORS OR COPYRIGHT HOLDERS BE LIABLE FOR ANY CLAIM, DAMAGES OR OTHER
// LIABILITY, WHETHER IN AN ACTION OF CONTRACT, TORT OR OTHERWISE, ARISING FROM,
// OUT OF OR IN CONNECTION WITH THE SOFTWARE OR THE USE OR OTHER DEALINGS IN THE
// SOFTWARE.

using System.Text.RegularExpressions;

namespace DisCatSharp.Common.RegularExpressions;

/// <summary>
/// Provides common regex.
/// </summary>
public static class CommonRegEx
{
	/// <summary>
	/// Represents a hex color string.
	/// </summary>
	public static Regex HexColorString
		=> new(@"^#?([a-fA-F0-9]{6})$", RegexOptions.ECMAScript | RegexOptions.Compiled);

	/// <summary>
	/// Represents a rgb color string.
	/// </summary>
	public static Regex RgbColorString
		=> new(@"^(\d{1,3})\s*?,\s*?(\d{1,3}),\s*?(\d{1,3})$", RegexOptions.ECMAScript | RegexOptions.Compiled);

<<<<<<< HEAD
		/// <summary>
		/// Represents a timespan.
		/// </summary>
		public static Regex TimeSpan
			=> new(@"^(?<days>\d+d\s*)?(?<hours>\d{1,2}h\s*)?(?<minutes>\d{1,2}m\s*)?(?<seconds>\d{1,2}s\s*)?$", RegexOptions.ECMAScript | RegexOptions.Compiled);
	}
=======
	/// <summary>
	/// Represents a timespan.
	/// </summary>
	public static Regex TimeSpan
		=> new(@"^(?<days>\d+d\s*)?(?<hours>\d{1,2}h\s*)?(?<minutes>\d{1,2}m\s*)?(?<seconds>\d{1,2}s\s*)?$", RegexOptions.ECMAScript | RegexOptions.Compiled);

	/// <summary>
	/// Represents a advanced youtube regex.
	/// Named groups: 
	/// <list type="table">
	///   <listheader>
	///      <term>group</term>
	///      <description>description</description>
	///   </listheader>
	///   <item>
	///      <term>id</term>
	///      <description>Video ID</description>
	///   </item>
	///   <item>
	///      <term>list</term>
	///      <description>List ID</description>
	///   </item>
	///   <item>
	///      <term>index</term>
	///      <description>List index</description>
	///   </item>
	/// </list>
	/// </summary>
	public static Regex AdvancedYoutubeRegex
		=> new(@"http(s)?:\/\/(www\.)?youtu(\.be|be\.com)\/(watch\?v=|playlist)?(?<id>\w{1,})?((\?|\&)list=(?<list>\w{1,}))(&index=(?<index>\d{1,}))?", RegexOptions.ECMAScript | RegexOptions.Compiled);
>>>>>>> c7cf91bb
}<|MERGE_RESOLUTION|>--- conflicted
+++ resolved
@@ -41,43 +41,10 @@
 	public static Regex RgbColorString
 		=> new(@"^(\d{1,3})\s*?,\s*?(\d{1,3}),\s*?(\d{1,3})$", RegexOptions.ECMAScript | RegexOptions.Compiled);
 
-<<<<<<< HEAD
-		/// <summary>
-		/// Represents a timespan.
-		/// </summary>
-		public static Regex TimeSpan
-			=> new(@"^(?<days>\d+d\s*)?(?<hours>\d{1,2}h\s*)?(?<minutes>\d{1,2}m\s*)?(?<seconds>\d{1,2}s\s*)?$", RegexOptions.ECMAScript | RegexOptions.Compiled);
-	}
-=======
 	/// <summary>
 	/// Represents a timespan.
 	/// </summary>
 	public static Regex TimeSpan
 		=> new(@"^(?<days>\d+d\s*)?(?<hours>\d{1,2}h\s*)?(?<minutes>\d{1,2}m\s*)?(?<seconds>\d{1,2}s\s*)?$", RegexOptions.ECMAScript | RegexOptions.Compiled);
-
-	/// <summary>
-	/// Represents a advanced youtube regex.
-	/// Named groups: 
-	/// <list type="table">
-	///   <listheader>
-	///      <term>group</term>
-	///      <description>description</description>
-	///   </listheader>
-	///   <item>
-	///      <term>id</term>
-	///      <description>Video ID</description>
-	///   </item>
-	///   <item>
-	///      <term>list</term>
-	///      <description>List ID</description>
-	///   </item>
-	///   <item>
-	///      <term>index</term>
-	///      <description>List index</description>
-	///   </item>
-	/// </list>
-	/// </summary>
-	public static Regex AdvancedYoutubeRegex
-		=> new(@"http(s)?:\/\/(www\.)?youtu(\.be|be\.com)\/(watch\?v=|playlist)?(?<id>\w{1,})?((\?|\&)list=(?<list>\w{1,}))(&index=(?<index>\d{1,}))?", RegexOptions.ECMAScript | RegexOptions.Compiled);
->>>>>>> c7cf91bb
+	}
 }