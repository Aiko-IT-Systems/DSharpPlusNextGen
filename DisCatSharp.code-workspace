--- conflicted
+++ resolved
@@ -18,18 +18,14 @@
 		"json.schemas": [
 			{
 				"fileMatch": [
-					"DisCatSharp.Docs/docfx.json"
+					"docfx.json"
 				],
 				"url": "https://json.schemastore.org/docfx.json"
 			}
 		],
 		"yaml.schemaStore.enable": true,
 		"yaml.schemas": {
-<<<<<<< HEAD
 			"./DisCatSharp.Docs/docfx.toc.schema.json": "toc.yml"
-=======
-			"https://raw.githubusercontent.com/Aiko-IT-Systems/DisCatSharp/main/DisCatSharp.Docs/docfx.toc.schema.json": "toc.yml"
->>>>>>> d7f475ad
 		}
 	}
 }