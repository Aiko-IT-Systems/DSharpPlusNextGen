using System.Collections.Generic;
using System.Linq;

using DisCatSharp.Entities;
using DisCatSharp.Enums;

using Newtonsoft.Json;

namespace DisCatSharp.ApplicationCommands.Entities;

internal sealed class CommandGroupWithSubGroups : BaseCommand
{
	[JsonProperty("groups")]
	internal List<CommandGroup> SubGroups { get; set; }

	[JsonProperty("commands")]
	internal List<Command> Commands { get; set; }

<<<<<<< HEAD
	internal CommandGroupWithSubGroups(string name, string description, List<CommandGroup> subGroups, List<Command> commands, ApplicationCommandType type)
		: base(name, description, type)
=======
	internal CommandGroupWithSubGroups(string name, string description, List<CommandGroup> subGroups, List<Command> commands, ApplicationCommandType type, Dictionary<string, string>? nameTranslations = null, Dictionary<string, string>? descriptionTranslations = null)
		: base(name, description, type, nameTranslations, descriptionTranslations)
>>>>>>> bd85f562
	{
		this.SubGroups = subGroups;
		this.Commands = commands;
	}
}

internal sealed class CommandGroup : BaseCommand
{
	[JsonProperty("commands")]
	internal List<Command> Commands { get; set; }

	internal CommandGroup(string name, string description, List<Command> commands, ApplicationCommandType? type = null, Dictionary<string, string>? nameTranslations = null, Dictionary<string, string>? descriptionTranslations = null)
		: base(name, description, type, nameTranslations, descriptionTranslations)
	{
		this.Commands = commands;
	}
}

internal sealed class Command : BaseCommand
{
	[JsonProperty("options")]
	internal List<OptionTranslator>? Options { get; set; }

	internal Command(string name, string? description = null, List<DiscordApplicationCommandOption>? options = null, ApplicationCommandType? type = null, Dictionary<string, string>? nameTranslations = null, Dictionary<string, string>? descriptionTranslations = null)
		: base(name, description, type, nameTranslations, descriptionTranslations)
	{
		if (options is not null)
			this.Options = options.Select(OptionTranslator.FromApplicationCommandOption).ToList();
	}
}

internal class BaseCommand
{
	[JsonProperty("name")]
	internal string Name { get; set; }

	[JsonProperty("name_translations")]
	internal Dictionary<string, string>? NameTranslations { get; set; }

	[JsonProperty("description", NullValueHandling = NullValueHandling.Ignore)]
	internal string? Description { get; set; }

	[JsonProperty("description_translations", NullValueHandling = NullValueHandling.Ignore)]
	internal Dictionary<string, string>? DescriptionTranslations { get; set; }

	[JsonProperty("type", NullValueHandling = NullValueHandling.Ignore)]
	internal ApplicationCommandType? Type { get; set; }

	internal BaseCommand(string name, string? description = null, ApplicationCommandType? type = null, Dictionary<string, string>? nameTranslations = null, Dictionary<string, string>? descriptionTranslations = null)
	{
		this.Name = name;
		this.Type = type;
		this.Description = description;
		this.NameTranslations = nameTranslations;
		this.DescriptionTranslations = descriptionTranslations;
	}
}<|MERGE_RESOLUTION|>--- conflicted
+++ resolved
@@ -16,13 +16,8 @@
 	[JsonProperty("commands")]
 	internal List<Command> Commands { get; set; }
 
-<<<<<<< HEAD
-	internal CommandGroupWithSubGroups(string name, string description, List<CommandGroup> subGroups, List<Command> commands, ApplicationCommandType type)
-		: base(name, description, type)
-=======
 	internal CommandGroupWithSubGroups(string name, string description, List<CommandGroup> subGroups, List<Command> commands, ApplicationCommandType type, Dictionary<string, string>? nameTranslations = null, Dictionary<string, string>? descriptionTranslations = null)
 		: base(name, description, type, nameTranslations, descriptionTranslations)
->>>>>>> bd85f562
 	{
 		this.SubGroups = subGroups;
 		this.Commands = commands;
