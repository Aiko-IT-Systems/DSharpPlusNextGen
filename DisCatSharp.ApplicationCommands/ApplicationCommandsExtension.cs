// This file is part of the DisCatSharp project.
//
// Copyright (c) 2021-2023 AITSYS
//
// Permission is hereby granted, free of charge, to any person obtaining a copy
// of this software and associated documentation files (the "Software"), to deal
// in the Software without restriction, including without limitation the rights
// to use, copy, modify, merge, publish, distribute, sublicense, and/or sell
// copies of the Software, and to permit persons to whom the Software is
// furnished to do so, subject to the following conditions:
//
// The above copyright notice and this permission notice shall be included in all
// copies or substantial portions of the Software.
//
// THE SOFTWARE IS PROVIDED "AS IS", WITHOUT WARRANTY OF ANY KIND, EXPRESS OR
// IMPLIED, INCLUDING BUT NOT LIMITED TO THE WARRANTIES OF MERCHANTABILITY,
// FITNESS FOR A PARTICULAR PURPOSE AND NON-INFRINGEMENT. IN NO EVENT SHALL THE
// AUTHORS OR COPYRIGHT HOLDERS BE LIABLE FOR ANY CLAIM, DAMAGES OR OTHER
// LIABILITY, WHETHER IN AN ACTION OF CONTRACT, TORT OR OTHERWISE, ARISING FROM,
// OUT OF OR IN CONNECTION WITH THE SOFTWARE OR THE USE OR OTHER DEALINGS IN THE
// SOFTWARE.

using System;
using System.Collections.Generic;
using System.IO;
using System.Linq;
using System.Reflection;
using System.Text;
using System.Threading.Tasks;

using DisCatSharp.ApplicationCommands.Attributes;
using DisCatSharp.ApplicationCommands.Context;
using DisCatSharp.ApplicationCommands.Entities;
using DisCatSharp.ApplicationCommands.Enums;
using DisCatSharp.ApplicationCommands.EventArgs;
using DisCatSharp.ApplicationCommands.Exceptions;
using DisCatSharp.ApplicationCommands.Workers;
using DisCatSharp.Common;
using DisCatSharp.Common.Utilities;
using DisCatSharp.Entities;
using DisCatSharp.Enums;
using DisCatSharp.EventArgs;
using DisCatSharp.Exceptions;

using Microsoft.Extensions.DependencyInjection;
using Microsoft.Extensions.Logging;

using Newtonsoft.Json;

namespace DisCatSharp.ApplicationCommands;

/// <summary>
/// A class that handles slash commands for a client.
/// </summary>
public sealed class ApplicationCommandsExtension : BaseExtension
{
	/// <summary>
	/// A list of methods for top level commands.
	/// </summary>
	internal static List<CommandMethod> CommandMethods { get; set; } = new();

	/// <summary>
	/// List of groups.
	/// </summary>
	internal static List<GroupCommand> GroupCommands { get; set; } = new();

	/// <summary>
	/// List of groups with subgroups.
	/// </summary>
	internal static List<SubGroupCommand> SubGroupCommands { get; set; } = new();

	/// <summary>
	/// List of context menus.
	/// </summary>
	internal static List<ContextMenuCommand> ContextMenuCommands { get; set; } = new();

	/// <summary>
	/// List of global commands on discords backend.
	/// </summary>
	internal static List<DiscordApplicationCommand>? GlobalDiscordCommands { get; set; }

	/// <summary>
	/// List of guild commands on discords backend.
	/// </summary>
	internal static Dictionary<ulong, List<DiscordApplicationCommand>>? GuildDiscordCommands { get; set; }

	/// <summary>
	/// Singleton modules.
	/// </summary>
	private static List<object> s_singletonModules { get; set; } = new();

	/// <summary>
	/// List of modules to register.
	/// </summary>
	private readonly List<KeyValuePair<ulong?, ApplicationCommandsModuleConfiguration>> _updateList = new();

	/// <summary>
	/// Configuration for Discord.
	/// </summary>
	internal static ApplicationCommandsConfiguration? Configuration;

	/// <summary>
	/// Set to true if anything fails when registering.
	/// </summary>
	private static bool s_errored { get; set; }

	/// <summary>
	/// Gets a list of registered commands. The key is the guild id (null if global).
	/// </summary>
	public IReadOnlyList<KeyValuePair<ulong?, IReadOnlyList<RegisteredDiscordApplicationCommand>>> RegisteredCommands
		=> s_registeredCommands.Select(guild =>
			new KeyValuePair<ulong?, IReadOnlyList<RegisteredDiscordApplicationCommand>>(guild.Key, guild.Value
					.Select(parent => new RegisteredDiscordApplicationCommand(parent)).ToList())).ToList();
	private static readonly List<KeyValuePair<ulong?, IReadOnlyList<DiscordApplicationCommand>>> s_registeredCommands = new();

	/// <summary>
	/// Gets a list of registered global commands.
	/// </summary>
	public IReadOnlyList<DiscordApplicationCommand> GlobalCommands
		=> GlobalCommandsInternal;
	internal static readonly List<DiscordApplicationCommand> GlobalCommandsInternal = new();

	/// <summary>
	/// Gets a list of registered guild commands mapped by guild id.
	/// </summary>
	public IReadOnlyDictionary<ulong, IReadOnlyList<DiscordApplicationCommand>> GuildCommands
		=> GuildCommandsInternal;
	internal static readonly Dictionary<ulong, IReadOnlyList<DiscordApplicationCommand>> GuildCommandsInternal = new();

	/// <summary>
	/// Gets the registration count.
	/// </summary>
	private static int s_registrationCount { get; set; }

	/// <summary>
	/// Gets the expected count.
	/// </summary>
	private static int s_expectedCount { get; set; }

	/// <summary>
	/// Gets the guild ids where the applications.commands scope is missing.
	/// </summary>
	private List<ulong> _missingScopeGuildIds;

	/// <summary>
	/// Gets whether debug is enabled.
	/// </summary>
	internal static bool DebugEnabled { get; set; }

	internal static LogLevel ApplicationCommandsLogLevel
		=> DebugEnabled ? LogLevel.Debug : LogLevel.Trace;

	internal static ILogger Logger { get; set; }

	/// <summary>
	/// Gets whether check through all guilds is enabled.
	/// </summary>
	internal static bool CheckAllGuilds { get; set; }

	/// <summary>
	/// Gets whether the registration check should be manually overridden.
	/// </summary>
	internal static bool ManOr { get; set; }

	/// <summary>
	/// Gets whether interactions should be automatically deferred.
	/// </summary>
	internal static bool AutoDeferEnabled { get; set; }

	/// <summary>
	/// Whether this module finished the startup.
	/// </summary>
	internal bool StartupFinished { get; set; } = false;


	/// <summary>
	/// Gets the service provider this module was configured with.
	/// </summary>
	public IServiceProvider? Services
		=> Configuration?.ServiceProvider;

	/// <summary>
	/// Gets a list of handled interactions. Fix for double interaction execution bug.
	/// </summary>
	internal static readonly List<ulong> HandledInteractions = new();

	/// <summary>
	/// Initializes a new instance of the <see cref="ApplicationCommandsExtension"/> class.
	/// </summary>
	/// <param name="configuration">The configuration.</param>
	internal ApplicationCommandsExtension(ApplicationCommandsConfiguration? configuration = null)
	{
		configuration ??= new();
		Configuration = configuration;
		DebugEnabled = configuration?.DebugStartup ?? false;
		CheckAllGuilds = configuration?.CheckAllGuilds ?? false;
		ManOr = configuration?.ManualOverride ?? false;
		AutoDeferEnabled = configuration?.AutoDefer ?? false;
	}

	/// <summary>
	/// Runs setup.
	/// <note type="caution">DO NOT RUN THIS MANUALLY. DO NOT DO ANYTHING WITH THIS.</note>
	/// </summary>
	/// <param name="client">The client to setup on.</param>
	protected internal override void Setup(DiscordClient client)
	{
		if (this.Client != null)
			throw new InvalidOperationException("What did I tell you?");

		// ReSharper disable once HeuristicUnreachableCode
		this.Client = client;
		Logger = client.Logger;

		this._slashError = new("SLASHCOMMAND_ERRORED", TimeSpan.Zero, null);
		this._slashExecuted = new("SLASHCOMMAND_EXECUTED", TimeSpan.Zero, null);
		this._contextMenuErrored = new("CONTEXTMENU_ERRORED", TimeSpan.Zero, null);
		this._contextMenuExecuted = new("CONTEXTMENU_EXECUTED", TimeSpan.Zero, null);
		this._applicationCommandsModuleReady = new("APPLICATION_COMMANDS_MODULE_READY", TimeSpan.Zero, null);
		this._applicationCommandsModuleStartupFinished = new("APPLICATION_COMMANDS_MODULE_STARTUP_FINISHED", TimeSpan.Zero, null);
		this._globalApplicationCommandsRegistered = new("GLOBAL_COMMANDS_REGISTERED", TimeSpan.Zero, null);
		this._guildApplicationCommandsRegistered = new("GUILD_COMMANDS_REGISTERED", TimeSpan.Zero, null);

		this.Client.GuildDownloadCompleted += (c, e) =>
		{
			_ = Task.Run(async () => await this.UpdateAsync().ConfigureAwait(false));
			return Task.CompletedTask;
		};
		this.Client.InteractionCreated += this.CatchInteractionsOnStartup;
		this.Client.ContextMenuInteractionCreated += this.CatchContextMenuInteractionsOnStartup;
	}

	private async Task CatchInteractionsOnStartup(DiscordClient sender, InteractionCreateEventArgs e)
	{
		if (!this.StartupFinished)
			await e.Interaction.CreateResponseAsync(InteractionResponseType.ChannelMessageWithSource, new DiscordInteractionResponseBuilder().AsEphemeral().WithContent("Attention: This application is still starting up. Application commands are unavailable for now.")).ConfigureAwait(false);
		else
			await Task.Delay(1).ConfigureAwait(false);
	}

	private async Task CatchContextMenuInteractionsOnStartup(DiscordClient sender, ContextMenuInteractionCreateEventArgs e)
	{
		if (!this.StartupFinished)
			await e.Interaction.CreateResponseAsync(InteractionResponseType.ChannelMessageWithSource, new DiscordInteractionResponseBuilder().AsEphemeral().WithContent("Attention: This application is still starting up. Context menu commands are unavailable for now.")).ConfigureAwait(false);
		else
			await Task.Delay(1).ConfigureAwait(false);
	}

	private void FinishedRegistration()
	{
		this.Client.InteractionCreated -= this.CatchInteractionsOnStartup;
		this.Client.ContextMenuInteractionCreated -= this.CatchContextMenuInteractionsOnStartup;

		this.StartupFinished = true;

		this.Client.InteractionCreated += this.InteractionHandler;
		this.Client.ContextMenuInteractionCreated += this.ContextMenuHandler;
	}
	/// <summary>
	/// Cleans the module for a new start of the bot.
	/// DO NOT USE IF YOU DON'T KNOW WHAT IT DOES.
	/// </summary>
	public void CleanModule()
	{
		this._updateList.Clear();
		s_singletonModules.Clear();
		s_errored = false;
		s_expectedCount = 0;
		s_registrationCount = 0;
		CommandMethods.Clear();
		GroupCommands.Clear();
		ContextMenuCommands.Clear();
		SubGroupCommands.Clear();
		s_singletonModules.Clear();
		s_registeredCommands.Clear();
		GlobalCommandsInternal.Clear();
		GuildCommandsInternal.Clear();
	}

	/// <summary>
	/// Cleans all guild application commands.
	/// <note type="caution">You normally don't need to execute it.</note>
	/// </summary>
	internal async Task CleanGuildCommandsAsync()
	{
		if (this.Client.Guilds != null)
			foreach (var guild in this.Client.Guilds.Values)
				await this.Client.BulkOverwriteGuildApplicationCommandsAsync(guild.Id, Array.Empty<DiscordApplicationCommand>()).ConfigureAwait(false);
	}

	/// <summary>
	/// Cleans the global application commands.
	/// <note type="caution">You normally don't need to execute it.</note>
	/// </summary>
	internal async Task CleanGlobalCommandsAsync()
		=> await this.Client.BulkOverwriteGlobalApplicationCommandsAsync(Array.Empty<DiscordApplicationCommand>()).ConfigureAwait(false);

	/// <summary>
	/// Registers all commands from a given assembly. The command classes need to be public to be considered for registration.
	/// </summary>
	/// <param name="assembly">Assembly to register commands from.</param>
	/// <param name="guildId">The guild id to register it on.</param>
	public void RegisterGuildCommands(Assembly assembly, ulong guildId)
	{
		var types = assembly.GetTypes().Where(xt =>
		{
			var xti = xt.GetTypeInfo();
			return xti.IsModuleCandidateType() && !xti.IsNested;
		});
		foreach (var xt in types)
			this.RegisterGuildCommands(xt, guildId, null);
	}

	/// <summary>
	/// Registers all commands from a given assembly. The command classes need to be public to be considered for registration.
	/// </summary>
	/// <param name="assembly">Assembly to register commands from.</param>
	public void RegisterGlobalCommands(Assembly assembly)
	{
		var types = assembly.GetTypes().Where(xt =>
		{
			var xti = xt.GetTypeInfo();
			return xti.IsModuleCandidateType() && !xti.IsNested;
		});
		foreach (var xt in types)
			this.RegisterGlobalCommands(xt, null);
	}

	/// <summary>
	/// Registers a command class with optional translation setup for a guild.
	/// </summary>
	/// <typeparam name="T">The command class to register.</typeparam>
	/// <param name="guildId">The guild id to register it on.</param>
	/// <param name="translationSetup">A callback to setup translations with.</param>
	public void RegisterGuildCommands<T>(ulong guildId, Action<ApplicationCommandsTranslationContext>? translationSetup = null) where T : ApplicationCommandsModule
		=> this._updateList.Add(new(guildId, new(typeof(T), translationSetup)));

	/// <summary>
	/// Registers a command class with optional translation setup for a guild.
	/// </summary>
	/// <param name="type">The <see cref="System.Type"/> of the command class to register.</param>
	/// <param name="guildId">The guild id to register it on.</param>
	/// <param name="translationSetup">A callback to setup translations with.</param>
	public void RegisterGuildCommands(Type type, ulong guildId, Action<ApplicationCommandsTranslationContext>? translationSetup = null)
	{
		if (!typeof(ApplicationCommandsModule).IsAssignableFrom(type))
			throw new ArgumentException("Command classes have to inherit from ApplicationCommandsModule", nameof(type));

		this._updateList.Add(new(guildId, new(type, translationSetup)));
	}

	/// <summary>
	/// Registers a command class with optional translation setup globally.
	/// </summary>
	/// <typeparam name="T">The command class to register.</typeparam>
	/// <param name="translationSetup">A callback to setup translations with.</param>
	public void RegisterGlobalCommands<T>(Action<ApplicationCommandsTranslationContext>? translationSetup = null) where T : ApplicationCommandsModule
		=> this._updateList.Add(new(null, new(typeof(T), translationSetup)));

	/// <summary>
	/// Registers a command class with optional translation setup globally.
	/// </summary>
	/// <param name="type">The <see cref="System.Type"/> of the command class to register.</param>
	/// <param name="translationSetup">A callback to setup translations with.</param>
	public void RegisterGlobalCommands(Type type, Action<ApplicationCommandsTranslationContext>? translationSetup = null)
	{
		if (!typeof(ApplicationCommandsModule).IsAssignableFrom(type))
			throw new ArgumentException("Command classes have to inherit from ApplicationCommandsModule", nameof(type));

		this._updateList.Add(new(null, new(type, translationSetup)));
	}

	/// <summary>
	/// Fired when the application commands module is ready.
	/// </summary>
	public event AsyncEventHandler<ApplicationCommandsExtension, ApplicationCommandsModuleReadyEventArgs> ApplicationCommandsModuleReady
	{
		add => this._applicationCommandsModuleReady.Register(value);
		remove => this._applicationCommandsModuleReady.Unregister(value);
	}
	private AsyncEvent<ApplicationCommandsExtension, ApplicationCommandsModuleReadyEventArgs> _applicationCommandsModuleReady;

	/// <summary>
	/// Fired when the application commands modules startup is finished.
	/// </summary>
	public event AsyncEventHandler<ApplicationCommandsExtension, ApplicationCommandsModuleStartupFinishedEventArgs> ApplicationCommandsModuleStartupFinished
	{
		add => this._applicationCommandsModuleStartupFinished.Register(value);
		remove => this._applicationCommandsModuleStartupFinished.Unregister(value);
	}
	private AsyncEvent<ApplicationCommandsExtension, ApplicationCommandsModuleStartupFinishedEventArgs> _applicationCommandsModuleStartupFinished;


	/// <summary>
	/// Fired when guild commands are registered on a guild.
	/// </summary>
	public event AsyncEventHandler<ApplicationCommandsExtension, GuildApplicationCommandsRegisteredEventArgs> GuildApplicationCommandsRegistered
	{
		add => this._guildApplicationCommandsRegistered.Register(value);
		remove => this._guildApplicationCommandsRegistered.Unregister(value);
	}
	private AsyncEvent<ApplicationCommandsExtension, GuildApplicationCommandsRegisteredEventArgs> _guildApplicationCommandsRegistered;

	/// <summary>
	/// Fired when the global commands are registered.
	/// </summary>
	public event AsyncEventHandler<ApplicationCommandsExtension, GlobalApplicationCommandsRegisteredEventArgs> GlobalApplicationCommandsRegistered
	{
		add => this._globalApplicationCommandsRegistered.Register(value);
		remove => this._globalApplicationCommandsRegistered.Unregister(value);
	}
	private AsyncEvent<ApplicationCommandsExtension, GlobalApplicationCommandsRegisteredEventArgs> _globalApplicationCommandsRegistered;

	/// <summary>
	/// Used for RegisterCommands and the <see cref="DisCatSharp.DiscordClient.Ready"/> event.
	/// </summary>
	internal async Task UpdateAsync()
	{
		this.Client.Logger.Log(ApplicationCommandsLogLevel, "Request to register commands on shard {shard}", this.Client.ShardId);

		if (this.StartupFinished)
		{
			this.Client.Logger.Log(ApplicationCommandsLogLevel, "Shard {shard} already setup, skipping", this.Client.ShardId);
			this.FinishedRegistration();
			return;
		}

		GlobalDiscordCommands = new();
		GuildDiscordCommands = new();

		this.Client.Logger.Log(ApplicationCommandsLogLevel, "Expected Count: {count}", s_expectedCount);
		this.Client.Logger.Log(ApplicationCommandsLogLevel, "Shard {shard} has {guilds} guilds.", this.Client.ShardId, this.Client.Guilds?.Count);
		List<ulong> failedGuilds = new();
		var globalCommands = (await this.Client.GetGlobalApplicationCommandsAsync(Configuration?.EnableLocalization ?? false).ConfigureAwait(false)).ToList() ?? null;
		var guilds = CheckAllGuilds ? this.Client.Guilds?.Keys.ToList() : this._updateList.Where(x => x.Key != null)?.Select(x => x.Key.Value).Distinct().ToList();
		var wrongShards = guilds?.Where(x => !this.Client.Guilds!.ContainsKey(x)).ToList();
		if (wrongShards != null && wrongShards.Any())
		{
			this.Client.Logger.Log(ApplicationCommandsLogLevel, "Some guilds are not on the same shard as the client. Removing them from the update list.");
			foreach (var guild in wrongShards)
			{
				this._updateList.RemoveAll(x => x.Key == guild);
				guilds.Remove(guild);
			}
		}

		var commandsPending = this._updateList.Select(x => x.Key).Distinct().ToList();
		s_expectedCount = commandsPending.Count;

		if (guilds != null)
			foreach (var guild in guilds)
			{
				List<DiscordApplicationCommand> commands = null;
				var unauthorized = false;
				try
				{
					commands = (await this.Client
						.GetGuildApplicationCommandsAsync(guild, Configuration?.EnableLocalization ?? false)
						.ConfigureAwait(false)).ToList() ?? null;
				}
				catch (UnauthorizedException)
				{
					unauthorized = true;
				}
				finally
				{
					switch (unauthorized)
					{
						case false when commands != null && commands.Any():
							GuildDiscordCommands.Add(guild, commands.ToList());
							break;
						case true:
							failedGuilds.Add(guild);
							break;
					}
				}
			}

		//Default should be to add the help and slash commands can be added without setting any configuration
		//so this should still add the default help
		if (Configuration is null || (Configuration is not null && Configuration.EnableDefaultHelp))
		{
			this._updateList.Add(new(null, new(typeof(DefaultHelpModule))));
			commandsPending = this._updateList.Select(x => x.Key).Distinct().ToList();
		}

		// ReSharper disable once ConditionIsAlwaysTrueOrFalse
		if (globalCommands != null && globalCommands.Any())
			GlobalDiscordCommands.AddRange(globalCommands);

		foreach (var key in commandsPending)
		{
			if (key.HasValue)
			{
				this.Client.Logger.Log(ApplicationCommandsLogLevel, "Registering commands in guild, {value}", key.Value);
				this.Client.Logger.Log(ApplicationCommandsLogLevel, "Found guild {guild} in shard {shard}!", key.Value, this.Client.ShardId);
				this.Client.Logger.Log(ApplicationCommandsLogLevel, "Registering");
			}
			else
				this.Client.Logger.Log(ApplicationCommandsLogLevel, "Registering global commands.");
			await this.RegisterCommands(this._updateList.Where(x => x.Key == key).Select(x => x.Value).ToList(), key).ConfigureAwait(false);
		}

		this._missingScopeGuildIds = new(failedGuilds);

		await this._applicationCommandsModuleReady.InvokeAsync(this, new(Configuration?.ServiceProvider)
		{
			GuildsWithoutScope = failedGuilds
		}).ConfigureAwait(false);
		// ReSharper disable once EventUnsubscriptionViaAnonymousDelegate
		this.Client.GuildDownloadCompleted -= async (_, _) => await this.UpdateAsync().ConfigureAwait(false);
	}

	/// <summary>
	/// Method for registering commands for a target from modules.
	/// </summary>
	/// <param name="types">The types.</param>
	/// <param name="guildId">The optional guild id.</param>
	private async Task RegisterCommands(List<ApplicationCommandsModuleConfiguration> types, ulong? guildId)
	{
		this.Client.Logger.Log(ApplicationCommandsLogLevel, "Registering commands on shard {shard}", this.Client.ShardId);
		//Initialize empty lists to be added to the global ones at the end
		var commandMethods = new List<CommandMethod>();
		var groupCommands = new List<GroupCommand>();
		var subGroupCommands = new List<SubGroupCommand>();
		var contextMenuCommands = new List<ContextMenuCommand>();
		var updateList = new List<DiscordApplicationCommand>();

		var commandTypeSources = new List<KeyValuePair<Type, Type>>();
		var groupTranslation = new List<GroupTranslator>();
		var translation = new List<CommandTranslator>();

		//Iterates over all the modules
		foreach (var config in types)
		{
			var type = config.Type;
			try
			{
				var module = type.GetTypeInfo();
				var classes = new List<TypeInfo>();

				var ctx = new ApplicationCommandsTranslationContext(type, module.FullName);
				config.Translations?.Invoke(ctx);

				//Add module to classes list if it's a group
				var extremeNestedGroup = false;
				if (module.GetCustomAttribute<SlashCommandGroupAttribute>() != null)
					classes.Add(module);
				else if (module.GetMembers(BindingFlags.NonPublic | BindingFlags.Public | BindingFlags.Static).Any(x => x.IsDefined(typeof(SlashCommandGroupAttribute))))
				{
					//Otherwise add the extreme nested groups
					classes = module.GetMembers(BindingFlags.NonPublic | BindingFlags.Public | BindingFlags.Static)
						.Where(x => x.IsDefined(typeof(SlashCommandGroupAttribute)))
						.Select(x => module.GetNestedType(x.Name, BindingFlags.NonPublic | BindingFlags.Public | BindingFlags.Static).GetTypeInfo()).ToList();
					extremeNestedGroup = true;
				}
				else
					//Otherwise add the nested groups
					classes = module.DeclaredNestedTypes.Where(x => x.GetCustomAttribute<SlashCommandGroupAttribute>() != null).ToList();

				if (module.GetCustomAttribute<SlashCommandGroupAttribute>() != null || extremeNestedGroup)
				{
					List<GroupTranslator> groupTranslations = null;

					if (!string.IsNullOrEmpty(ctx.GroupTranslations)) groupTranslations = JsonConvert.DeserializeObject<List<GroupTranslator>>(ctx.GroupTranslations);

					var slashGroupsTuple = await NestedCommandWorker.ParseSlashGroupsAsync(type, classes, guildId, groupTranslations).ConfigureAwait(false);

					if (slashGroupsTuple.applicationCommands != null && slashGroupsTuple.applicationCommands.Any())
					{
						updateList.AddRange(slashGroupsTuple.applicationCommands);
						if (Configuration.GenerateTranslationFilesOnly)
						{
							var commandGroupWithSubGroupsList = new List<CommandGroupWithSubGroups>();
							var cgs2 = new List<CommandGroup>();
							foreach (var cmd in slashGroupsTuple.applicationCommands)
								if (cmd.Type == ApplicationCommandType.ChatInput)
								{
									var cgs = new List<CommandGroup>();
									foreach (var scg in cmd.Options.Where(x => x.Type == ApplicationCommandOptionType.SubCommandGroup))
									{
										var cs = new List<Command>();
										foreach (var sc in scg.Options)
											if (sc.Options == null || !sc.Options.Any())
												cs.Add(new(sc.Name, sc.Description, null, null));
											else
												cs.Add(new(sc.Name, sc.Description, sc.Options.ToList(), null));
										cgs.Add(new(scg.Name, scg.Description, cs, null));
									}
									commandGroupWithSubGroupsList.Add(new(cmd.Name, cmd.Description, cgs, ApplicationCommandType.ChatInput));

									var cs2 = new List<Command>();
									foreach (var sc2 in cmd.Options.Where(x => x.Type == ApplicationCommandOptionType.SubCommand))
										if (sc2.Options == null || !sc2.Options.Any())
											cs2.Add(new(sc2.Name, sc2.Description, null, null));
										else
											cs2.Add(new(sc2.Name, sc2.Description, sc2.Options.ToList(), null));
									cgs2.Add(new(cmd.Name, cmd.Description, cs2, ApplicationCommandType.ChatInput));

								}

							if (commandGroupWithSubGroupsList.Any())
								groupTranslation.AddRange(commandGroupWithSubGroupsList.Select(cgwsg => JsonConvert.DeserializeObject<GroupTranslator>(JsonConvert.SerializeObject(cgwsg))));
							if (cgs2.Any())
								groupTranslation.AddRange(cgs2.Select(cg2 => JsonConvert.DeserializeObject<GroupTranslator>(JsonConvert.SerializeObject(cg2))));
						}
					}

					if (slashGroupsTuple.commandTypeSources != null && slashGroupsTuple.commandTypeSources.Any())
						commandTypeSources.AddRange(slashGroupsTuple.commandTypeSources);

					if (slashGroupsTuple.singletonModules != null && slashGroupsTuple.singletonModules.Any())
						s_singletonModules.AddRange(slashGroupsTuple.singletonModules);

					if (slashGroupsTuple.groupCommands != null && slashGroupsTuple.groupCommands.Any())
						groupCommands.AddRange(slashGroupsTuple.groupCommands);

					if (slashGroupsTuple.subGroupCommands != null && slashGroupsTuple.subGroupCommands.Any())
						subGroupCommands.AddRange(slashGroupsTuple.subGroupCommands);
				}

				//Handles methods and context menus, only if the module isn't a group itself
				if (module.GetCustomAttribute<SlashCommandGroupAttribute>() == null)
				{
					List<CommandTranslator> commandTranslations = null;

					if (!string.IsNullOrEmpty(ctx.SingleTranslations)) commandTranslations = JsonConvert.DeserializeObject<List<CommandTranslator>>(ctx.SingleTranslations);

					//Slash commands
					var methods = module.DeclaredMethods.Where(x => x.GetCustomAttribute<SlashCommandAttribute>() != null);

					var slashCommands = await CommandWorker.ParseBasicSlashCommandsAsync(type, methods, guildId, commandTranslations).ConfigureAwait(false);

					if (slashCommands.applicationCommands != null && slashCommands.applicationCommands.Any())
					{
						updateList.AddRange(slashCommands.applicationCommands);
						if (Configuration.GenerateTranslationFilesOnly)
						{
							var cs = new List<Command>();
							foreach (var cmd in slashCommands.applicationCommands.Where(cmd => cmd.Type == ApplicationCommandType.ChatInput && (cmd.Options == null || !cmd.Options.Any(x => x.Type is ApplicationCommandOptionType.SubCommand or ApplicationCommandOptionType.SubCommandGroup))))
								if (cmd.Options == null || !cmd.Options.Any())
									cs.Add(new(cmd.Name, cmd.Description, null, ApplicationCommandType.ChatInput));
								else
									cs.Add(new(cmd.Name, cmd.Description, cmd.Options.ToList(), ApplicationCommandType.ChatInput));
							if (cs.Any())
								translation.AddRange(cs.Select(c => JsonConvert.DeserializeObject<CommandTranslator>(JsonConvert.SerializeObject(c))));
						}
					}

					if (slashCommands.commandTypeSources != null && slashCommands.commandTypeSources.Any())
						commandTypeSources.AddRange(slashCommands.commandTypeSources);

					if (slashCommands.commandMethods != null && slashCommands.commandMethods.Any())
						commandMethods.AddRange(slashCommands.commandMethods);

					//Context Menus
					var contextMethods = module.DeclaredMethods.Where(x => x.GetCustomAttribute<ContextMenuAttribute>() != null);

					var contextCommands = await CommandWorker.ParseContextMenuCommands(type, contextMethods, commandTranslations).ConfigureAwait(false);

					if (contextCommands.applicationCommands != null && contextCommands.applicationCommands.Any())
					{
						updateList.AddRange(contextCommands.applicationCommands);
						if (Configuration.GenerateTranslationFilesOnly)
						{
							var cs = (from cmd in contextCommands.applicationCommands where cmd.Type == ApplicationCommandType.Message || cmd.Type == ApplicationCommandType.User select new Command(cmd.Name, null, null, cmd.Type)).ToList();
							if (cs.Any())
								translation.AddRange(cs.Select(c => JsonConvert.DeserializeObject<CommandTranslator>(JsonConvert.SerializeObject(c))));
						}
					}

					if (contextCommands.commandTypeSources != null && contextCommands.commandTypeSources.Any())
						commandTypeSources.AddRange(contextCommands.commandTypeSources);

					if (contextCommands.contextMenuCommands != null && contextCommands.contextMenuCommands.Any())
						contextMenuCommands.AddRange(contextCommands.contextMenuCommands);

					//Accounts for lifespans
					if (module.GetCustomAttribute<ApplicationCommandModuleLifespanAttribute>() != null && module.GetCustomAttribute<ApplicationCommandModuleLifespanAttribute>().Lifespan == ApplicationCommandModuleLifespan.Singleton)
						s_singletonModules.Add(CreateInstance(module, Configuration?.ServiceProvider));
				}
			}
			catch (NullReferenceException ex)
			{
				this.Client.Logger.LogCritical(ex, "NRE Exception thrown: {msg}\nStack: {stack}", ex.Message, ex.StackTrace);
			}
			catch (Exception ex)
			{
				if (ex is BadRequestException badRequestException)
					this.Client.Logger.LogCritical(badRequestException, "There was an error registering application commands: {res}", badRequestException.WebResponse.Response);
				else
				{
					if (ex.InnerException is BadRequestException requestException)
						this.Client.Logger.LogCritical(requestException, "There was an error registering application commands: {res}", requestException.WebResponse.Response);
					else
						this.Client.Logger.LogCritical(ex, "There was an error parsing the application commands");
				}
				s_errored = true;
			}
		}
		if (!s_errored)
		{
			updateList = updateList.DistinctBy(x => x.Name).ToList();
			if (Configuration.GenerateTranslationFilesOnly)
			{
				s_registrationCount++;
				this.CheckRegistrationStartup(ManOr, translation, groupTranslation);
			}
			else
				try
				{
					List<DiscordApplicationCommand> commands = new();

					try
					{
						if (guildId == null)
						{
							if (updateList != null && updateList.Any())
							{
								var regCommands = await RegistrationWorker.RegisterGlobalCommandsAsync(this.Client, updateList).ConfigureAwait(false);
								var actualCommands = regCommands.Distinct().ToList();
								commands.AddRange(actualCommands);
								GlobalCommandsInternal.AddRange(actualCommands);
							}
							else
								foreach (var cmd in GlobalDiscordCommands)
									try
									{
										await this.Client.DeleteGlobalApplicationCommandAsync(cmd.Id).ConfigureAwait(false);
									}
									catch (NotFoundException)
									{
										this.Client.Logger.Log(ApplicationCommandsLogLevel, "Could not delete global command {cmdId}. Please clean up manually", cmd.Id);
									}
						}
						else
						{
							if (updateList != null && updateList.Any())
							{
								var regCommands = await  RegistrationWorker.RegisterGuildCommandsAsync(this.Client, guildId.Value, updateList).ConfigureAwait(false);
								var actualCommands = regCommands.Distinct().ToList();
								commands.AddRange(actualCommands);
								GuildCommandsInternal.Add(guildId.Value, actualCommands);
								try
								{
									if (this.Client.Guilds.TryGetValue(guildId.Value, out var guild))
										guild.InternalRegisteredApplicationCommands.AddRange(actualCommands);
								}
								catch (NullReferenceException)
								{ }
							}
							else
								foreach (var cmd in GuildDiscordCommands.First(x => x.Key == guildId.Value).Value)
									try
									{
										await this.Client.DeleteGuildApplicationCommandAsync(guildId.Value, cmd.Id).ConfigureAwait(false);
									}
									catch (NotFoundException)
									{
										this.Client.Logger.Log(ApplicationCommandsLogLevel, "Could not delete guild command {cmdId} in guild {guildId}. Please clean up manually", cmd.Id, guildId.Value);
									}
						}
					}
					catch (UnauthorizedException ex)
					{
						this.Client.Logger.LogError("Could not register application commands for guild {guildId}.\nError: {exc}", guildId, ex.JsonMessage);
						return;
					}

					//Creates a guild command if a guild id is specified, otherwise global
					//Checks against the ids and adds them to the command method lists
					foreach (var command in commands)
					{
						if (commandMethods.TryGetFirstValueWhere(x => x.Name == command.Name, out var com))
							com.CommandId = command.Id;
						if (groupCommands.TryGetFirstValueWhere(x => x.Name == command.Name, out var groupCom))
							groupCom.CommandId = command.Id;
						if (subGroupCommands.TryGetFirstValueWhere(x => x.Name == command.Name, out var subCom))
							subCom.CommandId = command.Id;
						if (contextMenuCommands.TryGetFirstValueWhere(x => x.Name == command.Name, out var cmCom))
							cmCom.CommandId = command.Id;
					}

					//Adds to the global lists finally
					CommandMethods.AddRange(commandMethods.DistinctBy(x => x.Name));
					GroupCommands.AddRange(groupCommands.DistinctBy(x => x.Name));
					SubGroupCommands.AddRange(subGroupCommands.DistinctBy(x => x.Name));
					ContextMenuCommands.AddRange(contextMenuCommands.DistinctBy(x => x.Name));

					s_registeredCommands.Add(new(guildId, commands.ToList()));

					foreach (var app in commandMethods.Select(command => types.First(t => t.Type == command.Method.DeclaringType)))
					{
						// tf we wanted to do with app??
					}

					this.Client.Logger.Log(ApplicationCommandsLogLevel, "Expected Count: {exp}\nCurrent Count: {cur}", s_expectedCount, s_registrationCount);

					if (guildId.HasValue)
						await this._guildApplicationCommandsRegistered.InvokeAsync(this, new(Configuration?.ServiceProvider)
						{
							Handled = true,
							GuildId = guildId.Value,
							RegisteredCommands = GuildCommandsInternal.Any(c => c.Key == guildId.Value) ? GuildCommandsInternal.FirstOrDefault(c => c.Key == guildId.Value).Value : null
						}).ConfigureAwait(false);
					else
						await this._globalApplicationCommandsRegistered.InvokeAsync(this, new(Configuration?.ServiceProvider)
						{
							Handled = true,
							RegisteredCommands = GlobalCommandsInternal
						}).ConfigureAwait(false);

					s_registrationCount++;
					this.CheckRegistrationStartup(ManOr);
				}
				catch (NullReferenceException ex)
				{
					this.Client.Logger.LogCritical(ex, "NRE Exception thrown: {msg}\nStack: {stack}", ex.Message, ex.StackTrace);
				}
				catch (Exception ex)
				{
					if (ex is BadRequestException badRequestException)
						this.Client.Logger.LogCritical(badRequestException, "There was an error registering application commands: {res}", badRequestException.WebResponse.Response);
					else
					{
						if (ex.InnerException is BadRequestException requestException)
							this.Client.Logger.LogCritical(requestException, "There was an error registering application commands: {res}", requestException.WebResponse.Response);
						else
							this.Client.Logger.LogCritical(ex, "There was an general error registering application commands");
					}
					s_errored = true;
				}
		}
	}

	private async void CheckRegistrationStartup(bool man = false, IReadOnlyCollection<CommandTranslator>? translation = null, IReadOnlyCollection<GroupTranslator>? groupTranslation = null)
	{
		this.Client.Logger.Log(ApplicationCommandsLogLevel, "Checking counts...\n\nExpected Count: {exp}\nCurrent Count: {cur}", s_expectedCount, s_registrationCount);

		if (s_registrationCount != s_expectedCount && !man)
			return;

		await this._applicationCommandsModuleStartupFinished.InvokeAsync(this, new(Configuration?.ServiceProvider)
		{
			Handled = true,
			RegisteredGlobalCommands = GlobalCommandsInternal,
			RegisteredGuildCommands = GuildCommandsInternal,
			GuildsWithoutScope = this._missingScopeGuildIds
		}).ConfigureAwait(false);
		if (Configuration?.GenerateTranslationFilesOnly ?? false)
		{
			try
			{
				if (translation != null && translation.Any())
				{
					var fileName = $"translation_generator_export-shard{this.Client.ShardId}-SINGLE-{s_registrationCount}_of_{s_expectedCount}.json";
					var fs = File.Create(fileName);
					var ms = new MemoryStream();
					var writer = new StreamWriter(ms);
					await writer.WriteAsync(JsonConvert.SerializeObject(translation.DistinctBy(x => x.Name), Formatting.Indented)).ConfigureAwait(false);
					await writer.FlushAsync().ConfigureAwait(false);
					ms.Position = 0;
					await ms.CopyToAsync(fs).ConfigureAwait(false);
					await fs.FlushAsync().ConfigureAwait(false);
					fs.Close();
					await fs.DisposeAsync().ConfigureAwait(false);
					ms.Close();
					await ms.DisposeAsync().ConfigureAwait(false);
					this.Client.Logger.LogInformation("Exported base translation to {exportPath}", fileName);
				}

				if (groupTranslation != null && groupTranslation.Any())
				{
					var fileName = $"translation_generator_export-shard{this.Client.ShardId}-GROUP-{s_registrationCount}_of_{s_expectedCount}.json";
					var fs = File.Create(fileName);
					var ms = new MemoryStream();
					var writer = new StreamWriter(ms);
					await writer.WriteAsync(JsonConvert.SerializeObject(groupTranslation.DistinctBy(x => x.Name), Formatting.Indented)).ConfigureAwait(false);
					await writer.FlushAsync().ConfigureAwait(false);
					ms.Position = 0;
					await ms.CopyToAsync(fs).ConfigureAwait(false);
					await fs.FlushAsync().ConfigureAwait(false);
					fs.Close();
					await fs.DisposeAsync().ConfigureAwait(false);
					ms.Close();
					await ms.DisposeAsync().ConfigureAwait(false);
					this.Client.Logger.LogInformation("Exported base translation to {exportPath}", fileName);
				}
			}
			catch (Exception ex)
			{
				this.Client.Logger.LogError(@"{msg}", ex.Message);
				this.Client.Logger.LogError(@"{stack}", ex.StackTrace);
			}
			this.FinishedRegistration();
			await this.Client.DisconnectAsync().ConfigureAwait(false);
		}
		else
			this.FinishedRegistration();
	}

	/// <summary>
	/// Interaction handler.
	/// </summary>
	/// <param name="client">The client.</param>
	/// <param name="e">The event args.</param>
	private Task InteractionHandler(DiscordClient client, InteractionCreateEventArgs e)
	{
		this.Client.Logger.Log(ApplicationCommandsLogLevel, "Got slash interaction on shard {shard}", this.Client.ShardId);
		if (HandledInteractions.Contains(e.Interaction.Id))
		{
			this.Client.Logger.Log(ApplicationCommandsLogLevel, "Ignoring, already received");
			return Task.FromResult(true);
		}

	HandledInteractions.Add(e.Interaction.Id);

		_ = Task.Run(async () =>
		{
			var type = this.GetInteractionType(e.Interaction.Data);

			switch (e.Interaction.Type)
			{
				case InteractionType.ApplicationCommand:
				{
					//Creates the context
					var context = new InteractionContext
					{
						Interaction = e.Interaction,
						Channel = e.Interaction.Channel,
						Guild = e.Interaction.Guild,
						User = e.Interaction.User,
						Client = client,
						ApplicationCommandsExtension = this,
						CommandName = e.Interaction.Data.Name,
						InteractionId = e.Interaction.Id,
						Token = e.Interaction.Token,
						ResolvedUserMentions = e.Interaction.Data.Resolved?.Users?.Values.ToList(),
						ResolvedRoleMentions = e.Interaction.Data.Resolved?.Roles?.Values.ToList(),
						ResolvedChannelMentions = e.Interaction.Data.Resolved?.Channels?.Values.ToList(),
						ResolvedAttachments = e.Interaction.Data.Resolved?.Attachments?.Values.ToList(),
						Type = ApplicationCommandType.ChatInput,
						Locale = e.Interaction.Locale,
						GuildLocale = e.Interaction.GuildLocale,
						AppPermissions = e.Interaction.AppPermissions,
						Entitlements = e.Interaction.Entitlements,
						EntitlementSkuIds = e.Interaction.EntitlementSkuIds
					};
					if (Configuration?.ServiceProvider != null)
						context.Services = Configuration?.ServiceProvider;

					try
					{
						if (s_errored)
						{
							await e.Interaction.CreateResponseAsync(InteractionResponseType.ChannelMessageWithSource, new DiscordInteractionResponseBuilder().WithContent("Application commands failed to register properly on startup.").AsEphemeral()).ConfigureAwait(false);
							throw new InvalidOperationException("Application commands failed to register properly on startup.");
						}

						var methods = CommandMethods.Where(x => x.CommandId == e.Interaction.Data.Id);
						var groups = GroupCommands.Where(x => x.CommandId == e.Interaction.Data.Id);
						var subgroups = SubGroupCommands.Where(x => x.CommandId == e.Interaction.Data.Id);
						if (!methods.Any() && !groups.Any() && !subgroups.Any())
						{
							await e.Interaction.CreateResponseAsync(InteractionResponseType.ChannelMessageWithSource, new DiscordInteractionResponseBuilder().WithContent("A application command was executed, but no command was registered for it.")).ConfigureAwait(false);
							throw new InvalidOperationException("A application command was executed, but no command was registered for it.");
						}

						switch (type)
						{
							case ApplicationCommandFinalType.Command when methods.Any():
							{
								var method = methods.First().Method;
								context.SubCommandName = null;
								context.SubSubCommandName = null;
								if (DebugEnabled)
									this.Client.Logger.LogDebug("Executing {cmd}", method.Name);
								var args = await this.ResolveInteractionCommandParameters(e, context, method, e.Interaction.Data.Options).ConfigureAwait(false);

								await this.RunCommandAsync(context, method, args).ConfigureAwait(false);
								break;
							}
							case ApplicationCommandFinalType.SubCommand when groups.Any():
							{
								var command = e.Interaction.Data.Options[0];
								var method = groups.First().Methods.First(x => x.Key == command.Name).Value;
								context.SubCommandName = command.Name;
								context.SubSubCommandName = null;
								if (DebugEnabled)
									this.Client.Logger.LogDebug("Executing {cmd}", method.Name);
								var args = await this.ResolveInteractionCommandParameters(e, context, method, e.Interaction.Data.Options[0].Options).ConfigureAwait(false);

								await this.RunCommandAsync(context, method, args).ConfigureAwait(false);
								break;
							}
							case ApplicationCommandFinalType.SubCommandGroup when subgroups.Any():
							{
								var command = e.Interaction.Data.Options[0];
								var group = subgroups.First().SubCommands.First(x => x.Name == command.Name);

								var method = group.Methods.First(x => x.Key == command.Options[0].Name).Value;
								context.SubCommandName = command.Name;
								context.SubSubCommandName = command.Options[0].Name;

								if (DebugEnabled)
									this.Client.Logger.LogDebug("Executing {cmd}", method.Name);
								var args = await this.ResolveInteractionCommandParameters(e, context, method, e.Interaction.Data.Options[0].Options[0].Options).ConfigureAwait(false);

								await this.RunCommandAsync(context, method, args).ConfigureAwait(false);
								break;
							}
							case ApplicationCommandFinalType.NotDetermined:
								break;
							default:
								throw new ArgumentOutOfRangeException();
						}

						await this._slashExecuted.InvokeAsync(this, new(this.Client.ServiceProvider) { Context = context }).ConfigureAwait(false);
					}
					catch (Exception ex)
					{
						await this._slashError.InvokeAsync(this, new(this.Client.ServiceProvider) { Context = context, Exception = ex }).ConfigureAwait(false);
						this.Client.Logger.LogError(ex, "Error in slash interaction");
					}

					break;
				}
				case InteractionType.AutoComplete when s_errored:
					await e.Interaction.CreateResponseAsync(InteractionResponseType.ChannelMessageWithSource, new DiscordInteractionResponseBuilder().WithContent("Application commands failed to register properly on startup.")).ConfigureAwait(false);
					throw new InvalidOperationException("Application commands failed to register properly on startup.");
				case InteractionType.AutoComplete:
				{
					var methods = CommandMethods.Where(x => x.CommandId == e.Interaction.Data.Id);
					var groups = GroupCommands.Where(x => x.CommandId == e.Interaction.Data.Id);
					var subgroups = SubGroupCommands.Where(x => x.CommandId == e.Interaction.Data.Id);
					if (!methods.Any() && !groups.Any() && !subgroups.Any())
					{
						await e.Interaction.CreateResponseAsync(InteractionResponseType.ChannelMessageWithSource, new DiscordInteractionResponseBuilder().WithContent("An autocomplete interaction was created, but no command was registered for it")).ConfigureAwait(false);
						throw new InvalidOperationException("An autocomplete interaction was created, but no command was registered for it");
					}

					try
					{
						switch (type)
						{
							case ApplicationCommandFinalType.Command when methods.Any():
							{
								var focusedOption = e.Interaction.Data.Options!.First(o => o.Focused);
								var method = methods.First().Method;

								var option = method.GetParameters().Skip(1).First(p => p.GetCustomAttribute<OptionAttribute>().Name == focusedOption.Name);
								var provider = option.GetCustomAttribute<AutocompleteAttribute>().ProviderType;
								var providerMethod = provider.GetMethod(nameof(IAutocompleteProvider.Provider));
								var providerInstance = Activator.CreateInstance(provider);

								var context = new AutocompleteContext
								{
									Interaction = e.Interaction,
									Client = client,
									ApplicationCommandsExtension = this,
									Guild = e.Interaction.Guild,
									Channel = e.Interaction.Channel,
									User = e.Interaction.User,
									Options = e.Interaction.Data.Options.ToList(),
									FocusedOption = focusedOption,
									Locale = e.Interaction.Locale,
									GuildLocale = e.Interaction.GuildLocale,
									AppPermissions = e.Interaction.AppPermissions,
									EntitlementSkuIds = e.Interaction.Entitlements
								};
								if (Configuration?.ServiceProvider != null)
									context.Services = Configuration?.ServiceProvider;

								var choices = await ((Task<IEnumerable<DiscordApplicationCommandAutocompleteChoice>>) providerMethod.Invoke(providerInstance, new[] { context })).ConfigureAwait(false);
								await e.Interaction.CreateResponseAsync(InteractionResponseType.AutoCompleteResult, new DiscordInteractionResponseBuilder().AddAutoCompleteChoices(choices)).ConfigureAwait(false);
								break;
							}
							case ApplicationCommandFinalType.SubCommand when groups.Any():
							{
<<<<<<< HEAD
								var command = e.Interaction.Data.Options![0];
								var group = groups.First().Methods.First(x => x.Key == command.Name).Value;
=======
								Interaction = e.Interaction,
								Client = client,
								Services = Configuration?.ServiceProvider,
								ApplicationCommandsExtension = this,
								Guild = e.Interaction.Guild,
								Channel = e.Interaction.Channel,
								User = e.Interaction.User,
								Options = e.Interaction.Data.Options.ToList(),
								FocusedOption = focusedOption,
								Locale = e.Interaction.Locale,
								GuildLocale = e.Interaction.GuildLocale,
								AppPermissions = e.Interaction.AppPermissions,
								Entitlements = e.Interaction.Entitlements,
								EntitlementSkuIds = e.Interaction.EntitlementSkuIds
							};

							var choices = await ((Task<IEnumerable<DiscordApplicationCommandAutocompleteChoice>>) providerMethod.Invoke(providerInstance, new[] { context })).ConfigureAwait(false);
							await e.Interaction.CreateResponseAsync(InteractionResponseType.AutoCompleteResult, new DiscordInteractionResponseBuilder().AddAutoCompleteChoices(choices)).ConfigureAwait(false);
						}

						if (type is ApplicationCommandFinalType.SubCommand && groups.Any())
						{
							var command = e.Interaction.Data.Options[0];
							var group = groups.First().Methods.First(x => x.Key == command.Name).Value;
>>>>>>> 4790cf0b

								var focusedOption = command.Options.First(o => o.Focused);
								var option = group.GetParameters().Skip(1).First(p => p.GetCustomAttribute<OptionAttribute>().Name == focusedOption.Name);
								var provider = option.GetCustomAttribute<AutocompleteAttribute>().ProviderType;
								var providerMethod = provider.GetMethod(nameof(IAutocompleteProvider.Provider));
								var providerInstance = Activator.CreateInstance(provider);

								var context = new AutocompleteContext
								{
									Client = client,
									Interaction = e.Interaction,
									ApplicationCommandsExtension = this,
									Guild = e.Interaction.Guild,
									Channel = e.Interaction.Channel,
									User = e.Interaction.User,
									Options = command.Options.ToList(),
									FocusedOption = focusedOption,
									Locale = e.Interaction.Locale,
									GuildLocale = e.Interaction.GuildLocale,
									AppPermissions = e.Interaction.AppPermissions,
									EntitlementSkuIds = e.Interaction.Entitlements
								};
								if (Configuration?.ServiceProvider != null)
									context.Services = Configuration?.ServiceProvider;

								var choices = await ((Task<IEnumerable<DiscordApplicationCommandAutocompleteChoice>>) providerMethod.Invoke(providerInstance, new[] { context })).ConfigureAwait(false);
								await e.Interaction.CreateResponseAsync(InteractionResponseType.AutoCompleteResult, new DiscordInteractionResponseBuilder().AddAutoCompleteChoices(choices)).ConfigureAwait(false);
								break;
							}
							case ApplicationCommandFinalType.SubCommandGroup when subgroups.Any():
							{
<<<<<<< HEAD
								var command = e.Interaction.Data.Options![0];
								var group = subgroups.First().SubCommands.First(x => x.Name == command.Name).Methods.First(x => x.Key == command.Options[0].Name).Value;
=======
								Client = client,
								Interaction = e.Interaction,
								Services = Configuration?.ServiceProvider,
								ApplicationCommandsExtension = this,
								Guild = e.Interaction.Guild,
								Channel = e.Interaction.Channel,
								User = e.Interaction.User,
								Options = command.Options.ToList(),
								FocusedOption = focusedOption,
								Locale = e.Interaction.Locale,
								GuildLocale = e.Interaction.GuildLocale,
								AppPermissions = e.Interaction.AppPermissions,
								Entitlements = e.Interaction.Entitlements,
								EntitlementSkuIds = e.Interaction.EntitlementSkuIds
							};

							var choices = await ((Task<IEnumerable<DiscordApplicationCommandAutocompleteChoice>>) providerMethod.Invoke(providerInstance, new[] { context })).ConfigureAwait(false);
							await e.Interaction.CreateResponseAsync(InteractionResponseType.AutoCompleteResult, new DiscordInteractionResponseBuilder().AddAutoCompleteChoices(choices)).ConfigureAwait(false);
						}

						if (type is ApplicationCommandFinalType.SubCommandGroup && subgroups.Any())
						{
							var command = e.Interaction.Data.Options[0];
							var group = subgroups.First().SubCommands.First(x => x.Name == command.Name).Methods.First(x => x.Key == command.Options[0].Name).Value;
>>>>>>> 4790cf0b

								var focusedOption = command.Options[0].Options.First(o => o.Focused);

								var option = group.GetParameters().Skip(1).First(p => p.GetCustomAttribute<OptionAttribute>().Name == focusedOption.Name);
								var provider = option.GetCustomAttribute<AutocompleteAttribute>().ProviderType;
								var providerMethod = provider.GetMethod(nameof(IAutocompleteProvider.Provider));
								var providerInstance = Activator.CreateInstance(provider);

<<<<<<< HEAD
								var context = new AutocompleteContext
								{
									Client = client,
									Interaction = e.Interaction,
									ApplicationCommandsExtension = this,
									Guild = e.Interaction.Guild,
									Channel = e.Interaction.Channel,
									User = e.Interaction.User,
									Options = command.Options[0].Options.ToList(),
									FocusedOption = focusedOption,
									Locale = e.Interaction.Locale,
									GuildLocale = e.Interaction.GuildLocale,
									AppPermissions = e.Interaction.AppPermissions,
									EntitlementSkuIds = e.Interaction.Entitlements
								};
								if (Configuration?.ServiceProvider != null)
									context.Services = Configuration?.ServiceProvider;

								var choices = await ((Task<IEnumerable<DiscordApplicationCommandAutocompleteChoice>>) providerMethod.Invoke(providerInstance, new[] { context })).ConfigureAwait(false);
								await e.Interaction.CreateResponseAsync(InteractionResponseType.AutoCompleteResult, new DiscordInteractionResponseBuilder().AddAutoCompleteChoices(choices)).ConfigureAwait(false);
								break;
							}
							case ApplicationCommandFinalType.NotDetermined:
								break;
							default:
								throw new ArgumentOutOfRangeException();
=======
							var context = new AutocompleteContext
							{
								Client = client,
								Interaction = e.Interaction,
								Services = Configuration?.ServiceProvider,
								ApplicationCommandsExtension = this,
								Guild = e.Interaction.Guild,
								Channel = e.Interaction.Channel,
								User = e.Interaction.User,
								Options = command.Options[0].Options.ToList(),
								FocusedOption = focusedOption,
								Locale = e.Interaction.Locale,
								GuildLocale = e.Interaction.GuildLocale,
								AppPermissions = e.Interaction.AppPermissions,
								Entitlements = e.Interaction.Entitlements,
								EntitlementSkuIds = e.Interaction.EntitlementSkuIds
							};

							var choices = await ((Task<IEnumerable<DiscordApplicationCommandAutocompleteChoice>>) providerMethod.Invoke(providerInstance, new[] { context })).ConfigureAwait(false);
							await e.Interaction.CreateResponseAsync(InteractionResponseType.AutoCompleteResult, new DiscordInteractionResponseBuilder().AddAutoCompleteChoices(choices)).ConfigureAwait(false);
>>>>>>> 4790cf0b
						}
					}
					catch (Exception ex)
					{
						this.Client.Logger.LogError(ex, "Error in autocomplete interaction");
					}

					break;
				}
				case InteractionType.Ping:
					break;
				case InteractionType.Component:
					break;
				case InteractionType.ModalSubmit:
					break;
			}
		});
		return Task.CompletedTask;
	}

	private ApplicationCommandFinalType GetInteractionType(DiscordInteractionData data)
	{
		var type = ApplicationCommandFinalType.NotDetermined;
		if (data.Options == null!)
			return ApplicationCommandFinalType.Command;
		if (data.Options.All(x =>
				x.Type is not ApplicationCommandOptionType.SubCommand
					and not ApplicationCommandOptionType.SubCommandGroup))
			return ApplicationCommandFinalType.Command;

		if (data.Options.Any(x => x.Type is ApplicationCommandOptionType.SubCommandGroup))
			type = ApplicationCommandFinalType.SubCommandGroup;
		else if (data.Options.Any(x => x.Type is ApplicationCommandOptionType.SubCommand))
			type = ApplicationCommandFinalType.SubCommand;
		return type;
	}

	/// <summary>
	/// Context menu handler.
	/// </summary>
	/// <param name="client">The client.</param>
	/// <param name="e">The event args.</param>
	private Task ContextMenuHandler(DiscordClient client, ContextMenuInteractionCreateEventArgs e)
	{
		this.Client.Logger.Log(ApplicationCommandsLogLevel, "Got context menu interaction on shard {shard}", this.Client.ShardId);
		if (HandledInteractions.Contains(e.Interaction.Id))
		{
			this.Client.Logger.Log(ApplicationCommandsLogLevel, "Ignoring, already received");
			return Task.FromResult(true);
		}

		HandledInteractions.Add(e.Interaction.Id);

		_ = Task.Run(async () =>
		{
			//Creates the context
			var context = new ContextMenuContext
			{
				Interaction = e.Interaction,
				Channel = e.Interaction.Channel,
				Client = client,
				CommandName = e.Interaction.Data.Name,
				ApplicationCommandsExtension = this,
				Guild = e.Interaction.Guild,
				InteractionId = e.Interaction.Id,
				User = e.Interaction.User,
				Token = e.Interaction.Token,
				TargetUser = e.TargetUser,
				TargetMessage = e.TargetMessage,
				Type = e.Type,
				Locale = e.Interaction.Locale,
				GuildLocale = e.Interaction.GuildLocale,
				AppPermissions = e.Interaction.AppPermissions,
				Entitlements = e.Interaction.Entitlements,
				EntitlementSkuIds = e.Interaction.EntitlementSkuIds
			};
			if (Configuration?.ServiceProvider != null)
				context.Services = Configuration?.ServiceProvider;

			try
			{
				if (s_errored)
				{
					await e.Interaction.CreateResponseAsync(InteractionResponseType.ChannelMessageWithSource, new DiscordInteractionResponseBuilder().WithContent("Context menus failed to register properly on startup.")).ConfigureAwait(false);
					throw new InvalidOperationException("Context menus failed to register properly on startup.");
				}

				//Gets the method for the command
				var method = ContextMenuCommands.FirstOrDefault(x => x.CommandId == e.Interaction.Data.Id);

				if (method == null)
				{
					await e.Interaction.CreateResponseAsync(InteractionResponseType.ChannelMessageWithSource, new DiscordInteractionResponseBuilder().WithContent("A context menu command was executed, but no command was registered for it.")).ConfigureAwait(false);
					throw new InvalidOperationException("A context menu command was executed, but no command was registered for it.");
				}

				await this.RunCommandAsync(context, method.Method, new[] { context }).ConfigureAwait(false);

				await this._contextMenuExecuted.InvokeAsync(this, new(this.Client.ServiceProvider) { Context = context }).ConfigureAwait(false);
			}
			catch (Exception ex)
			{
				await this._contextMenuErrored.InvokeAsync(this, new(this.Client.ServiceProvider) { Context = context, Exception = ex }).ConfigureAwait(false);
			}
		});

		return Task.CompletedTask;
	}

	/// <summary>
	/// Runs a command.
	/// </summary>
	/// <param name="context">The base context.</param>
	/// <param name="method">The method info.</param>
	/// <param name="args">The arguments.</param>
	[System.Diagnostics.CodeAnalysis.SuppressMessage("Style", "IDE0066:Convert switch statement to expression", Justification = "<Pending>")]
	internal async Task RunCommandAsync(BaseContext context, MethodInfo method, IEnumerable<object> args)
	{
		this.Client.Logger.Log(ApplicationCommandsLogLevel, "Executing {cmd}", method.Name);
		//Accounts for lifespans
		var moduleLifespan = (method.DeclaringType.GetCustomAttribute<ApplicationCommandModuleLifespanAttribute>() != null ? method.DeclaringType.GetCustomAttribute<ApplicationCommandModuleLifespanAttribute>()?.Lifespan : ApplicationCommandModuleLifespan.Transient) ?? ApplicationCommandModuleLifespan.Transient;
		var classInstance = moduleLifespan switch
		{
			ApplicationCommandModuleLifespan.Scoped =>
				//Accounts for static methods and adds DI
				method.IsStatic
				? ActivatorUtilities.CreateInstance(Configuration?.ServiceProvider?.CreateScope().ServiceProvider,
					method.DeclaringType)
				: CreateInstance(method.DeclaringType,
					Configuration?.ServiceProvider?.CreateScope().ServiceProvider),
			ApplicationCommandModuleLifespan.Transient =>
				//Accounts for static methods and adds DI
				method.IsStatic
				? ActivatorUtilities.CreateInstance(Configuration?.ServiceProvider, method.DeclaringType)
				: CreateInstance(method.DeclaringType, Configuration?.ServiceProvider),
			//If singleton, gets it from the singleton list
			ApplicationCommandModuleLifespan.Singleton => s_singletonModules.First(x =>
				ReferenceEquals(x.GetType(), method.DeclaringType)),
			_ => throw new(
				$"An unknown {nameof(ApplicationCommandModuleLifespanAttribute)} scope was specified on command {context.CommandName}")
		};

		ApplicationCommandsModule module = null;
		if (classInstance is ApplicationCommandsModule mod)
			module = mod;

		switch (context)
		{
			// Slash commands
			case InteractionContext slashContext:
			{
				await this.RunPreexecutionChecksAsync(method, slashContext).ConfigureAwait(false);

				var shouldExecute = await (module?.BeforeSlashExecutionAsync(slashContext) ?? Task.FromResult(true)).ConfigureAwait(false);

				if (shouldExecute)
				{
					if (AutoDeferEnabled)
						await context.CreateResponseAsync(InteractionResponseType.DeferredChannelMessageWithSource).ConfigureAwait(false);
					await ((Task)method.Invoke(classInstance, args.ToArray())).ConfigureAwait(false);

					await (module?.AfterSlashExecutionAsync(slashContext) ?? Task.CompletedTask).ConfigureAwait(false);
				}

				break;
			}
			// Context menus
			case ContextMenuContext contextMenuContext:
			{
				await this.RunPreexecutionChecksAsync(method, contextMenuContext).ConfigureAwait(false);

				var shouldExecute = await (module?.BeforeContextMenuExecutionAsync(contextMenuContext) ?? Task.FromResult(true)).ConfigureAwait(false);

				if (shouldExecute)
				{
					if (AutoDeferEnabled)
						await context.CreateResponseAsync(InteractionResponseType.DeferredChannelMessageWithSource).ConfigureAwait(false);
					await ((Task)method.Invoke(classInstance, args.ToArray())).ConfigureAwait(false);

					await (module?.AfterContextMenuExecutionAsync(contextMenuContext) ?? Task.CompletedTask).ConfigureAwait(false);
				}

				break;
			}
		}
	}

	/// <summary>
	/// Property injection
	/// </summary>
	/// <param name="t">The type.</param>
	/// <param name="services">The services.</param>
	internal static object CreateInstance(Type t, IServiceProvider services)
	{
		var ti = t.GetTypeInfo();
		var constructors = ti.DeclaredConstructors
			.Where(xci => xci.IsPublic)
			.ToArray();

		if (constructors.Length != 1)
			throw new ArgumentException("Specified type does not contain a public constructor or contains more than one public constructor.");

		var constructor = constructors[0];
		var constructorArgs = constructor.GetParameters();
		var args = new object[constructorArgs.Length];

		if (constructorArgs.Length != 0 && services == null)
			throw new InvalidOperationException("Dependency collection needs to be specified for parameterized constructors.");

		// inject via constructor
		if (constructorArgs.Length != 0)
			for (var i = 0; i < args.Length; i++)
				args[i] = services.GetRequiredService(constructorArgs[i].ParameterType);

		var moduleInstance = Activator.CreateInstance(t, args);

		// inject into properties
		var props = t.GetRuntimeProperties().Where(xp => xp.CanWrite && xp.SetMethod != null && !xp.SetMethod.IsStatic && xp.SetMethod.IsPublic);
		foreach (var prop in props)
		{
			if (prop.GetCustomAttribute<DontInjectAttribute>() != null)
				continue;

			var service = services.GetService(prop.PropertyType);
			if (service == null)
				continue;

			prop.SetValue(moduleInstance, service);
		}

		// inject into fields
		var fields = t.GetRuntimeFields().Where(xf => !xf.IsInitOnly && !xf.IsStatic && xf.IsPublic);
		foreach (var field in fields)
		{
			if (field.GetCustomAttribute<DontInjectAttribute>() != null)
				continue;

			var service = services.GetService(field.FieldType);
			if (service == null)
				continue;

			field.SetValue(moduleInstance, service);
		}

		return moduleInstance!;
	}

	/// <summary>
	/// Resolves the slash command parameters.
	/// </summary>
	/// <param name="e">The event arguments.</param>
	/// <param name="context">The interaction context.</param>
	/// <param name="method">The method info.</param>
	/// <param name="options">The options.</param>
	private async Task<List<object>> ResolveInteractionCommandParameters(InteractionCreateEventArgs e, InteractionContext context, MethodInfo method, IEnumerable<DiscordInteractionDataOption> options)
	{
		var args = new List<object> { context };
		var parameters = method.GetParameters().Skip(1);

		foreach (var parameter in parameters)
			//Accounts for optional arguments without values given
			if (parameter.IsOptional && (options == null || (!options?.Any(x => x.Name == parameter.GetCustomAttribute<OptionAttribute>().Name.ToLower()) ?? true)))
				args.Add(parameter.DefaultValue);
			else
			{
				var option = options.Single(x => x.Name == parameter.GetCustomAttribute<OptionAttribute>().Name.ToLower());

				if (parameter.ParameterType == typeof(string))
					args.Add(option.Value.ToString());
				else if (parameter.ParameterType.IsEnum)
					args.Add(Enum.Parse(parameter.ParameterType, (string)option.Value));
				else if (parameter.ParameterType == typeof(ulong) || parameter.ParameterType == typeof(ulong?))
					args.Add((ulong?)option.Value);
				else if (parameter.ParameterType == typeof(int) || parameter.ParameterType == typeof(int?))
					args.Add((int?)option.Value);
				else if (parameter.ParameterType == typeof(long) || parameter.ParameterType == typeof(long?))
					if (option.Value == null)
						args.Add(null);
					else
						args.Add(Convert.ToInt64(option.Value));
				else if (parameter.ParameterType == typeof(bool) || parameter.ParameterType == typeof(bool?))
					args.Add((bool?)option.Value);
				else if (parameter.ParameterType == typeof(double) || parameter.ParameterType == typeof(double?))
					args.Add((double?)option.Value);
				else if (parameter.ParameterType == typeof(int) || parameter.ParameterType == typeof(int?))
					args.Add((int?)option.Value);
				else if (parameter.ParameterType == typeof(DiscordAttachment))
				{
					//Checks through resolved
					if (e.Interaction.Data.Resolved?.Attachments != null &&
						e.Interaction.Data.Resolved.Attachments.TryGetValue((ulong)option.Value, out var attachment))
						args.Add(attachment);
					else
						args.Add(new DiscordAttachment() { Id = (ulong)option.Value, Discord = this.Client.ApiClient.Discord });
				}
				else if (parameter.ParameterType == typeof(DiscordUser))
				{
					//Checks through resolved
					if (e.Interaction.Data.Resolved?.Members != null &&
						e.Interaction.Data.Resolved.Members.TryGetValue((ulong)option.Value, out var member))
						args.Add(member);
					else if (e.Interaction.Data.Resolved?.Users != null &&
							 e.Interaction.Data.Resolved.Users.TryGetValue((ulong)option.Value, out var user))
						args.Add(user);
					else
						args.Add(await this.Client.GetUserAsync((ulong)option.Value).ConfigureAwait(false));
				}
				else if (parameter.ParameterType == typeof(DiscordChannel))
				{
					//Checks through resolved
					if (e.Interaction.Data.Resolved?.Channels != null &&
						e.Interaction.Data.Resolved.Channels.TryGetValue((ulong)option.Value, out var channel))
						args.Add(channel);
					else
						args.Add(e.Interaction.Guild.GetChannel((ulong)option.Value));
				}
				else if (parameter.ParameterType == typeof(DiscordRole))
				{
					//Checks through resolved
					if (e.Interaction.Data.Resolved?.Roles != null &&
						e.Interaction.Data.Resolved.Roles.TryGetValue((ulong)option.Value, out var role))
						args.Add(role);
					else
						args.Add(e.Interaction.Guild.GetRole((ulong)option.Value));
				}
				else if (parameter.ParameterType == typeof(SnowflakeObject))
				{
					//Checks through resolved
					if (e.Interaction.Data.Resolved?.Channels != null && e.Interaction.Data.Resolved.Channels.TryGetValue((ulong)option.Value, out var channel))
						args.Add(channel);
					else if (e.Interaction.Data.Resolved?.Roles != null && e.Interaction.Data.Resolved.Roles.TryGetValue((ulong)option.Value, out var role))
						args.Add(role);
					else if (e.Interaction.Data.Resolved?.Members != null && e.Interaction.Data.Resolved.Members.TryGetValue((ulong)option.Value, out var member))
						args.Add(member);
					else if (e.Interaction.Data.Resolved?.Users != null && e.Interaction.Data.Resolved.Users.TryGetValue((ulong)option.Value, out var user))
						args.Add(user);
					else
						throw new ArgumentException("Error resolving mentionable option.");
				}
				else
					throw new ArgumentException("Error resolving interaction.");
			}

		return args;
	}

	/// <summary>
	/// Runs the pre-execution checks.
	/// </summary>
	/// <param name="method">The method info.</param>
	/// <param name="context">The base context.</param>
	private async Task RunPreexecutionChecksAsync(MemberInfo method, BaseContext context)
	{
		switch (context)
		{
			case InteractionContext ctx:
			{
				//Gets all attributes from parent classes as well and stuff
				var attributes = new List<ApplicationCommandCheckBaseAttribute>();
				attributes.AddRange(method.GetCustomAttributes<ApplicationCommandCheckBaseAttribute>(true));
				attributes.AddRange(method.DeclaringType.GetCustomAttributes<ApplicationCommandCheckBaseAttribute>());
				if (method.DeclaringType.DeclaringType != null)
				{
					attributes.AddRange(method.DeclaringType.DeclaringType.GetCustomAttributes<ApplicationCommandCheckBaseAttribute>());
					if (method.DeclaringType.DeclaringType.DeclaringType != null) attributes.AddRange(method.DeclaringType.DeclaringType.DeclaringType.GetCustomAttributes<ApplicationCommandCheckBaseAttribute>());
				}

				var dict = new Dictionary<ApplicationCommandCheckBaseAttribute, bool>();
				foreach (var att in attributes)
				{
					//Runs the check and adds the result to a list
					var result = await att.ExecuteChecksAsync(ctx).ConfigureAwait(false);
					dict.Add(att, result);
				}

				//Checks if any failed, and throws an exception
				if (dict.Any(x => x.Value == false))
					throw new SlashExecutionChecksFailedException { FailedChecks = dict.Where(x => x.Value == false).Select(x => x.Key).ToList() };

				break;
			}
			case ContextMenuContext contextMenuContext:
			{
				var attributes = new List<ApplicationCommandCheckBaseAttribute>();
				attributes.AddRange(method.GetCustomAttributes<ApplicationCommandCheckBaseAttribute>(true));
				attributes.AddRange(method.DeclaringType.GetCustomAttributes<ApplicationCommandCheckBaseAttribute>());
				if (method.DeclaringType.DeclaringType != null)
				{
					attributes.AddRange(method.DeclaringType.DeclaringType.GetCustomAttributes<ApplicationCommandCheckBaseAttribute>());
					if (method.DeclaringType.DeclaringType.DeclaringType != null) attributes.AddRange(method.DeclaringType.DeclaringType.DeclaringType.GetCustomAttributes<ApplicationCommandCheckBaseAttribute>());
				}

				var dict = new Dictionary<ApplicationCommandCheckBaseAttribute, bool>();
				foreach (var att in attributes)
				{
					//Runs the check and adds the result to a list
					var result = await att.ExecuteChecksAsync(contextMenuContext).ConfigureAwait(false);
					dict.Add(att, result);
				}

				//Checks if any failed, and throws an exception
				if (dict.Any(x => x.Value == false))
					throw new ContextMenuExecutionChecksFailedException { FailedChecks = dict.Where(x => x.Value == false).Select(x => x.Key).ToList() };

				break;
			}
		}
	}

	/// <summary>
	/// Gets the choice attributes from choice provider.
	/// </summary>
	/// <param name="customAttributes">The custom attributes.</param>
	/// <param name="guildId">The optional guild id</param>
	private static async Task<List<DiscordApplicationCommandOptionChoice>> GetChoiceAttributesFromProvider(IEnumerable<ChoiceProviderAttribute> customAttributes, ulong? guildId = null)
	{
		var choices = new List<DiscordApplicationCommandOptionChoice>();
		foreach (var choiceProviderAttribute in customAttributes)
		{
			var method = choiceProviderAttribute.ProviderType.GetMethod(nameof(IChoiceProvider.Provider));

			if (method == null)
				throw new ArgumentException("ChoiceProviders must inherit from IChoiceProvider.");
			else
			{
				var instance = Activator.CreateInstance(choiceProviderAttribute.ProviderType);

				// Abstract class offers more properties that can be set
				if (choiceProviderAttribute.ProviderType.IsSubclassOf(typeof(ChoiceProvider)))
				{
					choiceProviderAttribute.ProviderType.GetProperty(nameof(ChoiceProvider.GuildId))
						?.SetValue(instance, guildId);

					choiceProviderAttribute.ProviderType.GetProperty(nameof(ChoiceProvider.Services))
						?.SetValue(instance, Configuration.ServiceProvider);
				}

				//Gets the choices from the method
				var result = await ((Task<IEnumerable<DiscordApplicationCommandOptionChoice>>)method.Invoke(instance, null)).ConfigureAwait(false);

				if (result.Any())
					choices.AddRange(result);
			}
		}

		return choices;
	}

	/// <summary>
	/// Gets the choice attributes from enum parameter.
	/// </summary>
	/// <param name="enumParam">The enum parameter.</param>
	private static List<DiscordApplicationCommandOptionChoice> GetChoiceAttributesFromEnumParameter(Type enumParam)
		=> (from Enum enumValue in Enum.GetValues(enumParam) select new DiscordApplicationCommandOptionChoice(enumValue.GetName(), enumValue.ToString())).ToList();

	/// <summary>
	/// Gets the parameter type.
	/// </summary>
	/// <param name="type">The type.</param>
	private static ApplicationCommandOptionType GetParameterType(Type type)
	{
		var parameterType = type == typeof(string)
			? ApplicationCommandOptionType.String
			: type == typeof(long) || type == typeof(long?) || type == typeof(int) || type == typeof(int?)
			? ApplicationCommandOptionType.Integer
			: type == typeof(bool) || type == typeof(bool?)
			? ApplicationCommandOptionType.Boolean
			: type == typeof(double) || type == typeof(double?)
			? ApplicationCommandOptionType.Number
			: type == typeof(DiscordAttachment)
			? ApplicationCommandOptionType.Attachment
			: type == typeof(DiscordChannel)
			? ApplicationCommandOptionType.Channel
			: type == typeof(DiscordUser)
			? ApplicationCommandOptionType.User
			: type == typeof(DiscordRole)
			? ApplicationCommandOptionType.Role
			: type == typeof(SnowflakeObject)
			? ApplicationCommandOptionType.Mentionable
			: type.IsEnum
			? ApplicationCommandOptionType.String
			: throw new ArgumentException("Cannot convert type! Argument types must be string, int, long, bool, double, DiscordChannel, DiscordUser, DiscordRole, SnowflakeObject, DiscordAttachment or an Enum.");
		return parameterType;
	}

	/// <summary>
	/// Gets the choice attributes from parameter.
	/// </summary>
	/// <param name="choiceAttributes">The choice attributes.</param>
	private static List<DiscordApplicationCommandOptionChoice>? GetChoiceAttributesFromParameter(IEnumerable<ChoiceAttribute> choiceAttributes)
		=> !choiceAttributes.Any()
			? null
			: choiceAttributes.Select(att => new DiscordApplicationCommandOptionChoice(att.Name, att.Value)).ToList();

	/// <summary>
	/// Parses the parameters.
	/// </summary>
	/// <param name="parameters">The parameters.</param>
	/// <param name="commandName">The command name.</param>
	/// <param name="guildId">The optional guild id.</param>
	internal static async Task<List<DiscordApplicationCommandOption>> ParseParametersAsync(IEnumerable<ParameterInfo> parameters, string commandName, ulong? guildId)
	{
		var options = new List<DiscordApplicationCommandOption>();
		foreach (var parameter in parameters)
		{
			//Gets the attribute
			var optionAttribute = parameter.GetCustomAttribute<OptionAttribute>() ?? throw new ArgumentException($"One or more arguments of the command '{commandName}' are missing the Option attribute!");
			var minimumValue = parameter.GetCustomAttribute<MinimumValueAttribute>()?.Value ?? null;
			var maximumValue = parameter.GetCustomAttribute<MaximumValueAttribute>()?.Value ?? null;
			var minimumLength = parameter.GetCustomAttribute<MinimumLengthAttribute>()?.Value ?? null;
			var maximumLength = parameter.GetCustomAttribute<MaximumLengthAttribute>()?.Value ?? null;
			var channelTypes = parameter.GetCustomAttribute<ChannelTypesAttribute>()?.ChannelTypes ?? null;

			var autocompleteAttribute = parameter.GetCustomAttribute<AutocompleteAttribute>();
			switch (optionAttribute.Autocomplete)
			{
				case true when autocompleteAttribute == null:
					throw new ArgumentException($"The command '{commandName}' has autocomplete enabled but is missing an autocomplete attribute!");
				case false when autocompleteAttribute != null:
					throw new ArgumentException($"The command '{commandName}' has an autocomplete provider but the option to have autocomplete set to false!");
			}

			//Sets the type
			var type = parameter.ParameterType;
			var parameterType = GetParameterType(type);

			switch (parameterType)
			{
				case ApplicationCommandOptionType.String:
					minimumValue = null;
					maximumValue = null;
					break;
				case ApplicationCommandOptionType.Integer:
				case ApplicationCommandOptionType.Number:
					minimumLength = null;
					maximumLength = null;
					break;
			}

			if (parameterType != ApplicationCommandOptionType.Channel)
				channelTypes = null;

			//Handles choices
			//From attributes
			var choices = GetChoiceAttributesFromParameter(parameter.GetCustomAttributes<ChoiceAttribute>());
			//From enums
			if (parameter.ParameterType.IsEnum)
				choices = GetChoiceAttributesFromEnumParameter(parameter.ParameterType);
			//From choice provider
			var choiceProviders = parameter.GetCustomAttributes<ChoiceProviderAttribute>();
			if (choiceProviders.Any())
				choices = await GetChoiceAttributesFromProvider(choiceProviders, guildId).ConfigureAwait(false);

			options.Add(new(optionAttribute.Name, optionAttribute.Description, parameterType, !parameter.IsOptional, choices, null, channelTypes, optionAttribute.Autocomplete, minimumValue, maximumValue, minimumLength: minimumLength, maximumLength: maximumLength));
		}

		return options;
	}
	/*
	/// <summary>
	/// <para>Refreshes your commands, used for refreshing choice providers or applying commands registered after the ready event on the discord client.</para>
	/// <para>Not recommended and should be avoided since it can make slash commands be unresponsive for a while.</para>
	/// </summary>
	public async Task RefreshCommandsAsync()
	{
		s_commandMethods.Clear();
		s_groupCommands.Clear();
		s_subGroupCommands.Clear();
		s_registeredCommands.Clear();
		s_contextMenuCommands.Clear();
		GlobalDiscordCommands.Clear();
		GuildDiscordCommands.Clear();
		GuildCommandsInternal.Clear();
		GlobalCommandsInternal.Clear();
		GlobalDiscordCommands = null;
		GuildDiscordCommands = null;
		s_errored = false;

		/*if (Configuration != null && Configuration.EnableDefaultHelp)
		{
			this._updateList.RemoveAll(x => x.Value.Type == typeof(DefaultHelpModule));
		}*/
	/*
		await this.UpdateAsync();
	}*/

	/// <summary>
	/// Fires when the execution of a slash command fails.
	/// </summary>
	public event AsyncEventHandler<ApplicationCommandsExtension, SlashCommandErrorEventArgs> SlashCommandErrored
	{
		add => this._slashError.Register(value);
		remove => this._slashError.Unregister(value);
	}
	private AsyncEvent<ApplicationCommandsExtension, SlashCommandErrorEventArgs> _slashError;

	/// <summary>
	/// Fires when the execution of a slash command is successful.
	/// </summary>
	public event AsyncEventHandler<ApplicationCommandsExtension, SlashCommandExecutedEventArgs> SlashCommandExecuted
	{
		add => this._slashExecuted.Register(value);
		remove => this._slashExecuted.Unregister(value);
	}
	private AsyncEvent<ApplicationCommandsExtension, SlashCommandExecutedEventArgs> _slashExecuted;

	/// <summary>
	/// Fires when the execution of a context menu fails.
	/// </summary>
	public event AsyncEventHandler<ApplicationCommandsExtension, ContextMenuErrorEventArgs> ContextMenuErrored
	{
		add => this._contextMenuErrored.Register(value);
		remove => this._contextMenuErrored.Unregister(value);
	}
	private AsyncEvent<ApplicationCommandsExtension, ContextMenuErrorEventArgs> _contextMenuErrored;

	/// <summary>
	/// Fire when the execution of a context menu is successful.
	/// </summary>
	public event AsyncEventHandler<ApplicationCommandsExtension, ContextMenuExecutedEventArgs> ContextMenuExecuted
	{
		add => this._contextMenuExecuted.Register(value);
		remove => this._contextMenuExecuted.Unregister(value);
	}
	private AsyncEvent<ApplicationCommandsExtension, ContextMenuExecutedEventArgs> _contextMenuExecuted;
}

/// <summary>
/// Holds configuration data for setting up an application command.
/// </summary>
internal class ApplicationCommandsModuleConfiguration
{
	/// <summary>
	/// The type of the command module.
	/// </summary>
	public Type Type { get; }

	/// <summary>
	/// The translation setup.
	/// </summary>
	public Action<ApplicationCommandsTranslationContext>? Translations { get; }

	/// <summary>
	/// Creates a new command configuration.
	/// </summary>
	/// <param name="type">The type of the command module.</param>
	/// <param name="translations">The translation setup callback.</param>
	public ApplicationCommandsModuleConfiguration(Type type, Action<ApplicationCommandsTranslationContext>? translations = null)
	{
		this.Type = type;
		this.Translations = translations;
	}
}

/// <summary>
/// Links a command to its original command module.
/// </summary>
internal class ApplicationCommandSourceLink
{
	/// <summary>
	/// The command.
	/// </summary>
	public DiscordApplicationCommand ApplicationCommand { get; set; }

	/// <summary>
	/// The base/root module the command is contained in.
	/// </summary>
	public Type RootCommandContainerType { get; set; }

	/// <summary>
	/// The direct group the command is contained in.
	/// </summary>
	public Type CommandContainerType { get; set; }
}

/// <summary>
/// The command method.
/// </summary>
internal class CommandMethod
{
	/// <summary>
	/// Gets or sets the command id.
	/// </summary>
	public ulong CommandId { get; set; }

	/// <summary>
	/// Gets or sets the name.
	/// </summary>
	public string Name { get; init; }

	/// <summary>
	/// Gets or sets the method.
	/// </summary>
	public MethodInfo Method { get; init; }
}

/// <summary>
/// The group command.
/// </summary>
internal class GroupCommand
{
	/// <summary>
	/// Gets or sets the command id.
	/// </summary>
	public ulong CommandId { get; set; }

	/// <summary>
	/// Gets or sets the name.
	/// </summary>
	public string Name { get; init; }

	/// <summary>
	/// Gets or sets the methods.
	/// </summary>
	public List<KeyValuePair<string, MethodInfo>>? Methods { get; init; }
}

/// <summary>
/// The sub group command.
/// </summary>
internal class SubGroupCommand
{
	/// <summary>
	/// Gets or sets the command id.
	/// </summary>
	public ulong CommandId { get; set; }

	/// <summary>
	/// Gets or sets the name.
	/// </summary>
	public string Name { get; init; }

	/// <summary>
	/// Gets or sets the sub commands.
	/// </summary>
	public List<GroupCommand> SubCommands { get; set; } = new();
}

/// <summary>
/// The context menu command.
/// </summary>
internal class ContextMenuCommand
{
	/// <summary>
	/// Gets or sets the command id.
	/// </summary>
	public ulong CommandId { get; set; }

	/// <summary>
	/// Gets or sets the name.
	/// </summary>
	public string Name { get; init; }

	/// <summary>
	/// Gets or sets the method.
	/// </summary>
	public MethodInfo Method { get; init; }
}

#region Default Help
/// <summary>
/// Represents the default help module.
/// </summary>
internal class DefaultHelpModule : ApplicationCommandsModule
{
	public class DefaultHelpAutoCompleteProvider : IAutocompleteProvider
	{
		public async Task<IEnumerable<DiscordApplicationCommandAutocompleteChoice>> Provider(AutocompleteContext context)
		{
			IEnumerable<DiscordApplicationCommand> slashCommands;
			var globalCommandsTask = context.Client.GetGlobalApplicationCommandsAsync();
			if (context.Guild != null)
			{
				var guildCommandsTask = context.Client.GetGuildApplicationCommandsAsync(context.Guild.Id);
				await Task.WhenAll(globalCommandsTask, guildCommandsTask).ConfigureAwait(false);
				slashCommands = globalCommandsTask.Result.Concat(guildCommandsTask.Result)
					.Where(ac => !ac.Name.Equals("help", StringComparison.OrdinalIgnoreCase))
					.GroupBy(ac => ac.Name).Select(x => x.First())
					.Where(ac => ac.Name.StartsWith(context.Options[0].Value.ToString(), StringComparison.OrdinalIgnoreCase))
					.ToList();
			}
			else
			{
				var task = await globalCommandsTask.ConfigureAwait(false);
				slashCommands = task
					.Where(ac => !ac.Name.Equals("help", StringComparison.OrdinalIgnoreCase))
					.GroupBy(ac => ac.Name).Select(x => x.First())
					.Where(ac => ac.Name.StartsWith(context.Options[0].Value.ToString(), StringComparison.OrdinalIgnoreCase))
					.ToList();
			}

			var options = slashCommands.Take(25).Select(sc => new DiscordApplicationCommandAutocompleteChoice(sc.Name, sc.Name.Trim())).ToList();
			return options.AsEnumerable();
		}
	}

	public class DefaultHelpAutoCompleteLevelOneProvider : IAutocompleteProvider
	{
		public async Task<IEnumerable<DiscordApplicationCommandAutocompleteChoice>> Provider(AutocompleteContext context)
		{
			var options = new List<DiscordApplicationCommandAutocompleteChoice>();
			IEnumerable<DiscordApplicationCommand> slashCommands;
			var globalCommandsTask = context.Client.GetGlobalApplicationCommandsAsync();
			if (context.Guild != null)
			{
				var guildCommandsTask = context.Client.GetGuildApplicationCommandsAsync(context.Guild.Id);
				await Task.WhenAll(globalCommandsTask, guildCommandsTask).ConfigureAwait(false);
				slashCommands = globalCommandsTask.Result.Concat(guildCommandsTask.Result)
					.Where(ac => !ac.Name.Equals("help", StringComparison.OrdinalIgnoreCase))
					.GroupBy(ac => ac.Name).Select(x => x.First());
			}
			else
			{
				var task = await globalCommandsTask.ConfigureAwait(false);
				slashCommands = task
					.Where(ac => !ac.Name.Equals("help", StringComparison.OrdinalIgnoreCase))
					.GroupBy(ac => ac.Name).Select(x => x.First());
			}

			var command = slashCommands.FirstOrDefault(ac =>
				ac.Name.Equals(context.Options[0].Value.ToString().Trim(),StringComparison.OrdinalIgnoreCase));
			if (command?.Options is null)
				options.Add(new("no_options_for_this_command", "no_options_for_this_command"));
			else
			{
				var opt = command.Options.Where(c => c.Type is ApplicationCommandOptionType.SubCommandGroup or ApplicationCommandOptionType.SubCommand
													 && c.Name.StartsWith(context.Options[1].Value.ToString(), StringComparison.InvariantCultureIgnoreCase)).ToList();
				options.AddRange(opt.Take(25).Select(option => new DiscordApplicationCommandAutocompleteChoice(option.Name, option.Name.Trim())));
			}
			return options.AsEnumerable();
		}
	}

	public class DefaultHelpAutoCompleteLevelTwoProvider : IAutocompleteProvider
	{
		public async Task<IEnumerable<DiscordApplicationCommandAutocompleteChoice>> Provider(AutocompleteContext context)
		{
			var options = new List<DiscordApplicationCommandAutocompleteChoice>();
			IEnumerable<DiscordApplicationCommand> slashCommands;
			var globalCommandsTask = context.Client.GetGlobalApplicationCommandsAsync();
			if (context.Guild != null)
			{
				var guildCommandsTask = context.Client.GetGuildApplicationCommandsAsync(context.Guild.Id);
				await Task.WhenAll(globalCommandsTask, guildCommandsTask).ConfigureAwait(false);
				slashCommands = globalCommandsTask.Result.Concat(guildCommandsTask.Result)
					.Where(ac => !ac.Name.Equals("help", StringComparison.OrdinalIgnoreCase))
					.GroupBy(ac => ac.Name).Select(x => x.First());
			}
			else
			{
				var task = await globalCommandsTask.ConfigureAwait(false);
				slashCommands = task
					.Where(ac => !ac.Name.Equals("help", StringComparison.OrdinalIgnoreCase))
					.GroupBy(ac => ac.Name).Select(x => x.First());
			}

			var command = slashCommands.FirstOrDefault(ac =>
				ac.Name.Equals(context.Options[0].Value.ToString().Trim(), StringComparison.OrdinalIgnoreCase));
			if (command?.Options is null)
			{
				options.Add(new("no_options_for_this_command", "no_options_for_this_command"));
				return options.AsEnumerable();
			}
			var foundCommand = command.Options.FirstOrDefault(op => op.Name.Equals(context.Options[1].Value.ToString().Trim(), StringComparison.OrdinalIgnoreCase));
			if (foundCommand?.Options is null)
				options.Add(new("no_options_for_this_command", "no_options_for_this_command"));
			else
			{
				var opt = foundCommand.Options.Where(x => x.Type == ApplicationCommandOptionType.SubCommand &&
														  x.Name.StartsWith(context.Options[2].Value.ToString(), StringComparison.OrdinalIgnoreCase)).ToList();
				options.AddRange(opt.Take(25).Select(option => new DiscordApplicationCommandAutocompleteChoice(option.Name, option.Name.Trim())));
			}
			return options.AsEnumerable();
		}
	}

	[SlashCommand("help", "Displays command help")]
	internal async Task DefaultHelpAsync(InteractionContext ctx,
		[Autocomplete(typeof(DefaultHelpAutoCompleteProvider))]
		[Option("option_one", "top level command to provide help for", true)] string commandName,
		[Autocomplete(typeof(DefaultHelpAutoCompleteLevelOneProvider))]
		[Option("option_two", "subgroup or command to provide help for", true)] string commandOneName = null,
		[Autocomplete(typeof(DefaultHelpAutoCompleteLevelTwoProvider))]
		[Option("option_three", "command to provide help for", true)] string commandTwoName = null)
	{
		List<DiscordApplicationCommand> applicationCommands;
		var globalCommandsTask = ctx.Client.GetGlobalApplicationCommandsAsync();
		if (ctx.Guild != null)
		{
			var guildCommandsTask= ctx.Client.GetGuildApplicationCommandsAsync(ctx.Guild.Id);
			await Task.WhenAll(globalCommandsTask, guildCommandsTask).ConfigureAwait(false);
			applicationCommands = globalCommandsTask.Result.Concat(guildCommandsTask.Result)
				.Where(ac => !ac.Name.Equals("help", StringComparison.OrdinalIgnoreCase))
				.GroupBy(ac => ac.Name).Select(x => x.First())
				.ToList();
		}
		else
		{
			var task = await globalCommandsTask.ConfigureAwait(false);
			applicationCommands = globalCommandsTask.Result
				.Where(ac => !ac.Name.Equals("help", StringComparison.OrdinalIgnoreCase))
				.GroupBy(ac => ac.Name).Select(x => x.First())
				.ToList();
		}

		if (applicationCommands.Count < 1)
		{
			if (ApplicationCommandsExtension.Configuration.AutoDefer)
				await ctx.EditResponseAsync(new DiscordWebhookBuilder()
					.WithContent($"There are no slash commands")).ConfigureAwait(false);
			else
				await ctx.CreateResponseAsync(InteractionResponseType.ChannelMessageWithSource, new DiscordInteractionResponseBuilder()
					.WithContent($"There are no slash commands").AsEphemeral()).ConfigureAwait(false);
			return;
		}
		if (commandTwoName is not null && !commandTwoName.Equals("no_options_for_this_command"))
		{
			var commandsWithSubCommands = applicationCommands.FindAll(ac => ac.Options is not null && ac.Options.Any(op => op.Type == ApplicationCommandOptionType.SubCommandGroup));
			var subCommandParent = commandsWithSubCommands.FirstOrDefault(cm => cm.Name.Equals(commandName,StringComparison.OrdinalIgnoreCase));
			var cmdParent = commandsWithSubCommands.FirstOrDefault(cm => cm.Options.Any(op => op.Name.Equals(commandOneName))).Options
					.FirstOrDefault(opt => opt.Name.Equals(commandOneName,StringComparison.OrdinalIgnoreCase));
			var cmd = cmdParent.Options.FirstOrDefault(op => op.Name.Equals(commandTwoName,StringComparison.OrdinalIgnoreCase));
			var discordEmbed = new DiscordEmbedBuilder
			{
				Title = "Help",
				Description = $"{subCommandParent.Mention.Replace(subCommandParent.Name, $"{subCommandParent.Name} {cmdParent.Name} {cmd.Name}")}: {cmd.Description ?? "No description provided."}"
			};
			if (cmd.Options is not null)
			{
				var commandOptions = cmd.Options.ToList();
				var sb = new StringBuilder();

				foreach (var option in commandOptions)
					sb.Append('`').Append(option.Name).Append("`: ").Append(option.Description ?? "No description provided.").Append('\n');

				sb.Append('\n');
				discordEmbed.AddField(new("Arguments", sb.ToString().Trim()));
			}
			if (ApplicationCommandsExtension.Configuration.AutoDefer)
				await ctx.EditResponseAsync(new DiscordWebhookBuilder()
					.AddEmbed(discordEmbed)).ConfigureAwait(false);
			else
				await ctx.CreateResponseAsync(InteractionResponseType.ChannelMessageWithSource,
					new DiscordInteractionResponseBuilder().AddEmbed(discordEmbed).AsEphemeral()).ConfigureAwait(false);
		}
		else if (commandOneName is not null && commandTwoName is null && !commandOneName.Equals("no_options_for_this_command"))
		{
			var commandsWithOptions = applicationCommands.FindAll(ac => ac.Options is not null && ac.Options.All(op => op.Type == ApplicationCommandOptionType.SubCommand));
			var subCommandParent = commandsWithOptions.FirstOrDefault(cm => cm.Name.Equals(commandName,StringComparison.OrdinalIgnoreCase));
			var subCommand = subCommandParent.Options.FirstOrDefault(op => op.Name.Equals(commandOneName,StringComparison.OrdinalIgnoreCase));
			var discordEmbed = new DiscordEmbedBuilder
			{
				Title = "Help",
				Description = $"{subCommandParent.Mention.Replace(subCommandParent.Name, $"{subCommandParent.Name} {subCommand.Name}")}: {subCommand.Description ?? "No description provided."}"
			};
			if (subCommand.Options is not null)
			{
				var commandOptions = subCommand.Options.ToList();
				var sb = new StringBuilder();

				foreach (var option in commandOptions)
					sb.Append('`').Append(option.Name).Append("`: ").Append(option.Description ?? "No description provided.").Append('\n');

				sb.Append('\n');
				discordEmbed.AddField(new("Arguments", sb.ToString().Trim()));
			}

			if (ApplicationCommandsExtension.Configuration.AutoDefer)
				await ctx.EditResponseAsync(new DiscordWebhookBuilder().AddEmbed(discordEmbed)).ConfigureAwait(false);
			else
				await ctx.CreateResponseAsync(InteractionResponseType.ChannelMessageWithSource,
					new DiscordInteractionResponseBuilder().AddEmbed(discordEmbed).AsEphemeral()).ConfigureAwait(false);
		}
		else
		{
			var command = applicationCommands.FirstOrDefault(cm => cm.Name.Equals(commandName, StringComparison.OrdinalIgnoreCase));
			if (command is null)
			{
				if (ApplicationCommandsExtension.Configuration.AutoDefer)
					await ctx.EditResponseAsync(new DiscordWebhookBuilder()
						.WithContent($"No command called {commandName} in guild {ctx.Guild.Name}")).ConfigureAwait(false);
				else
					await ctx.CreateResponseAsync(InteractionResponseType.ChannelMessageWithSource, new DiscordInteractionResponseBuilder()
						.WithContent($"No command called {commandName} in guild {ctx.Guild.Name}").AsEphemeral()).ConfigureAwait(false);
				return;
			}
			var discordEmbed = new DiscordEmbedBuilder
			{
				Title = "Help",
				Description = $"{command.Mention}: {command.Description ?? "No description provided."}"
			}.AddField(new("Command is NSFW", command.IsNsfw.ToString()));
			if (command.Options is not null)
			{
				var commandOptions = command.Options.ToList();
				var sb = new StringBuilder();

				foreach (var option in commandOptions)
					sb.Append('`').Append(option.Name).Append("`: ").Append(option.Description ?? "No description provided.").Append('\n');

				sb.Append('\n');
				discordEmbed.AddField(new("Arguments", sb.ToString().Trim()));
			}
			if (ApplicationCommandsExtension.Configuration.AutoDefer)
				await ctx.EditResponseAsync(new DiscordWebhookBuilder().AddEmbed(discordEmbed)).ConfigureAwait(false);
			else
				await ctx.CreateResponseAsync(InteractionResponseType.ChannelMessageWithSource,
					new DiscordInteractionResponseBuilder().AddEmbed(discordEmbed).AsEphemeral()).ConfigureAwait(false);
		}
	}
}
#endregion<|MERGE_RESOLUTION|>--- conflicted
+++ resolved
@@ -1066,6 +1066,7 @@
 									Locale = e.Interaction.Locale,
 									GuildLocale = e.Interaction.GuildLocale,
 									AppPermissions = e.Interaction.AppPermissions,
+									Entitlements = e.Interaction.Entitlements,
 									EntitlementSkuIds = e.Interaction.Entitlements
 								};
 								if (Configuration?.ServiceProvider != null)
@@ -1077,35 +1078,8 @@
 							}
 							case ApplicationCommandFinalType.SubCommand when groups.Any():
 							{
-<<<<<<< HEAD
 								var command = e.Interaction.Data.Options![0];
 								var group = groups.First().Methods.First(x => x.Key == command.Name).Value;
-=======
-								Interaction = e.Interaction,
-								Client = client,
-								Services = Configuration?.ServiceProvider,
-								ApplicationCommandsExtension = this,
-								Guild = e.Interaction.Guild,
-								Channel = e.Interaction.Channel,
-								User = e.Interaction.User,
-								Options = e.Interaction.Data.Options.ToList(),
-								FocusedOption = focusedOption,
-								Locale = e.Interaction.Locale,
-								GuildLocale = e.Interaction.GuildLocale,
-								AppPermissions = e.Interaction.AppPermissions,
-								Entitlements = e.Interaction.Entitlements,
-								EntitlementSkuIds = e.Interaction.EntitlementSkuIds
-							};
-
-							var choices = await ((Task<IEnumerable<DiscordApplicationCommandAutocompleteChoice>>) providerMethod.Invoke(providerInstance, new[] { context })).ConfigureAwait(false);
-							await e.Interaction.CreateResponseAsync(InteractionResponseType.AutoCompleteResult, new DiscordInteractionResponseBuilder().AddAutoCompleteChoices(choices)).ConfigureAwait(false);
-						}
-
-						if (type is ApplicationCommandFinalType.SubCommand && groups.Any())
-						{
-							var command = e.Interaction.Data.Options[0];
-							var group = groups.First().Methods.First(x => x.Key == command.Name).Value;
->>>>>>> 4790cf0b
 
 								var focusedOption = command.Options.First(o => o.Focused);
 								var option = group.GetParameters().Skip(1).First(p => p.GetCustomAttribute<OptionAttribute>().Name == focusedOption.Name);
@@ -1126,6 +1100,7 @@
 									Locale = e.Interaction.Locale,
 									GuildLocale = e.Interaction.GuildLocale,
 									AppPermissions = e.Interaction.AppPermissions,
+									Entitlements = e.Interaction.Entitlements,
 									EntitlementSkuIds = e.Interaction.Entitlements
 								};
 								if (Configuration?.ServiceProvider != null)
@@ -1137,35 +1112,8 @@
 							}
 							case ApplicationCommandFinalType.SubCommandGroup when subgroups.Any():
 							{
-<<<<<<< HEAD
 								var command = e.Interaction.Data.Options![0];
 								var group = subgroups.First().SubCommands.First(x => x.Name == command.Name).Methods.First(x => x.Key == command.Options[0].Name).Value;
-=======
-								Client = client,
-								Interaction = e.Interaction,
-								Services = Configuration?.ServiceProvider,
-								ApplicationCommandsExtension = this,
-								Guild = e.Interaction.Guild,
-								Channel = e.Interaction.Channel,
-								User = e.Interaction.User,
-								Options = command.Options.ToList(),
-								FocusedOption = focusedOption,
-								Locale = e.Interaction.Locale,
-								GuildLocale = e.Interaction.GuildLocale,
-								AppPermissions = e.Interaction.AppPermissions,
-								Entitlements = e.Interaction.Entitlements,
-								EntitlementSkuIds = e.Interaction.EntitlementSkuIds
-							};
-
-							var choices = await ((Task<IEnumerable<DiscordApplicationCommandAutocompleteChoice>>) providerMethod.Invoke(providerInstance, new[] { context })).ConfigureAwait(false);
-							await e.Interaction.CreateResponseAsync(InteractionResponseType.AutoCompleteResult, new DiscordInteractionResponseBuilder().AddAutoCompleteChoices(choices)).ConfigureAwait(false);
-						}
-
-						if (type is ApplicationCommandFinalType.SubCommandGroup && subgroups.Any())
-						{
-							var command = e.Interaction.Data.Options[0];
-							var group = subgroups.First().SubCommands.First(x => x.Name == command.Name).Methods.First(x => x.Key == command.Options[0].Name).Value;
->>>>>>> 4790cf0b
 
 								var focusedOption = command.Options[0].Options.First(o => o.Focused);
 
@@ -1174,7 +1122,6 @@
 								var providerMethod = provider.GetMethod(nameof(IAutocompleteProvider.Provider));
 								var providerInstance = Activator.CreateInstance(provider);
 
-<<<<<<< HEAD
 								var context = new AutocompleteContext
 								{
 									Client = client,
@@ -1188,6 +1135,7 @@
 									Locale = e.Interaction.Locale,
 									GuildLocale = e.Interaction.GuildLocale,
 									AppPermissions = e.Interaction.AppPermissions,
+									Entitlements = e.Interaction.Entitlements,
 									EntitlementSkuIds = e.Interaction.Entitlements
 								};
 								if (Configuration?.ServiceProvider != null)
@@ -1201,28 +1149,6 @@
 								break;
 							default:
 								throw new ArgumentOutOfRangeException();
-=======
-							var context = new AutocompleteContext
-							{
-								Client = client,
-								Interaction = e.Interaction,
-								Services = Configuration?.ServiceProvider,
-								ApplicationCommandsExtension = this,
-								Guild = e.Interaction.Guild,
-								Channel = e.Interaction.Channel,
-								User = e.Interaction.User,
-								Options = command.Options[0].Options.ToList(),
-								FocusedOption = focusedOption,
-								Locale = e.Interaction.Locale,
-								GuildLocale = e.Interaction.GuildLocale,
-								AppPermissions = e.Interaction.AppPermissions,
-								Entitlements = e.Interaction.Entitlements,
-								EntitlementSkuIds = e.Interaction.EntitlementSkuIds
-							};
-
-							var choices = await ((Task<IEnumerable<DiscordApplicationCommandAutocompleteChoice>>) providerMethod.Invoke(providerInstance, new[] { context })).ConfigureAwait(false);
-							await e.Interaction.CreateResponseAsync(InteractionResponseType.AutoCompleteResult, new DiscordInteractionResponseBuilder().AddAutoCompleteChoices(choices)).ConfigureAwait(false);
->>>>>>> 4790cf0b
 						}
 					}
 					catch (Exception ex)
