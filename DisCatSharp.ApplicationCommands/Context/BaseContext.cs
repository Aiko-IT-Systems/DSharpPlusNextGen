--- conflicted
+++ resolved
@@ -125,9 +125,6 @@
 	/// <para><note type="warning">Can only be used if you have an associated application subscription sku.</note></para>
 	/// </summary>
 	[DiscordInExperiment("Currently in closed beta."), Experimental("We provide this type but can't provide support.")]
-<<<<<<< HEAD
-	public List<ulong>? Entitlements { get; internal set; }
-=======
 	public List<DiscordEntitlement> Entitlements { get; internal set; } = new();
 
 	/// <summary>
@@ -137,7 +134,6 @@
 	/// </summary>
 	[DiscordInExperiment("Currently in closed beta."), Experimental("We provide this type but can't provide support.")]
 	public List<ulong> EntitlementSkuIds { get; internal set; } = new();
->>>>>>> 4790cf0b
 
 	/// <summary>
 	/// Gets the type of this interaction.
