﻿using System;
using System.Collections.Concurrent;
using System.Collections.Generic;
using System.Collections.ObjectModel;
using System.Diagnostics;
using System.Linq;
using System.Text;
using System.Threading;
using System.Threading.Tasks;
using DSharpPlus.VoiceNext.Codec;
using DSharpPlus.VoiceNext.VoiceEntities;
using Newtonsoft.Json;
using Newtonsoft.Json.Linq;

namespace DSharpPlus.VoiceNext
{
    internal delegate void VoiceDisconnectedEventHandler(DiscordGuild guild);

    /// <summary>
    /// VoiceNext connection to a voice channel.
    /// </summary>
    public sealed class VoiceNextConnection : IDisposable
    {
        /// <summary>
        /// Triggered whenever a user speaks in the connected voice channel.
        /// </summary>
        public event AsyncEventHandler<UserSpeakingEventArgs> UserSpeaking
        {
            add { this._user_speaking.Register(value); }
            remove { this._user_speaking.Unregister(value); }
        }
        private AsyncEvent<UserSpeakingEventArgs> _user_speaking;

#if !NETSTANDARD1_1
        /// <summary>
        /// Triggered whenever voice data is received from the connected voice channel.
        /// </summary>
        public event AsyncEventHandler<VoiceReceivedEventArgs> VoiceReceived
        {
            add { this._voice_received.Register(value); }
            remove { this._voice_received.Unregister(value); }
        }
        private AsyncEvent<VoiceReceivedEventArgs> _voice_received;
#endif

        /// <summary>
        /// Triggered whenever voice WebSocket throws an exception.
        /// </summary>
        public event AsyncEventHandler<SocketErrorEventArgs> VoiceSocketError
        {
            add { this._voice_socket_error.Register(value); }
            remove { this._voice_socket_error.Unregister(value); }
        }
        private AsyncEvent<SocketErrorEventArgs> _voice_socket_error;

        internal event VoiceDisconnectedEventHandler VoiceDisconnected;

        private const string VOICE_MODE = "xsalsa20_poly1305";
        private static DateTime UnixEpoch { get { return _unix_epoch.Value; } }
        private static Lazy<DateTime> _unix_epoch;

        private DiscordClient Discord { get; set; }
        private DiscordGuild Guild { get; set; }
        private DiscordChannel Channel { get; set; }
        private ConcurrentDictionary<uint, ulong> SSRCMap { get; set; }

        private BaseUdpClient UdpClient { get; set; }
        private BaseWebSocketClient VoiceWs { get; set; }
        private Task HeartbeatTask { get; set; }
        private int HeartbeatInterval { get; set; }
        private DateTime LastHeartbeat { get; set; }

        private CancellationTokenSource TokenSource { get; }
        private CancellationToken Token => this.TokenSource.Token;

        private VoiceServerUpdatePayload ServerData { get; set; }
        private VoiceStateUpdatePayload StateData { get; set; }
        private bool Resume { get; set; }

        private VoiceNextConfiguration Configuration { get; set; }
        private OpusCodec Opus { get; set; }
        private SodiumCodec Sodium { get; set; }
        private RtpCodec Rtp { get; set; }
        private Stopwatch Synchronizer { get; set; }
        private TimeSpan UdpLatency { get; set; }

        private ushort Sequence { get; set; }
        private uint Timestamp { get; set; }
        private uint SSRC { get; set; }
        private byte[] Key { get; set; }
#if !NETSTANDARD1_1
        private IpEndpoint DiscoveredEndpoint { get; set; }
#endif
        private ConnectionEndpoint ConnectionEndpoint { get; set; }

        private TaskCompletionSource<bool> ReadyWait { get; set; }
        private bool IsInitialized { get; set; }
        private bool IsDisposed { get; set; }

        private TaskCompletionSource<bool> PlayingWait { get; set; }
        private SemaphoreSlim PlaybackSemaphore { get; set; }

#if !NETSTANDARD1_1
        private Task ReceiverTask { get; set; }
#endif

        /// <summary>
        /// Gets whether this connection is still playing audio.
        /// </summary>
        public bool IsPlaying => this.PlaybackSemaphore.CurrentCount == 0 || (this.PlayingWait != null && !this.PlayingWait.Task.IsCompleted);

        internal VoiceNextConnection(DiscordClient client, DiscordGuild guild, DiscordChannel channel, VoiceNextConfiguration config, VoiceServerUpdatePayload server, VoiceStateUpdatePayload state)
        {
            this.Discord = client;
            this.Guild = guild;
            this.Channel = channel;
            this.SSRCMap = new ConcurrentDictionary<uint, ulong>();

            this._user_speaking = new AsyncEvent<UserSpeakingEventArgs>(this.Discord.EventErrorHandler, "USER_SPEAKING");
#if !NETSTANDARD1_1
            this._voice_received = new AsyncEvent<VoiceReceivedEventArgs>(this.Discord.EventErrorHandler, "VOICE_RECEIVED");
#endif
            this._voice_socket_error = new AsyncEvent<SocketErrorEventArgs>(this.Discord.EventErrorHandler, "VOICE_WS_ERROR");
            this.TokenSource = new CancellationTokenSource();

            this.Configuration = config;
            this.Opus = new OpusCodec(48000, 2, this.Configuration.VoiceApplication);
            this.Sodium = new SodiumCodec();
            this.Rtp = new RtpCodec();
            this.Synchronizer = new Stopwatch();
            this.UdpLatency = TimeSpan.FromMilliseconds(0.1);

            this.ServerData = server;
            this.StateData = state;

            var eps = this.ServerData.Endpoint;
            var epi = eps.LastIndexOf(':');
            var eph = string.Empty;
            var epp = 80;
            if (epi != -1)
            {
                eph = eps.Substring(0, epi);
                epp = int.Parse(eps.Substring(epi + 1));
            }
            else
            {
                eph = eps;
            }
            this.ConnectionEndpoint = new ConnectionEndpoint { Hostname = eph, Port = epp };

            this.ReadyWait = new TaskCompletionSource<bool>();
            this.IsInitialized = false;
            this.IsDisposed = false;

            this.PlayingWait = null;
            this.PlaybackSemaphore = new SemaphoreSlim(1, 1);

            this.UdpClient = BaseUdpClient.Create();
            this.VoiceWs = BaseWebSocketClient.Create();
            this.VoiceWs.OnDisconnect += this.VoiceWS_SocketClosed;
            this.VoiceWs.OnMessage += this.VoiceWS_SocketMessage;
            this.VoiceWs.OnConnect += this.VoiceWS_SocketOpened;
            this.VoiceWs.OnError += this.VoiceWs_SocketErrored;
        }

        static VoiceNextConnection()
        {
            _unix_epoch = new Lazy<DateTime>(() => new DateTime(1970, 1, 1, 0, 0, 0, DateTimeKind.Utc));
        }

        ~VoiceNextConnection()
        {
            this.Dispose();
        }

        /// <summary>
        /// Connects to the specified voice channel.
        /// </summary>
        /// <returns>A task representing the connection operation.</returns>
        internal async Task ConnectAsync()
        {
            await Task.Run(() => this.VoiceWs.ConnectAsync($"wss://{this.ConnectionEndpoint.Hostname}?encoding=json&v=3")).ConfigureAwait(false);
        }

        internal Task StartAsync()
        {
            // Let's announce our intentions to the server
            var vdp = new VoiceDispatch();

            if (!this.Resume)
            {
                vdp.OpCode = 0;
                vdp.Payload = new VoiceIdentifyPayload
                {
                    ServerId = this.ServerData.GuildId,
                    UserId = this.StateData.UserId.Value,
                    SessionId = this.StateData.SessionId,
                    Token = this.ServerData.Token
                };
                this.Resume = true;
            }
            else
            {
                vdp.OpCode = 7;
                vdp.Payload = new VoiceIdentifyPayload
                {
                    ServerId = this.ServerData.GuildId,
                    SessionId = this.StateData.SessionId,
                    Token = this.ServerData.Token
                };
            }
            var vdj = JsonConvert.SerializeObject(vdp, Formatting.None);
            this.VoiceWs.SendMessage(vdj);

            return Task.Delay(0);
        }

        internal async Task WaitForReady()
        {
            await this.ReadyWait.Task.ConfigureAwait(false);
        }

        /// <summary>
        /// Encodes, encrypts, and sends the provided PCM data to the connected voice channel.
        /// </summary>
        /// <param name="pcm">PCM data to encode, encrypt, and send.</param>
        /// <param name="blocksize">Millisecond length of the PCM data.</param>
        /// <param name="bitrate">Bitrate of the PCM data.</param>
        /// <returns>Task representing the sending operation.</returns>
        public async Task SendAsync(byte[] pcm, int blocksize, int bitrate = 16)
        {
            if (!this.IsInitialized)
                throw new InvalidOperationException("The connection is not initialized");

            await this.PlaybackSemaphore.WaitAsync();

            var rtp = this.Rtp.Encode(this.Sequence, this.Timestamp, this.SSRC);

            var dat = this.Opus.Encode(pcm, 0, pcm.Length, bitrate);
            dat = this.Sodium.Encode(dat, this.Rtp.MakeNonce(rtp), this.Key);
            dat = this.Rtp.Encode(rtp, dat);

            await this.SendSpeakingAsync(true);
            await this.UdpClient.SendAsync(dat, dat.Length);

            this.Sequence++;
            this.Timestamp += 48 * (uint)blocksize;

            // Provided by Laura#0090 (214796473689178133); this is Python, but adaptable:
            // 
            // delay = max(0, self.delay + ((start_time + self.delay * loops) + - time.time()))
            // 
            // self.delay
            //   sample size
            // start_time
            //   time since streaming started
            // loops
            //   number of samples sent
            // time.time()
            //   DateTime.Now

            this.Synchronizer.Stop();
            var ts = TimeSpan.FromMilliseconds(blocksize) - this.Synchronizer.Elapsed - this.UdpLatency;
            if (ts.Ticks < 0)
                ts = TimeSpan.FromTicks(1);
            var dt = DateTime.Now;
            //await Task.Delay(ts);
            while (DateTime.Now - dt < ts) ;
            this.Synchronizer.Restart();

            this.PlaybackSemaphore.Release();
        }

#if !NETSTANDARD1_1
        private async Task VoiceReceiverTask()
        {
            var token = this.Token;
            var client = this.UdpClient;
            while (!token.IsCancellationRequested)
            {
                if (client.DataAvailable <= 0)
                    continue;

                var data = await client.ReceiveAsync();

                var header = new byte[RtpCodec.SIZE_HEADER];

                data = this.Rtp.Decode(data, header);

                var nonce = this.Rtp.MakeNonce(header);
                this.Rtp.Decode(header, out var seq, out var ts, out var ssrc);

                data = this.Sodium.Decode(data, nonce, this.Key);
                data = this.Opus.Decode(data, 0, data.Length);

                // TODO: wait for ssrc map?
                DiscordUser user = null;
                if (this.SSRCMap.ContainsKey(ssrc))
                {
                    var id = this.SSRCMap[ssrc];
                    if (this.Guild != null)
                        user = this.Guild._members.FirstOrDefault(xm => xm.Id == id) ?? await this.Guild.GetMemberAsync(id);

                    if (user == null)
                        user = this.Discord.InternalGetCachedUser(id);

                    if (user == null)
                        user = new DiscordUser { Discord = this.Discord, Id = id };
                }

                await this._voice_received.InvokeAsync(new VoiceReceivedEventArgs(this.Discord)
                {
                    SSRC = ssrc,
                    Voice = new ReadOnlyCollection<byte>(data),
                    VoiceLength = 20,
                    User = user
                });
            }
        }
#endif

        /// <summary>
        /// Sends a speaking status to the connected voice channel.
        /// </summary>
        /// <param name="speaking">Whether the current user is speaking or not.</param>
        /// <returns>A task representing the sending operation.</returns>
        public async Task SendSpeakingAsync(bool speaking = true)
        {
            if (!this.IsInitialized)
                throw new InvalidOperationException("The connection is not initialized");

            if (!speaking)
            {
                this.Synchronizer.Reset();
                if (this.PlayingWait != null)
                    this.PlayingWait.SetResult(true);
            }
            else
            {
                if (this.PlayingWait == null || this.PlayingWait.Task.IsCompleted)
                    this.PlayingWait = new TaskCompletionSource<bool>();
            }

            var pld = new VoiceDispatch
            {
                OpCode = 5,
                Payload = new VoiceSpeakingPayload
                {
                    Speaking = speaking,
                    Delay = 0
                }
            };

            var plj = JsonConvert.SerializeObject(pld, Formatting.None);
            await Task.Run(() => this.VoiceWs.SendMessage(plj));
        }

        /// <summary>
        /// Asynchronously waits for playback to be finished. Playback is finished when speaking = false is signalled.
        /// </summary>
        /// <returns>A task representing the waiting operation.</returns>
        public async Task WaitForPlaybackFinishAsync()
        {
            if (this.PlayingWait != null)
                await this.PlayingWait.Task;
        }

        /// <summary>
        /// Disconnects and disposes this voice connection.
        /// </summary>
        public void Disconnect() =>
            this.Dispose();

        /// <summary>
        /// Disconnects and disposes this voice connection.
        /// </summary>
        public void Dispose()
        {
            if (this.IsDisposed)
                return;

<<<<<<< HEAD
            this.HeartbeatThread?.Abort();
=======
            this.TokenSource.Cancel();
>>>>>>> 93bf2680

            this.IsDisposed = true;
            this.IsInitialized = false;
            try
            {
<<<<<<< HEAD
                this.VoiceWs.InternalDisconnectAsync().GetAwaiter().GetResult();
=======
                this.VoiceWs.InternalDisconnectAsync(null).GetAwaiter().GetResult();
>>>>>>> 93bf2680
                this.UdpClient.Close();
            }
            catch (Exception)
            { }

            this.Opus?.Dispose();
            this.Opus = null;
            this.Sodium = null;
            this.Rtp = null;

            if (this.VoiceDisconnected != null)
                this.VoiceDisconnected(this.Guild);
        }

        private async Task Heartbeat()
        {
            await Task.Yield();

            while (true)
            {
                try
                {
                    this.Token.ThrowIfCancellationRequested();

                    var dt = DateTime.Now;
                    this.Discord.DebugLogger.LogMessage(LogLevel.Debug, "VoiceNext", "Sent heartbeat", dt);

                    var hbd = new VoiceDispatch
                    {
                        OpCode = 3,
                        Payload = UnixTimestamp(dt)
                    };
                    var hbj = JsonConvert.SerializeObject(hbd);
                    this.VoiceWs.SendMessage(hbj);

                    this.LastHeartbeat = dt;
                    await Task.Delay(this.HeartbeatInterval);
                }
                catch (OperationCanceledException)
                {
                    return;
                }
            }
        }

        private async Task Stage1()
        {
            // Begin heartbeating
            this.HeartbeatTask = Task.Run(this.Heartbeat);

#if !NETSTANDARD1_1
            // IP Discovery
            this.UdpClient.Setup(this.ConnectionEndpoint);
            var pck = new byte[70];
            Array.Copy(BitConverter.GetBytes(this.SSRC), 0, pck, pck.Length - 4, 4);
            await this.UdpClient.SendAsync(pck, pck.Length);
            var ipd = await this.UdpClient.ReceiveAsync();
            var ipe = Array.IndexOf<byte>(ipd, 0, 4);
            var ip = new UTF8Encoding(false).GetString(ipd, 4, ipe - 4);
            var port = BitConverter.ToUInt16(ipd, ipd.Length - 2);
            this.DiscoveredEndpoint = new IpEndpoint { Address = System.Net.IPAddress.Parse(ip), Port = port };
#endif

            // Ready
            var vsp = new VoiceDispatch
            {
                OpCode = 1,
                Payload = new VoiceSelectProtocolPayload
                {
                    Protocol = "udp",
                    Data = new VoiceSelectProtocolPayloadData
                    {
#if !NETSTANDARD1_1
                        Address = this.DiscoveredEndpoint.Address.ToString(),
                        Port = (ushort)this.DiscoveredEndpoint.Port,
#else
                        Address = "0.0.0.0",
                        Port = 0,
#endif
                        Mode = VOICE_MODE
                    }
                }
            };
            var vsj = JsonConvert.SerializeObject(vsp, Formatting.None);
            this.VoiceWs.SendMessage(vsj);

#if !NETSTANDARD1_1
            this.ReceiverTask = Task.Run(this.VoiceReceiverTask, this.Token);
#endif
        }

        private Task Stage2()
        {
            this.IsInitialized = true;
            this.ReadyWait.SetResult(true);
            return Task.Delay(0);
        }

        private async Task HandleDispatch(JObject jo)
        {
            var opc = (int)jo["op"];
            var opp = jo["d"] as JObject;

            switch (opc)
            {
                case 2:
                    this.Discord.DebugLogger.LogMessage(LogLevel.Debug, "VoiceNext", "OP2 received", DateTime.Now);
                    var vrp = opp.ToObject<VoiceReadyPayload>();
                    this.SSRC = vrp.SSRC;
                    this.ConnectionEndpoint = new ConnectionEndpoint { Hostname = this.ConnectionEndpoint.Hostname, Port = vrp.Port };
                    this.HeartbeatInterval = vrp.HeartbeatInterval;
                    await this.Stage1();
                    break;

                case 4:
                    this.Discord.DebugLogger.LogMessage(LogLevel.Debug, "VoiceNext", "OP4 received", DateTime.Now);
                    var vsd = opp.ToObject<VoiceSessionDescriptionPayload>();
                    this.Key = vsd.SecretKey;
                    await this.Stage2();
                    break;

                case 5:
                    this.Discord.DebugLogger.LogMessage(LogLevel.Debug, "VoiceNext", "OP5 received", DateTime.Now);
                    var spd = opp.ToObject<VoiceSpeakingPayload>();
                    var spk = new UserSpeakingEventArgs(this.Discord)
                    {
                        Speaking = spd.Speaking,
                        SSRC = spd.SSRC.Value,
                        User = this.Discord.InternalGetCachedUser(spd.UserId.Value)
                    };
                    if (!this.SSRCMap.ContainsKey(spk.SSRC))
                        this.SSRCMap.AddOrUpdate(spk.SSRC, spk.User.Id, (k, v) => spk.User.Id);
                    await this._user_speaking.InvokeAsync(spk);
                    break;

                case 3:
                case 6:
                    this.Discord.DebugLogger.LogMessage(LogLevel.Debug, "VoiceNext", "OP3 or OP6 received", DateTime.Now);
                    var dt = DateTime.Now;
                    this.Discord.DebugLogger.LogMessage(LogLevel.Debug, "VoiceNext", $"Received voice heartbeat ACK, ping {(dt - this.LastHeartbeat).TotalMilliseconds.ToString("#,###")}ms", dt);
                    this.LastHeartbeat = dt;
                    break;

                case 8:
                    // this sends a heartbeat interval that appears to be consistent with regular GW hello
                    // however opcodes don't match (8 != 10)
                    // so we suppress it so that users are not alerted
                    // HELLO
                    break;

                case 9:
                    this.Discord.DebugLogger.LogMessage(LogLevel.Debug, "VoiceNext", "OP9 received, starting new session", DateTime.Now);
                    this.Resume = false;
                    await this.StartAsync();
                    break;

                default:
                    this.Discord.DebugLogger.LogMessage(LogLevel.Warning, "VoiceNext", $"Unknown opcode received: {opc}", DateTime.Now);
                    break;
            }
        }

        private async Task VoiceWS_SocketClosed(SocketDisconnectEventArgs e)
        {
            this.Discord.DebugLogger.LogMessage(LogLevel.Debug, "VoiceNext", $"Voice socket closed ({e.CloseCode}, '{e.CloseMessage}')", DateTime.Now);
            this.Dispose();

            if (!this.IsDisposed)
            {
                this.VoiceWs = BaseWebSocketClient.Create();
                this.VoiceWs.OnDisconnect += this.VoiceWS_SocketClosed;
                this.VoiceWs.OnMessage += this.VoiceWS_SocketMessage;
                this.VoiceWs.OnConnect += this.VoiceWS_SocketOpened;
                await this.StartAsync();
            }
        }

        private async Task VoiceWS_SocketMessage(SocketMessageEventArgs e)
        {
            await this.HandleDispatch(JObject.Parse(e.Message));
        }

        private async Task VoiceWS_SocketOpened()
        {
            await this.StartAsync();
        }

        private Task VoiceWs_SocketErrored(SocketErrorEventArgs e) =>
            this._voice_socket_error.InvokeAsync(new SocketErrorEventArgs(this.Discord) { Exception = e.Exception });

        private static uint UnixTimestamp(DateTime dt)
        {
            var ts = dt - UnixEpoch;
            var sd = ts.TotalSeconds;
            var si = (uint)sd;
            return si;
        }
    }
}<|MERGE_RESOLUTION|>--- conflicted
+++ resolved
@@ -379,21 +379,13 @@
             if (this.IsDisposed)
                 return;
 
-<<<<<<< HEAD
-            this.HeartbeatThread?.Abort();
-=======
             this.TokenSource.Cancel();
->>>>>>> 93bf2680
 
             this.IsDisposed = true;
             this.IsInitialized = false;
             try
             {
-<<<<<<< HEAD
-                this.VoiceWs.InternalDisconnectAsync().GetAwaiter().GetResult();
-=======
                 this.VoiceWs.InternalDisconnectAsync(null).GetAwaiter().GetResult();
->>>>>>> 93bf2680
                 this.UdpClient.Close();
             }
             catch (Exception)
