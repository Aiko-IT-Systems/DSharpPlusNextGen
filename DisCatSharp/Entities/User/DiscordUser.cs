using System;
using System.Collections.Generic;
using System.Globalization;
using System.Linq;
using System.Threading.Tasks;

using DisCatSharp.Attributes;
using DisCatSharp.Enums;
using DisCatSharp.Exceptions;
using DisCatSharp.Net;
using DisCatSharp.Net.Abstractions;

using Newtonsoft.Json;

namespace DisCatSharp.Entities;

/// <summary>
/// Represents a Discord user.
/// </summary>
public class DiscordUser : SnowflakeObject, IEquatable<DiscordUser>
{
	/// <summary>
	/// Initializes a new instance of the <see cref="DiscordUser"/> class.
	/// </summary>
	internal DiscordUser()
		: base(new()
		{
			"display_name",
			"linked_users",
			"banner_color"
		})
	{ }

	/// <summary>
	/// Initializes a new instance of the <see cref="DiscordUser"/> class.
	/// </summary>
	/// <param name="transport">The transport user.</param>
	internal DiscordUser(TransportUser transport)
	{
		this.Id = transport.Id;
		this.Username = transport.Username;
		this.Discriminator = transport.Discriminator;
		this.AvatarHash = transport.AvatarHash;
		this.AvatarDecorationData = transport.AvatarDecorationData;
		this.BannerHash = transport.BannerHash;
		this.BannerColorInternal = transport.BannerColor;
		this.ThemeColorsInternal = (transport.ThemeColors ?? Array.Empty<int>()).ToList();
		this.IsBot = transport.IsBot;
		this.MfaEnabled = transport.MfaEnabled;
		this.Verified = transport.Verified;
		this.Email = transport.Email;
		this.PremiumType = transport.PremiumType;
		this.Locale = transport.Locale;
		this.Flags = transport.Flags;
		this.OAuthFlags = transport.OAuthFlags;
		this.Bio = transport.Bio;
		this.Pronouns = transport.Pronouns;
		this.GlobalName = transport.GlobalName;
	}

	/// <summary>
	/// Gets this user's username.
	/// </summary>
	[JsonProperty("username", NullValueHandling = NullValueHandling.Ignore)]
	public virtual string Username { get; internal set; }

	/// <summary>
	/// Gets this user's username with the discriminator.
	/// Example: Discord#0000
	/// </summary>
	[JsonIgnore,
	 DiscordDeprecated("We will internally use the GlobalName if a user is already migrated. This will be removed in future. Consider switching to UsernameWithGlobalName then.")]
	public virtual string UsernameWithDiscriminator
		=> this.IsMigrated ? this.UsernameWithGlobalName : $"{this.Username}#{this.Discriminator}";

	/// <summary>
	/// Gets the username with the global name.
	/// Example: @lulalaby (Lala Sabathil)
	/// </summary>
	[JsonIgnore, DiscordInExperiment]
	public virtual string UsernameWithGlobalName
		=> this.GlobalName != null ? $"{this.GlobalName} ({this.Username})" : this.Username;

	/// <summary>
	/// Gets this user's global name.
	/// Only applicable if <see cref="IsMigrated"/> is <see langword="true"/>.
	/// </summary>
	[JsonProperty("global_name", NullValueHandling = NullValueHandling.Ignore), DiscordInExperiment]
	public virtual string? GlobalName { get; internal set; }

	/// <summary>
	/// <para>Whether this user account is migrated to the new username system.</para>
	/// <para>Learn more at <see href="https://dis.gd/usernames">dis.gd/usernames</see>.</para>
	/// </summary>
	[JsonIgnore]
	public virtual bool IsMigrated
		=> this.Discriminator == "0";

	/// <summary>
	/// Gets the user's 4-digit discriminator.
	/// </summary>
	[JsonProperty("discriminator", NullValueHandling = NullValueHandling.Ignore),
	 DiscordDeprecated("Users are being migrated currently. Bots still have discrims")]
	public virtual string Discriminator { get; internal set; }

	/// <summary>
	/// Gets the discriminator integer.
	/// </summary>
	[JsonIgnore, Deprecated("Users are being migrated currently. Bots still have discrims")]
	internal int DiscriminatorInt
		=> int.Parse(this.Discriminator, NumberStyles.Integer, CultureInfo.InvariantCulture);

	/// <summary>
	/// Gets the user's banner color, if set. Mutually exclusive with <see cref="BannerHash"/>.
	/// </summary>
	[JsonIgnore]
	public virtual DiscordColor? BannerColor
		=> !this.BannerColorInternal.HasValue ? null : new DiscordColor(this.BannerColorInternal.Value);

	/// <summary>
	/// Gets the user's theme colors, if set.
	/// </summary>
	[JsonIgnore]
	public virtual IReadOnlyList<DiscordColor>? ThemeColors
		=> !(this.ThemeColorsInternal is not null && this.ThemeColorsInternal.Count != 0)
			? null
			: this.ThemeColorsInternal.Select(x => new DiscordColor(x)).ToList();

	/// <summary>
	/// Gets the user's banner color integer.
	/// </summary>
	[JsonProperty("accent_color")]
	internal int? BannerColorInternal;

	/// <summary>
	/// Gets the user's theme color integers.
	/// </summary>
	[JsonProperty("theme_colors", NullValueHandling = NullValueHandling.Ignore)]
	internal List<int>? ThemeColorsInternal;

	/// <summary>
	/// Gets the user's banner url
	/// </summary>
	[JsonIgnore]
	public string? BannerUrl
		=> string.IsNullOrWhiteSpace(this.BannerHash)
			? null
			: $"{DiscordDomain.GetDomain(CoreDomain.DiscordCdn).Url}{Endpoints.BANNERS}/{this.Id.ToString(CultureInfo.InvariantCulture)}/{this.BannerHash}.{(this.BannerHash.StartsWith("a_") ? "gif" : "png")}?size=4096";

	/// <summary>
	/// Gets the user's profile banner hash. Mutually exclusive with <see cref="BannerColor"/>.
	/// </summary>
	[JsonProperty("banner", NullValueHandling = NullValueHandling.Ignore)]
	public virtual string BannerHash { get; internal set; }

	/// <summary>
	/// Gets the users bio.
	/// This is not available to bots tho.
	/// </summary>
	[JsonProperty("bio", NullValueHandling = NullValueHandling.Ignore)]
	public virtual string? Bio { get; internal set; }

	/// <summary>
	/// Gets the user's avatar hash.
	/// </summary>
	[JsonProperty("avatar", NullValueHandling = NullValueHandling.Ignore)]
	public virtual string? AvatarHash { get; internal set; }

	/// <summary>
	/// Gets the user's avatar decoration data.
	/// </summary>
<<<<<<< HEAD
	[JsonProperty("avatar_decoration", NullValueHandling = NullValueHandling.Ignore)]
	public virtual string? AvatarDecorationHash { get; internal set; }
=======
	[JsonProperty("avatar_decoration_data", NullValueHandling = NullValueHandling.Ignore)]
	public virtual AvatarDecorationData AvatarDecorationData { get; internal set; }
>>>>>>> f1898751

	/// <summary>
	/// Returns a uri to this users profile.
	/// </summary>
	[JsonIgnore]
	public Uri ProfileUri
		=> new($"{DiscordDomain.GetDomain(CoreDomain.Discord).Url}{Endpoints.USERS}/{this.Id}");

	/// <summary>
	/// Returns a string representing the direct URL to this users profile.
	/// </summary>
	/// <returns>The URL of this users profile.</returns>
	[JsonIgnore]
	public string ProfileUrl
		=> this.ProfileUri.AbsoluteUri;

	/// <summary>
	/// Gets the user's avatar url.
	/// </summary>
	[JsonIgnore]
	public string AvatarUrl
		=> string.IsNullOrWhiteSpace(this.AvatarHash)
			? this.DefaultAvatarUrl
			: $"{DiscordDomain.GetDomain(CoreDomain.DiscordCdn).Url}{Endpoints.AVATARS}/{this.Id.ToString(CultureInfo.InvariantCulture)}/{this.AvatarHash}.{(this.AvatarHash.StartsWith("a_") ? "gif" : "png")}?size=1024";

	/// <summary>
	/// Gets the user's avatar decoration url.
	/// </summary>
	[JsonIgnore]
<<<<<<< HEAD
	public string? AvatarDecorationUrl => string.IsNullOrWhiteSpace(this.AvatarDecorationHash)
		? null
		: $"{DiscordDomain.GetDomain(CoreDomain.DiscordCdn).Url}{Endpoints.AVATARS_DECORATIONS}/{this.Id.ToString(CultureInfo.InvariantCulture)}/{this.AvatarDecorationHash}.{(this.AvatarDecorationHash.StartsWith("a_") ? "gif" : "png")}?size=1024";
=======
	public string? AvatarDecorationUrl => this.AvatarDecorationData?.AssetUrl;
>>>>>>> f1898751

	/// <summary>
	/// Gets the URL of default avatar for this user.
	/// </summary>
	[JsonIgnore]
	public string DefaultAvatarUrl
		=> $"{DiscordDomain.GetDomain(CoreDomain.DiscordCdn).Url}{Endpoints.EMBED}{Endpoints.AVATARS}/{(this.IsMigrated ? (this.Id >> 22) % 6 : Convert.ToUInt64(this.DiscriminatorInt) % 5).ToString(CultureInfo.InvariantCulture)}.png?size=1024";

	/// <summary>
	/// Gets whether the user is a bot.
	/// </summary>
	[JsonProperty("bot", NullValueHandling = NullValueHandling.Ignore)]
	public virtual bool IsBot { get; internal set; }

	/// <summary>
	/// Gets whether the user has multi-factor authentication enabled.
	/// </summary>
	[JsonProperty("mfa_enabled", NullValueHandling = NullValueHandling.Ignore)]
	public virtual bool? MfaEnabled { get; internal set; }

	/// <summary>
	/// Gets whether the user is an official Discord system user.
	/// </summary>
	[JsonProperty("system", NullValueHandling = NullValueHandling.Ignore)]
	public virtual bool? IsSystem { get; internal set; }

	/// <summary>
	/// Gets whether the user is verified.
	/// <para>This is only present in OAuth.</para>
	/// </summary>
	[JsonProperty("verified", NullValueHandling = NullValueHandling.Ignore)]
	public virtual bool? Verified { get; internal set; }

	/// <summary>
	/// Gets the user's email address.
	/// <para>This is only present in OAuth.</para>
	/// </summary>
	[JsonProperty("email", NullValueHandling = NullValueHandling.Ignore)]
	public virtual string Email { get; internal set; }

	/// <summary>
	/// Gets the user's premium type.
	/// </summary>
	[JsonProperty("premium_type", NullValueHandling = NullValueHandling.Ignore)]
	public virtual PremiumType? PremiumType { get; internal set; }

	/// <summary>
	/// Gets the user's chosen language
	/// </summary>
	[JsonProperty("locale", NullValueHandling = NullValueHandling.Ignore)]
	public virtual string Locale { get; internal set; }

	/// <summary>
	/// Gets the user's flags for OAuth.
	/// </summary>
	[JsonProperty("flags", NullValueHandling = NullValueHandling.Ignore)]
	public virtual UserFlags? OAuthFlags { get; internal set; }

	/// <summary>
	/// Gets the user's flags.
	/// </summary>
	[JsonProperty("public_flags", NullValueHandling = NullValueHandling.Ignore)]
	public virtual UserFlags? Flags { get; internal set; }

	/// <summary>
	/// Gets the user's pronouns.
	/// </summary>
	[JsonProperty("pronouns", NullValueHandling = NullValueHandling.Ignore)]
	public virtual string? Pronouns { get; internal set; }

	/// <summary>
	/// Gets the user's mention string.
	/// </summary>
	[JsonIgnore]
	public string Mention
		=> this.Mention(this is DiscordMember);

	/// <summary>
	/// Gets whether this user is the Client which created this object.
	/// </summary>
	[JsonIgnore]
	public bool IsCurrent
		=> this.Id == this.Discord.CurrentUser!.Id;

#region Extension of DiscordUser

	/// <summary>
	/// Whether this member is a <see cref="UserFlags.CertifiedModerator"/>
	/// </summary>
	/// <returns><see cref="bool"/></returns>
	[JsonIgnore]
	public bool IsMod
		=> this.Flags.HasValue && this.Flags.Value.HasFlag(UserFlags.CertifiedModerator);

	/// <summary>
	/// Whether this member is a <see cref="UserFlags.Partner"/>
	/// </summary>
	/// <returns><see cref="bool"/></returns>
	[JsonIgnore]
	public bool IsPartner
		=> this.Flags.HasValue && this.Flags.Value.HasFlag(UserFlags.Partner);

	/// <summary>
	/// Whether this member is a <see cref="UserFlags.VerifiedBot"/>
	/// </summary>
	/// <returns><see cref="bool"/></returns>
	[JsonIgnore]
	public bool IsVerifiedBot
		=> this.Flags.HasValue && this.Flags.Value.HasFlag(UserFlags.VerifiedBot);

	/// <summary>
	/// Whether this member is a <see cref="UserFlags.VerifiedDeveloper"/>
	/// </summary>
	/// <returns><see cref="bool"/></returns>
	[JsonIgnore]
	public bool IsBotDev
		=> this.Flags.HasValue && this.Flags.Value.HasFlag(UserFlags.VerifiedDeveloper);

	/// <summary>
	/// Whether this member is a <see cref="UserFlags.ActiveDeveloper"/>
	/// </summary>
	/// <returns><see cref="bool"/></returns>
	[JsonIgnore]
	public bool IsActiveDeveloper
		=> this.Flags.HasValue && this.Flags.Value.HasFlag(UserFlags.ActiveDeveloper);

	/// <summary>
	/// Whether this member is a <see cref="UserFlags.Staff"/>
	/// </summary>
	/// <returns><see cref="bool"/></returns>
	[JsonIgnore]
	public bool IsStaff
		=> this.Flags.HasValue && this.Flags.Value.HasFlag(UserFlags.Staff);

#endregion

	/// <summary>
	/// Fetches the user from the API.
	/// </summary>
	/// <returns>The user with fresh data from the API.</returns>
	public Task<DiscordUser> GetFromApiAsync()
		=> this.Discord.ApiClient.GetUserAsync(this.Id);

	/// <summary>
	/// Gets additional information about an application if the user is an bot.
	/// </summary>
	/// <returns>The rpc info or <see langword="null"/></returns>
	/// <exception cref="NotFoundException">Thrown when the application does not exist.</exception>
	/// <exception cref="BadRequestException">Thrown when an invalid parameter was provided.</exception>
	/// <exception cref="ServerErrorException">Thrown when Discord is unable to process the request.</exception>
	public async Task<DiscordRpcApplication?> GetRpcInfoAsync()
		=> this.IsBot
			? await this.Discord.ApiClient.GetApplicationRpcInfoAsync(this.Id).ConfigureAwait(false)
			: await Task.FromResult<DiscordRpcApplication?>(null).ConfigureAwait(false);

	/// <summary>
	/// Whether this user is in a <see cref="DiscordGuild"/>
	/// </summary>
	/// <example>
	/// <code>
	/// DiscordGuild guild = await Client.GetGuildAsync(806675511555915806);
	/// DiscordUser user = await Client.GetUserAsync(469957180968271873);
	/// Console.WriteLine($"{user.Username} {(user.IsInGuild(guild) ? "is a" : "is not a")} member of {guild.Name}");
	/// </code>
	/// results to <c>J_M_Lutra is a member of Project Nyaw~</c>.
	/// </example>
	/// <param name="guild"><see cref="DiscordGuild"/></param>
	/// <returns><see cref="bool"/></returns>
	public async Task<bool> IsInGuild(DiscordGuild guild)
	{
		try
		{
			var member = await guild.GetMemberAsync(this.Id).ConfigureAwait(false);
			return member is not null;
		}
		catch (NotFoundException)
		{
			return false;
		}
	}

	/// <summary>
	/// Whether this user is not in a <see cref="DiscordGuild"/>
	/// </summary>
	/// <param name="guild"><see cref="DiscordGuild"/></param>
	/// <returns><see cref="bool"/></returns>
	public async Task<bool> IsNotInGuild(DiscordGuild guild)
		=> !await this.IsInGuild(guild).ConfigureAwait(false);

	/// <summary>
	/// Returns the DiscordMember in the specified <see cref="DiscordGuild"/>
	/// </summary>
	/// <param name="guild">The <see cref="DiscordGuild"/> to get this user on.</param>
	/// <returns>The <see cref="DiscordMember"/>.</returns>
	/// <exception cref="NotFoundException">Thrown when the user is not part of the guild.</exception>
	/// <exception cref="BadRequestException">Thrown when an invalid parameter was provided.</exception>
	/// <exception cref="ServerErrorException">Thrown when Discord is unable to process the request.</exception>
	public Task<DiscordMember> ConvertToMember(DiscordGuild guild)
		=> guild.GetMemberAsync(this.Id);

	/// <summary>
	/// Unbans this user from a guild.
	/// </summary>
	/// <param name="guild">Guild to unban this user from.</param>
	/// <param name="reason">Reason for audit logs.</param>
	/// <exception cref="UnauthorizedException">Thrown when the client does not have the <see cref="Permissions.BanMembers"/> permission.</exception>
	/// <exception cref="NotFoundException">Thrown when the user does not exist.</exception>
	/// <exception cref="BadRequestException">Thrown when an invalid parameter was provided.</exception>
	/// <exception cref="ServerErrorException">Thrown when Discord is unable to process the request.</exception>
	public Task UnbanAsync(DiscordGuild guild, string? reason = null)
		=> guild.UnbanMemberAsync(this, reason);

	/// <summary>
	/// Gets this user's presence.
	/// </summary>
	[JsonIgnore]
	public DiscordPresence? Presence
		=> this.Discord is DiscordClient dc && dc.Presences.TryGetValue(this.Id, out var presence) ? presence : null;

	/// <summary>
	/// Gets the user's avatar URL, in requested format and size.
	/// </summary>
	/// <param name="fmt">Format of the avatar to get.</param>
	/// <param name="size">Maximum size of the avatar. Must be a power of two, minimum 16, maximum 2048.</param>
	/// <returns>URL of the user's avatar.</returns>
	public string GetAvatarUrl(ImageFormat fmt, ushort size = 1024)
	{
		if (fmt == ImageFormat.Unknown)
			throw new ArgumentException("You must specify valid image format.", nameof(fmt));

		if (size is < 16 or > 2048)
			throw new ArgumentOutOfRangeException(nameof(size));

		var log = Math.Log(size, 2);
		if (log < 4 || log > 11 || log % 1 != 0)
			throw new ArgumentOutOfRangeException(nameof(size));

		var sfmt = "";
		sfmt = fmt switch
		{
			ImageFormat.Gif => "gif",
			ImageFormat.Jpeg => "jpg",
			ImageFormat.Png => "png",
			ImageFormat.WebP => "webp",
			ImageFormat.Auto => !string.IsNullOrWhiteSpace(this.AvatarHash)
				? this.AvatarHash.StartsWith("a_") ? "gif" : "png"
				: "png",
			ImageFormat.Unknown => throw new ArgumentException("Cannot determine image format", nameof(fmt)),
			_ => throw new ArgumentOutOfRangeException(nameof(fmt))
		};
		var ssize = size.ToString(CultureInfo.InvariantCulture);
		if (!string.IsNullOrWhiteSpace(this.AvatarHash))
		{
			var id = this.Id.ToString(CultureInfo.InvariantCulture);
			return
				$"{DiscordDomain.GetDomain(CoreDomain.DiscordCdn).Url}{Endpoints.AVATARS}/{id}/{this.AvatarHash}.{sfmt}?size={ssize}";
		}

		var type = (this.DiscriminatorInt % 5).ToString(CultureInfo.InvariantCulture);
		return
			$"{DiscordDomain.GetDomain(CoreDomain.DiscordCdn).Url}{Endpoints.EMBED}{Endpoints.AVATARS}/{type}.{sfmt}?size={ssize}";
	}

	/// <summary>
	/// Creates a direct message channel to this user.
	/// </summary>
	/// <returns>Direct message channel to this user.</returns>
	/// <exception cref="UnauthorizedException">Thrown when the user has the bot blocked, the member shares no guild with the bot, or if the member has Allow DM from server members off.</exception>
	/// <exception cref="NotFoundException">Thrown when the user does not exist.</exception>
	/// <exception cref="BadRequestException">Thrown when an invalid parameter was provided.</exception>
	/// <exception cref="ServerErrorException">Thrown when Discord is unable to process the request.</exception>
	public Task<DiscordDmChannel> CreateDmChannelAsync()
		=> this.Discord.ApiClient.CreateDmAsync(this.Id);

	/// <summary>
	/// Sends a direct message to this user. Creates a direct message channel if one does not exist already.
	/// </summary>
	/// <param name="content">Content of the message to send.</param>
	/// <returns>The sent message.</returns>
	/// <exception cref="UnauthorizedException">Thrown when the user has the bot blocked, the member shares no guild with the bot, or if the member has Allow DM from server members off.</exception>
	/// <exception cref="NotFoundException">Thrown when the user does not exist.</exception>
	/// <exception cref="BadRequestException">Thrown when an invalid parameter was provided.</exception>
	/// <exception cref="ServerErrorException">Thrown when Discord is unable to process the request.</exception>
	public async Task<DiscordMessage> SendMessageAsync(string content)
	{
		if (this.IsBot && this.Discord.CurrentUser!.IsBot)
			throw new ArgumentException("Bots cannot DM each other.");

		var chn = await this.CreateDmChannelAsync().ConfigureAwait(false);
		return await chn.SendMessageAsync(content).ConfigureAwait(false);
	}

	/// <summary>
	/// Sends a direct message to this user. Creates a direct message channel if one does not exist already.
	/// </summary>
	/// <param name="embed">Embed to attach to the message.</param>
	/// <returns>The sent message.</returns>
	/// <exception cref="UnauthorizedException">Thrown when the user has the bot blocked, the member shares no guild with the bot, or if the member has Allow DM from server members off.</exception>
	/// <exception cref="NotFoundException">Thrown when the user does not exist.</exception>
	/// <exception cref="BadRequestException">Thrown when an invalid parameter was provided.</exception>
	/// <exception cref="ServerErrorException">Thrown when Discord is unable to process the request.</exception>
	public async Task<DiscordMessage> SendMessageAsync(DiscordEmbed embed)
	{
		if (this.IsBot && this.Discord.CurrentUser!.IsBot)
			throw new ArgumentException("Bots cannot DM each other.");

		var chn = await this.CreateDmChannelAsync().ConfigureAwait(false);
		return await chn.SendMessageAsync(embed).ConfigureAwait(false);
	}

	/// <summary>
	/// Sends a direct message to this user. Creates a direct message channel if one does not exist already.
	/// </summary>
	/// <param name="content">Content of the message to send.</param>
	/// <param name="embed">Embed to attach to the message.</param>
	/// <returns>The sent message.</returns>
	/// <exception cref="UnauthorizedException">Thrown when the user has the bot blocked, the member shares no guild with the bot, or if the member has Allow DM from server members off.</exception>
	/// <exception cref="NotFoundException">Thrown when the user does not exist.</exception>
	/// <exception cref="BadRequestException">Thrown when an invalid parameter was provided.</exception>
	/// <exception cref="ServerErrorException">Thrown when Discord is unable to process the request.</exception>
	public async Task<DiscordMessage> SendMessageAsync(string content, DiscordEmbed embed)
	{
		if (this.IsBot && this.Discord.CurrentUser!.IsBot)
			throw new ArgumentException("Bots cannot DM each other.");

		var chn = await this.CreateDmChannelAsync().ConfigureAwait(false);
		return await chn.SendMessageAsync(content, embed).ConfigureAwait(false);
	}

	/// <summary>
	/// Sends a direct message to this user. Creates a direct message channel if one does not exist already.
	/// </summary>
	/// <param name="message">Builder to with the message.</param>
	/// <returns>The sent message.</returns>
	/// <exception cref="UnauthorizedException">Thrown when the user has the bot blocked, the member shares no guild with the bot, or if the member has Allow DM from server members off.</exception>
	/// <exception cref="NotFoundException">Thrown when the user does not exist.</exception>
	/// <exception cref="BadRequestException">Thrown when an invalid parameter was provided.</exception>
	/// <exception cref="ServerErrorException">Thrown when Discord is unable to process the request.</exception>
	public async Task<DiscordMessage> SendMessageAsync(DiscordMessageBuilder message)
	{
		if (this.IsBot && this.Discord.CurrentUser!.IsBot)
			throw new ArgumentException("Bots cannot DM each other.");

		var chn = await this.CreateDmChannelAsync().ConfigureAwait(false);
		return await chn.SendMessageAsync(message).ConfigureAwait(false);
	}

	/// <summary>
	/// Returns a string representation of this user.
	/// </summary>
	/// <returns>String representation of this user.</returns>
	public override string ToString()
		=> this.IsMigrated
			? $"User {this.Id}; {this.UsernameWithGlobalName}"
			: $"User {this.Id}; {this.UsernameWithDiscriminator}";

	/// <summary>
	/// Checks whether this <see cref="DiscordUser"/> is equal to another object.
	/// </summary>
	/// <param name="obj">Object to compare to.</param>
	/// <returns>Whether the object is equal to this <see cref="DiscordUser"/>.</returns>
	public override bool Equals(object obj)
		=> this.Equals(obj as DiscordUser);

	/// <summary>
	/// Checks whether this <see cref="DiscordUser"/> is equal to another <see cref="DiscordUser"/>.
	/// </summary>
	/// <param name="e"><see cref="DiscordUser"/> to compare to.</param>
	/// <returns>Whether the <see cref="DiscordUser"/> is equal to this <see cref="DiscordUser"/>.</returns>
	public bool Equals(DiscordUser? e)
		=> e is not null && (ReferenceEquals(this, e) || this.Id == e.Id);

	/// <summary>
	/// Gets the hash code for this <see cref="DiscordUser"/>.
	/// </summary>
	/// <returns>The hash code for this <see cref="DiscordUser"/>.</returns>
	public override int GetHashCode()
		=> this.Id.GetHashCode();

	/// <summary>
	/// Gets whether the two <see cref="DiscordUser"/> objects are equal.
	/// </summary>
	/// <param name="e1">First user to compare.</param>
	/// <param name="e2">Second user to compare.</param>
	/// <returns>Whether the two users are equal.</returns>
	public static bool operator ==(DiscordUser? e1, DiscordUser? e2)
	{
		var o1 = e1 as object;
		var o2 = e2 as object;

		return (o1 != null || o2 == null) && (o1 == null || o2 != null) &&
		       ((o1 == null && o2 == null) || e1.Id == e2.Id);
	}

	/// <summary>
	/// Gets whether the two <see cref="DiscordUser"/> objects are not equal.
	/// </summary>
	/// <param name="e1">First user to compare.</param>
	/// <param name="e2">Second user to compare.</param>
	/// <returns>Whether the two users are not equal.</returns>
	public static bool operator !=(DiscordUser? e1, DiscordUser? e2)
		=> !(e1 == e2);
}

public class AvatarDecorationData
{
	[JsonProperty("asset", NullValueHandling = NullValueHandling.Ignore)]
	public string Asset { get; internal set; }

	/// <summary>
	/// Gets the user's avatar decoration url.
	/// </summary>
	[JsonIgnore]
	public string? AssetUrl => string.IsNullOrWhiteSpace(this.Asset) ? null : $"{DiscordDomain.GetDomain(CoreDomain.DiscordCdn).Url}{Endpoints.AVATARS_DECORATION_PRESETS}/{this.Asset}.png?size=1024";

	[JsonProperty("sku_id", NullValueHandling = NullValueHandling.Ignore)]
	public ulong SkuId { get; internal set; }
}

/// <summary>
/// Represents a user comparer.
/// </summary>
internal sealed class DiscordUserComparer : IEqualityComparer<DiscordUser>
{
	/// <summary>
	/// Whether the users are equal.
	/// </summary>
	/// <param name="x">The first user</param>
	/// <param name="y">The second user.</param>
	public bool Equals(DiscordUser x, DiscordUser y)
		=> x.Equals(y);

	/// <summary>
	/// Gets the hash code.
	/// </summary>
	/// <param name="obj">The user.</param>
	public int GetHashCode(DiscordUser obj)
		=> obj.Id.GetHashCode();
}<|MERGE_RESOLUTION|>--- conflicted
+++ resolved
@@ -169,13 +169,8 @@
 	/// <summary>
 	/// Gets the user's avatar decoration data.
 	/// </summary>
-<<<<<<< HEAD
-	[JsonProperty("avatar_decoration", NullValueHandling = NullValueHandling.Ignore)]
-	public virtual string? AvatarDecorationHash { get; internal set; }
-=======
 	[JsonProperty("avatar_decoration_data", NullValueHandling = NullValueHandling.Ignore)]
 	public virtual AvatarDecorationData AvatarDecorationData { get; internal set; }
->>>>>>> f1898751
 
 	/// <summary>
 	/// Returns a uri to this users profile.
@@ -205,13 +200,7 @@
 	/// Gets the user's avatar decoration url.
 	/// </summary>
 	[JsonIgnore]
-<<<<<<< HEAD
-	public string? AvatarDecorationUrl => string.IsNullOrWhiteSpace(this.AvatarDecorationHash)
-		? null
-		: $"{DiscordDomain.GetDomain(CoreDomain.DiscordCdn).Url}{Endpoints.AVATARS_DECORATIONS}/{this.Id.ToString(CultureInfo.InvariantCulture)}/{this.AvatarDecorationHash}.{(this.AvatarDecorationHash.StartsWith("a_") ? "gif" : "png")}?size=1024";
-=======
 	public string? AvatarDecorationUrl => this.AvatarDecorationData?.AssetUrl;
->>>>>>> f1898751
 
 	/// <summary>
 	/// Gets the URL of default avatar for this user.
