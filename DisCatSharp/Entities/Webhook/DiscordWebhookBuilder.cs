// This file is part of the DisCatSharp project, based off DSharpPlus.
//
// Copyright (c) 2021-2022 AITSYS
//
// Permission is hereby granted, free of charge, to any person obtaining a copy
// of this software and associated documentation files (the "Software"), to deal
// in the Software without restriction, including without limitation the rights
// to use, copy, modify, merge, publish, distribute, sublicense, and/or sell
// copies of the Software, and to permit persons to whom the Software is
// furnished to do so, subject to the following conditions:
//
// The above copyright notice and this permission notice shall be included in all
// copies or substantial portions of the Software.
//
// THE SOFTWARE IS PROVIDED "AS IS", WITHOUT WARRANTY OF ANY KIND, EXPRESS OR
// IMPLIED, INCLUDING BUT NOT LIMITED TO THE WARRANTIES OF MERCHANTABILITY,
// FITNESS FOR A PARTICULAR PURPOSE AND NONINFRINGEMENT. IN NO EVENT SHALL THE
// AUTHORS OR COPYRIGHT HOLDERS BE LIABLE FOR ANY CLAIM, DAMAGES OR OTHER
// LIABILITY, WHETHER IN AN ACTION OF CONTRACT, TORT OR OTHERWISE, ARISING FROM,
// OUT OF OR IN CONNECTION WITH THE SOFTWARE OR THE USE OR OTHER DEALINGS IN THE
// SOFTWARE.

using System;
using System.Collections.Generic;
using System.IO;
using System.Linq;
using System.Threading.Tasks;

namespace DisCatSharp.Entities;

/// <summary>
/// Constructs ready-to-send webhook requests.
/// </summary>
public sealed class DiscordWebhookBuilder
{
	/// <summary>
	/// Username to use for this webhook request.
	/// </summary>
	public Optional<string> Username { get; set; }

	/// <summary>
	/// Avatar url to use for this webhook request.
	/// </summary>
	public Optional<string> AvatarUrl { get; set; }

	/// <summary>
	/// Whether this webhook request is text-to-speech.
	/// </summary>
	public bool IsTts { get; set; }

	/// <summary>
	/// Message to send on this webhook request.
	/// </summary>
	public string Content
	{
		get => this._content;
		set
		{
			if (value != null && value.Length > 2000)
				throw new ArgumentException("Content length cannot exceed 2000 characters.", nameof(value));
			this._content = value;
		}
<<<<<<< HEAD
		private string _content;

		/// <summary>
		/// Name of the new thread.
		/// Only works if the webhook is send in a <see cref="ChannelType.Forum"/>.
		/// </summary>
		public string ThreadName { get; set; }

		/// <summary>
		/// Whether to keep previous attachments.
		/// </summary>
		internal bool? KeepAttachmentsInternal;

		/// <summary>
		/// Embeds to send on this webhook request.
		/// </summary>
		public IReadOnlyList<DiscordEmbed> Embeds => this._embeds;
		private readonly List<DiscordEmbed> _embeds = new();

		/// <summary>
		/// Files to send on this webhook request.
		/// </summary>
		public IReadOnlyList<DiscordMessageFile> Files => this._files;
		private readonly List<DiscordMessageFile> _files = new();

		/// <summary>
		/// Mentions to send on this webhook request.
		/// </summary>
		public IReadOnlyList<IMention> Mentions => this._mentions;
		private readonly List<IMention> _mentions = new();

		/// <summary>
		/// Gets the components.
		/// </summary>
		public IReadOnlyList<DiscordActionRowComponent> Components => this._components;
		private readonly List<DiscordActionRowComponent> _components = new();


		/// <summary>
		/// Attachments to keep on this webhook request.
		/// </summary>
		public IEnumerable<DiscordAttachment> Attachments => this.AttachmentsInternal;
		internal readonly List<DiscordAttachment> AttachmentsInternal = new();

		/// <summary>
		/// Constructs a new empty webhook request builder.
		/// </summary>
		public DiscordWebhookBuilder() { } // I still see no point in initializing collections with empty collections. //


		/// <summary>
		/// Adds a row of components to the builder, up to 5 components per row, and up to 5 rows per message.
		/// </summary>
		/// <param name="components">The components to add to the builder.</param>
		/// <returns>The current builder to be chained.</returns>
		/// <exception cref="System.ArgumentOutOfRangeException">No components were passed.</exception>
		public DiscordWebhookBuilder AddComponents(params DiscordComponent[] components)
			=> this.AddComponents((IEnumerable<DiscordComponent>)components);


		/// <summary>
		/// Appends several rows of components to the builder
		/// </summary>
		/// <param name="components">The rows of components to add, holding up to five each.</param>
		/// <returns></returns>
		public DiscordWebhookBuilder AddComponents(IEnumerable<DiscordActionRowComponent> components)
		{
			var ara = components.ToArray();
=======
	}
	private string _content;
>>>>>>> c7cf91bb

	/// <summary>
	/// Whether to keep previous attachments.
	/// </summary>
	internal bool? KeepAttachmentsInternal;

	/// <summary>
	/// Embeds to send on this webhook request.
	/// </summary>
	public IReadOnlyList<DiscordEmbed> Embeds => this._embeds;
	private readonly List<DiscordEmbed> _embeds = new();

	/// <summary>
	/// Files to send on this webhook request.
	/// </summary>
	public IReadOnlyList<DiscordMessageFile> Files => this._files;
	private readonly List<DiscordMessageFile> _files = new();

	/// <summary>
	/// Mentions to send on this webhook request.
	/// </summary>
	public IReadOnlyList<IMention> Mentions => this._mentions;
	private readonly List<IMention> _mentions = new();

	/// <summary>
	/// Gets the components.
	/// </summary>
	public IReadOnlyList<DiscordActionRowComponent> Components => this._components;
	private readonly List<DiscordActionRowComponent> _components = new();


	/// <summary>
	/// Attachments to keep on this webhook request.
	/// </summary>
	public IEnumerable<DiscordAttachment> Attachments => this.AttachmentsInternal;
	internal readonly List<DiscordAttachment> AttachmentsInternal = new();

	/// <summary>
	/// Constructs a new empty webhook request builder.
	/// </summary>
	public DiscordWebhookBuilder() { } // I still see no point in initializing collections with empty collections. //


	/// <summary>
	/// Adds a row of components to the builder, up to 5 components per row, and up to 5 rows per message.
	/// </summary>
	/// <param name="components">The components to add to the builder.</param>
	/// <returns>The current builder to be chained.</returns>
	/// <exception cref="System.ArgumentOutOfRangeException">No components were passed.</exception>
	public DiscordWebhookBuilder AddComponents(params DiscordComponent[] components)
		=> this.AddComponents((IEnumerable<DiscordComponent>)components);


	/// <summary>
	/// Appends several rows of components to the builder
	/// </summary>
	/// <param name="components">The rows of components to add, holding up to five each.</param>
	/// <returns></returns>
	public DiscordWebhookBuilder AddComponents(IEnumerable<DiscordActionRowComponent> components)
	{
		var ara = components.ToArray();

<<<<<<< HEAD
		/// <summary>
		/// Sets the thread name to create at the execution of the webhook.
		/// Only works for <see cref="ChannelType.Forum"/>.
		/// </summary>
		/// <param name="name">The thread name.</param>
		public DiscordWebhookBuilder WithThreadName(string name)
		{
			this.ThreadName = name;
			return this;
		}

		/// <summary>
		/// Adds an embed to send at the execution of the webhook.
		/// </summary>
		/// <param name="embed">Embed to add.</param>
		public DiscordWebhookBuilder AddEmbed(DiscordEmbed embed)
		{
			if (embed != null)
				this._embeds.Add(embed);
=======
		if (ara.Length + this._components.Count > 5)
			throw new ArgumentException("ActionRow count exceeds maximum of five.");
>>>>>>> c7cf91bb

		foreach (var ar in ara)
			this._components.Add(ar);

		return this;
	}

	/// <summary>
	/// Adds a row of components to the builder, up to 5 components per row, and up to 5 rows per message.
	/// </summary>
	/// <param name="components">The components to add to the builder.</param>
	/// <returns>The current builder to be chained.</returns>
	/// <exception cref="System.ArgumentOutOfRangeException">No components were passed.</exception>
	public DiscordWebhookBuilder AddComponents(IEnumerable<DiscordComponent> components)
	{
		var cmpArr = components.ToArray();
		var count = cmpArr.Length;

		if (!cmpArr.Any())
			throw new ArgumentOutOfRangeException(nameof(components), "You must provide at least one component");

		if (count > 5)
			throw new ArgumentException("Cannot add more than 5 components per action row!");

		var comp = new DiscordActionRowComponent(cmpArr);
		this._components.Add(comp);

		return this;
	}

	/// <summary>
	/// Sets the username for this webhook builder.
	/// </summary>
	/// <param name="username">Username of the webhook</param>
	public DiscordWebhookBuilder WithUsername(string username)
	{
		this.Username = username;
		return this;
	}

	/// <summary>
	/// Sets the avatar of this webhook builder from its url.
	/// </summary>
	/// <param name="avatarUrl">Avatar url of the webhook</param>
	public DiscordWebhookBuilder WithAvatarUrl(string avatarUrl)
	{
		this.AvatarUrl = avatarUrl;
		return this;
	}

	/// <summary>
	/// Indicates if the webhook must use text-to-speech.
	/// </summary>
	/// <param name="tts">Text-to-speech</param>
	public DiscordWebhookBuilder WithTts(bool tts)
	{
		this.IsTts = tts;
		return this;
	}

	/// <summary>
	/// Sets the message to send at the execution of the webhook.
	/// </summary>
	/// <param name="content">Message to send.</param>
	public DiscordWebhookBuilder WithContent(string content)
	{
		this.Content = content;
		return this;
	}

	/// <summary>
	/// Adds an embed to send at the execution of the webhook.
	/// </summary>
	/// <param name="embed">Embed to add.</param>
	public DiscordWebhookBuilder AddEmbed(DiscordEmbed embed)
	{
		if (embed != null)
			this._embeds.Add(embed);

		return this;
	}

	/// <summary>
	/// Adds the given embeds to send at the execution of the webhook.
	/// </summary>
	/// <param name="embeds">Embeds to add.</param>
	public DiscordWebhookBuilder AddEmbeds(IEnumerable<DiscordEmbed> embeds)
	{
		this._embeds.AddRange(embeds);
		return this;
	}

	/// <summary>
	/// Adds a file to send at the execution of the webhook.
	/// </summary>
	/// <param name="filename">Name of the file.</param>
	/// <param name="data">File data.</param>
	/// <param name="resetStreamPosition">Tells the API Client to reset the stream position to what it was after the file is sent.</param>
	/// <param name="description">Description of the file.</param>
	public DiscordWebhookBuilder AddFile(string filename, Stream data, bool resetStreamPosition = false, string description = null)
	{
		if (this.Files.Count > 10)
			throw new ArgumentException("Cannot send more than 10 files with a single message.");

		if (this._files.Any(x => x.FileName == filename))
			throw new ArgumentException("A File with that filename already exists");

		if (resetStreamPosition)
			this._files.Add(new DiscordMessageFile(filename, data, data.Position, description: description));
		else
			this._files.Add(new DiscordMessageFile(filename, data, null, description: description));

		return this;
	}

	/// <summary>
	/// Sets if the message has files to be sent.
	/// </summary>
	/// <param name="stream">The Stream to the file.</param>
	/// <param name="resetStreamPosition">Tells the API Client to reset the stream position to what it was after the file is sent.</param>
	/// <param name="description">Description of the file.</param>
	/// <returns></returns>
	public DiscordWebhookBuilder AddFile(FileStream stream, bool resetStreamPosition = false, string description = null)
	{
		if (this.Files.Count > 10)
			throw new ArgumentException("Cannot send more than 10 files with a single message.");

		if (this._files.Any(x => x.FileName == stream.Name))
			throw new ArgumentException("A File with that filename already exists");

		if (resetStreamPosition)
			this._files.Add(new DiscordMessageFile(stream.Name, stream, stream.Position, description: description));
		else
			this._files.Add(new DiscordMessageFile(stream.Name, stream, null, description: description));

		return this;
	}

	/// <summary>
	/// Adds the given files to send at the execution of the webhook.
	/// </summary>
	/// <param name="files">Dictionary of file name and file data.</param>
	/// <param name="resetStreamPosition">Tells the API Client to reset the stream position to what it was after the file is sent.</param>
	public DiscordWebhookBuilder AddFiles(Dictionary<string, Stream> files, bool resetStreamPosition = false)
	{
		if (this.Files.Count + files.Count > 10)
			throw new ArgumentException("Cannot send more than 10 files with a single message.");

		foreach (var file in files)
		{
			if (this._files.Any(x => x.FileName == file.Key))
				throw new ArgumentException("A File with that filename already exists");

			if (resetStreamPosition)
				this._files.Add(new DiscordMessageFile(file.Key, file.Value, file.Value.Position));
			else
				this._files.Add(new DiscordMessageFile(file.Key, file.Value, null));
		}


		return this;
	}

	/// <summary>
	/// Modifies the given attachments on edit.
	/// </summary>
	/// <param name="attachments">Attachments to edit.</param>
	/// <returns></returns>
	public DiscordWebhookBuilder ModifyAttachments(IEnumerable<DiscordAttachment> attachments)
	{
		this.AttachmentsInternal.AddRange(attachments);
		return this;
	}

	/// <summary>
	/// Whether to keep the message attachments, if new ones are added.
	/// </summary>
	/// <returns></returns>
	public DiscordWebhookBuilder KeepAttachments(bool keep)
	{
		this.KeepAttachmentsInternal = keep;
		return this;
	}

	/// <summary>
	/// Adds the mention to the mentions to parse, etc. at the execution of the webhook.
	/// </summary>
	/// <param name="mention">Mention to add.</param>
	public DiscordWebhookBuilder AddMention(IMention mention)
	{
		this._mentions.Add(mention);
		return this;
	}

	/// <summary>
	/// Adds the mentions to the mentions to parse, etc. at the execution of the webhook.
	/// </summary>
	/// <param name="mentions">Mentions to add.</param>
	public DiscordWebhookBuilder AddMentions(IEnumerable<IMention> mentions)
	{
		this._mentions.AddRange(mentions);
		return this;
	}

	/// <summary>
	/// Executes a webhook.
	/// </summary>
	/// <param name="webhook">The webhook that should be executed.</param>
	/// <returns>The message sent</returns>
	public async Task<DiscordMessage> SendAsync(DiscordWebhook webhook) => await webhook.ExecuteAsync(this).ConfigureAwait(false);

	/// <summary>
	/// Executes a webhook.
	/// </summary>
	/// <param name="webhook">The webhook that should be executed.</param>
	/// <param name="threadId">Target thread id.</param>
	/// <returns>The message sent</returns>
	public async Task<DiscordMessage> SendAsync(DiscordWebhook webhook, ulong threadId) => await webhook.ExecuteAsync(this, threadId.ToString()).ConfigureAwait(false);

	/// <summary>
	/// Sends the modified webhook message.
	/// </summary>
	/// <param name="webhook">The webhook that should be executed.</param>
	/// <param name="message">The message to modify.</param>
	/// <returns>The modified message</returns>
	public async Task<DiscordMessage> ModifyAsync(DiscordWebhook webhook, DiscordMessage message) => await this.ModifyAsync(webhook, message.Id).ConfigureAwait(false);

	/// <summary>
	/// Sends the modified webhook message.
	/// </summary>
	/// <param name="webhook">The webhook that should be executed.</param>
	/// <param name="messageId">The id of the message to modify.</param>
	/// <returns>The modified message</returns>
	public async Task<DiscordMessage> ModifyAsync(DiscordWebhook webhook, ulong messageId) => await webhook.EditMessageAsync(messageId, this).ConfigureAwait(false);

	/// <summary>
	/// Sends the modified webhook message.
	/// </summary>
	/// <param name="webhook">The webhook that should be executed.</param>
	/// <param name="message">The message to modify.</param>
	/// <param name="thread">Target thread.</param>
	/// <returns>The modified message</returns>
	public async Task<DiscordMessage> ModifyAsync(DiscordWebhook webhook, DiscordMessage message, DiscordThreadChannel thread) => await this.ModifyAsync(webhook, message.Id, thread.Id).ConfigureAwait(false);

	/// <summary>
	/// Sends the modified webhook message.
	/// </summary>
	/// <param name="webhook">The webhook that should be executed.</param>
	/// <param name="messageId">The id of the message to modify.</param>
	/// <param name="threadId">Target thread id.</param>
	/// <returns>The modified message</returns>
	public async Task<DiscordMessage> ModifyAsync(DiscordWebhook webhook, ulong messageId, ulong threadId) => await webhook.EditMessageAsync(messageId, this, threadId.ToString()).ConfigureAwait(false);

	/// <summary>
	/// Clears all message components on this builder.
	/// </summary>
	public void ClearComponents()
		=> this._components.Clear();

	/// <summary>
	/// Allows for clearing the Webhook Builder so that it can be used again to send a new message.
	/// </summary>
	public void Clear()
	{
		this.Content = "";
		this._embeds.Clear();
		this.IsTts = false;
		this._mentions.Clear();
		this._files.Clear();
		this.AttachmentsInternal.Clear();
		this._components.Clear();
		this.KeepAttachmentsInternal = false;
	}

	/// <summary>
	/// Does the validation before we send a the Create/Modify request.
	/// </summary>
	/// <param name="isModify">Tells the method to perform the Modify Validation or Create Validation.</param>
	/// <param name="isFollowup">Tells the method to perform the follow up message validation.</param>
	/// <param name="isInteractionResponse">Tells the method to perform the interaction response validation.</param>
	internal void Validate(bool isModify = false, bool isFollowup = false, bool isInteractionResponse = false)
	{
		if (isModify)
		{
			if (this.Username.HasValue)
				throw new ArgumentException("You cannot change the username of a message.");

			if (this.AvatarUrl.HasValue)
				throw new ArgumentException("You cannot change the avatar of a message.");
		}
		else if (isFollowup)
		{
<<<<<<< HEAD
			this.Content = "";
			this._embeds.Clear();
			this.IsTts = false;
			this._mentions.Clear();
			this._files.Clear();
			this.AttachmentsInternal.Clear();
			this._components.Clear();
			this.KeepAttachmentsInternal = false;
			this.ThreadName = null;
=======
			if (this.Username.HasValue)
				throw new ArgumentException("You cannot change the username of a follow up message.");

			if (this.AvatarUrl.HasValue)
				throw new ArgumentException("You cannot change the avatar of a follow up message.");
>>>>>>> c7cf91bb
		}
		else if (isInteractionResponse)
		{
			if (this.Username.HasValue)
				throw new ArgumentException("You cannot change the username of an interaction response.");

			if (this.AvatarUrl.HasValue)
				throw new ArgumentException("You cannot change the avatar of an interaction response.");
		}
		else
		{
			if (this.Files?.Count == 0 && string.IsNullOrEmpty(this.Content) && !this.Embeds.Any())
				throw new ArgumentException("You must specify content, an embed, or at least one file.");
		}
	}
}<|MERGE_RESOLUTION|>--- conflicted
+++ resolved
@@ -60,79 +60,15 @@
 				throw new ArgumentException("Content length cannot exceed 2000 characters.", nameof(value));
 			this._content = value;
 		}
-<<<<<<< HEAD
-		private string _content;
-
-		/// <summary>
-		/// Name of the new thread.
-		/// Only works if the webhook is send in a <see cref="ChannelType.Forum"/>.
-		/// </summary>
-		public string ThreadName { get; set; }
-
-		/// <summary>
-		/// Whether to keep previous attachments.
-		/// </summary>
-		internal bool? KeepAttachmentsInternal;
-
-		/// <summary>
-		/// Embeds to send on this webhook request.
-		/// </summary>
-		public IReadOnlyList<DiscordEmbed> Embeds => this._embeds;
-		private readonly List<DiscordEmbed> _embeds = new();
-
-		/// <summary>
-		/// Files to send on this webhook request.
-		/// </summary>
-		public IReadOnlyList<DiscordMessageFile> Files => this._files;
-		private readonly List<DiscordMessageFile> _files = new();
-
-		/// <summary>
-		/// Mentions to send on this webhook request.
-		/// </summary>
-		public IReadOnlyList<IMention> Mentions => this._mentions;
-		private readonly List<IMention> _mentions = new();
-
-		/// <summary>
-		/// Gets the components.
-		/// </summary>
-		public IReadOnlyList<DiscordActionRowComponent> Components => this._components;
-		private readonly List<DiscordActionRowComponent> _components = new();
-
-
-		/// <summary>
-		/// Attachments to keep on this webhook request.
-		/// </summary>
-		public IEnumerable<DiscordAttachment> Attachments => this.AttachmentsInternal;
-		internal readonly List<DiscordAttachment> AttachmentsInternal = new();
-
-		/// <summary>
-		/// Constructs a new empty webhook request builder.
-		/// </summary>
-		public DiscordWebhookBuilder() { } // I still see no point in initializing collections with empty collections. //
-
-
-		/// <summary>
-		/// Adds a row of components to the builder, up to 5 components per row, and up to 5 rows per message.
-		/// </summary>
-		/// <param name="components">The components to add to the builder.</param>
-		/// <returns>The current builder to be chained.</returns>
-		/// <exception cref="System.ArgumentOutOfRangeException">No components were passed.</exception>
-		public DiscordWebhookBuilder AddComponents(params DiscordComponent[] components)
-			=> this.AddComponents((IEnumerable<DiscordComponent>)components);
-
-
-		/// <summary>
-		/// Appends several rows of components to the builder
-		/// </summary>
-		/// <param name="components">The rows of components to add, holding up to five each.</param>
-		/// <returns></returns>
-		public DiscordWebhookBuilder AddComponents(IEnumerable<DiscordActionRowComponent> components)
-		{
-			var ara = components.ToArray();
-=======
 	}
 	private string _content;
->>>>>>> c7cf91bb
+    
+  /// <summary>
+  /// Name of the new thread.
+  /// Only works if the webhook is send in a <see cref="ChannelType.Forum"/>.
+  /// </summary>
+  public string ThreadName { get; set; }
+
 
 	/// <summary>
 	/// Whether to keep previous attachments.
@@ -195,30 +131,8 @@
 	{
 		var ara = components.ToArray();
 
-<<<<<<< HEAD
-		/// <summary>
-		/// Sets the thread name to create at the execution of the webhook.
-		/// Only works for <see cref="ChannelType.Forum"/>.
-		/// </summary>
-		/// <param name="name">The thread name.</param>
-		public DiscordWebhookBuilder WithThreadName(string name)
-		{
-			this.ThreadName = name;
-			return this;
-		}
-
-		/// <summary>
-		/// Adds an embed to send at the execution of the webhook.
-		/// </summary>
-		/// <param name="embed">Embed to add.</param>
-		public DiscordWebhookBuilder AddEmbed(DiscordEmbed embed)
-		{
-			if (embed != null)
-				this._embeds.Add(embed);
-=======
 		if (ara.Length + this._components.Count > 5)
 			throw new ArgumentException("ActionRow count exceeds maximum of five.");
->>>>>>> c7cf91bb
 
 		foreach (var ar in ara)
 			this._components.Add(ar);
@@ -288,6 +202,17 @@
 		this.Content = content;
 		return this;
 	}
+  
+  /// <summary>
+  /// Sets the thread name to create at the execution of the webhook.
+  /// Only works for <see cref="ChannelType.Forum"/>.
+  /// </summary>
+  /// <param name="name">The thread name.</param>
+  public DiscordWebhookBuilder WithThreadName(string name)
+  {
+    this.ThreadName = name;
+    return this;
+  }
 
 	/// <summary>
 	/// Adds an embed to send at the execution of the webhook.
@@ -483,14 +408,15 @@
 	/// </summary>
 	public void Clear()
 	{
-		this.Content = "";
-		this._embeds.Clear();
-		this.IsTts = false;
-		this._mentions.Clear();
-		this._files.Clear();
-		this.AttachmentsInternal.Clear();
-		this._components.Clear();
-		this.KeepAttachmentsInternal = false;
+    this.Content = "";
+    this._embeds.Clear();
+    this.IsTts = false;
+    this._mentions.Clear();
+    this._files.Clear();
+    this.AttachmentsInternal.Clear();
+    this._components.Clear();
+    this.KeepAttachmentsInternal = false;
+    this.ThreadName = null;
 	}
 
 	/// <summary>
@@ -511,23 +437,11 @@
 		}
 		else if (isFollowup)
 		{
-<<<<<<< HEAD
-			this.Content = "";
-			this._embeds.Clear();
-			this.IsTts = false;
-			this._mentions.Clear();
-			this._files.Clear();
-			this.AttachmentsInternal.Clear();
-			this._components.Clear();
-			this.KeepAttachmentsInternal = false;
-			this.ThreadName = null;
-=======
 			if (this.Username.HasValue)
 				throw new ArgumentException("You cannot change the username of a follow up message.");
 
 			if (this.AvatarUrl.HasValue)
 				throw new ArgumentException("You cannot change the avatar of a follow up message.");
->>>>>>> c7cf91bb
 		}
 		else if (isInteractionResponse)
 		{
