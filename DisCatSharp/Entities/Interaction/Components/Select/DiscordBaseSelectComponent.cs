using System;
using System.Collections.Generic;
using System.Linq;

using DisCatSharp.Enums;

using Newtonsoft.Json;

namespace DisCatSharp.Entities;

/// <summary>
/// A select menu with multiple options to choose from.
/// </summary>
public class DiscordBaseSelectComponent : DiscordComponent
{
	/// <summary>
	/// The text to show when no option is selected.
	/// </summary>
	[JsonProperty("placeholder", NullValueHandling = NullValueHandling.Ignore)]
	public string Placeholder { get; internal set; }

	/// <summary>
	/// The minimum amount of options that can be selected. Must be less than or equal to <see cref="MaximumSelectedValues"/>. Defaults to one.
	/// </summary>
	[JsonProperty("min_values", NullValueHandling = NullValueHandling.Ignore)]
	public int? MinimumSelectedValues { get; internal set; } = 1;

	/// <summary>
	/// The maximum amount of options that can be selected. Must be greater than or equal to zero or <see cref="MinimumSelectedValues"/>. Defaults to one.
	/// </summary>
	[JsonProperty("max_values", NullValueHandling = NullValueHandling.Ignore)]
	public int? MaximumSelectedValues { get; internal set; } = 1;

	/// <summary>
	/// Whether this select can be used.
	/// </summary>
	[JsonProperty("disabled", NullValueHandling = NullValueHandling.Ignore)]
	public bool Disabled { get; internal set; }

	/// <summary>
	/// Label of component, if used in modal.
	/// </summary>
	[JsonProperty("label", NullValueHandling = NullValueHandling.Ignore)]
	public string Label { get; internal set; } = null;

	/// <summary>
	/// The default values of this select menu.
	/// </summary>
	[JsonProperty("default_values", NullValueHandling = NullValueHandling.Ignore)]
	public List<DiscordSelectDefaultValue>? DefaultValues { get; internal set; } = null;

	/// <summary>
	/// Constructs a new <see cref="DiscordBaseSelectComponent"/>.
	/// </summary>
	/// <param name="type">The type of select.</param>
	/// <param name="placeholder">Text to show if no option is selected.</param>
	/// <param name="customId">The Id to assign to the select component.</param>
	/// <param name="minOptions">Minimum count of selectable options.</param>
	/// <param name="maxOptions">Maximum count of selectable options.</param>
	/// <param name="disabled">Whether this select component should be initialized as being disabled. User sees a greyed out select component that cannot be interacted with.</param>
	/// <param name="defaultValues">The default values of this select menu. Not valid for <see cref="ComponentType.StringSelect"/>.</param>
<<<<<<< HEAD
	internal DiscordBaseSelectComponent(ComponentType type, string placeholder, string customId = null,
	                                    int minOptions = 1, int maxOptions = 1, bool disabled = false,
	                                    IEnumerable<DiscordSelectDefaultValue>? defaultValues = null)
=======
	internal DiscordBaseSelectComponent(ComponentType type, string placeholder, string customId = null, int minOptions = 1, int maxOptions = 1, bool disabled = false, IEnumerable<DiscordSelectDefaultValue>? defaultValues = null)
>>>>>>> 3f8aed60
	{
		this.Type = type;
		this.CustomId = customId ?? Guid.NewGuid().ToString();
		;
		this.Disabled = disabled;
		this.Placeholder = placeholder;
		this.MinimumSelectedValues = minOptions;
		this.MaximumSelectedValues = maxOptions;
		if (defaultValues is not null)
		{
			if (defaultValues.Count() > maxOptions)
<<<<<<< HEAD
				throw new
					OverflowException("The amount of default values cannot exceed the maximum amount of selectable options.");
			if (type == ComponentType.MentionableSelect && defaultValues.Any(x => x.Type == "channel"))
				throw new ArgumentException("The default values for a mentionable select must be of type user or role.",
				                            nameof(defaultValues));
			if (type == ComponentType.ChannelSelect && defaultValues.Any(x => x.Type == "channel"))
				throw new ArgumentException("The default values for a channel select menus must be of type channel.",
				                            nameof(defaultValues));
			if (type == ComponentType.UserSelect && defaultValues.Any(x => x.Type != "user"))
				throw new ArgumentException("The default values for a user select menus must be of type user.",
				                            nameof(defaultValues));
			if (type == ComponentType.RoleSelect && defaultValues.Any(x => x.Type != "role"))
				throw new ArgumentException("The default values for a role select menus must be of type role.",
				                            nameof(defaultValues));
		}

=======
				throw new OverflowException("The amount of default values cannot exceed the maximum amount of selectable options.");
			if (type == ComponentType.MentionableSelect && defaultValues.Any(x => x.Type == "channel"))
				throw new ArgumentException("The default values for a mentionable select must be of type user or role.", nameof(defaultValues));
			if (type == ComponentType.ChannelSelect && defaultValues.Any(x => x.Type != "channel"))
				throw new ArgumentException("The default values for a channel select menus must be of type channel.", nameof(defaultValues));
			if (type == ComponentType.UserSelect && defaultValues.Any(x => x.Type != "user"))
				throw new ArgumentException("The default values for a user select menus must be of type user.", nameof(defaultValues));
			if (type == ComponentType.RoleSelect && defaultValues.Any(x => x.Type != "role"))
				throw new ArgumentException("The default values for a role select menus must be of type role.", nameof(defaultValues));
		}
>>>>>>> 3f8aed60
		this.DefaultValues = defaultValues?.ToList();
	}

	/// <summary>
	/// Constructs a new <see cref="DiscordBaseSelectComponent"/> for modals.
	/// </summary>
	/// <param name="type">The type of select.</param>
	/// <param name="label">Maximum count of selectable options.</param>
	/// <param name="placeholder">Text to show if no option is selected.</param>
	/// <param name="customId">The Id to assign to the select component.</param>
	/// <param name="minOptions">Minimum count of selectable options.</param>
	/// <param name="maxOptions">Maximum count of selectable options.</param>
	/// <param name="disabled">Whether this select component should be initialized as being disabled. User sees a greyed out select component that cannot be interacted with.</param>
	/// <param name="defaultValues">The default values of this select menu. Not valid for <see cref="ComponentType.StringSelect"/>.</param>
<<<<<<< HEAD
	internal DiscordBaseSelectComponent(ComponentType type, string label, string placeholder, string customId = null,
	                                    int minOptions = 1, int maxOptions = 1, bool disabled = false,
	                                    IEnumerable<DiscordSelectDefaultValue>? defaultValues = null)
=======
	internal DiscordBaseSelectComponent(ComponentType type, string label, string placeholder, string customId = null, int minOptions = 1, int maxOptions = 1, bool disabled = false, IEnumerable<DiscordSelectDefaultValue>? defaultValues = null)
>>>>>>> 3f8aed60
	{
		this.Type = type;
		this.Label = label;
		this.CustomId = customId ?? Guid.NewGuid().ToString();
		;
		this.Disabled = disabled;
		this.Placeholder = placeholder;
		this.MinimumSelectedValues = minOptions;
		this.MaximumSelectedValues = maxOptions;
		if (defaultValues is not null)
		{
			if (defaultValues.Count() > maxOptions)
<<<<<<< HEAD
				throw new
					OverflowException("The amount of default values cannot exceed the maximum amount of selectable options.");
			if (type == ComponentType.MentionableSelect && defaultValues.Any(x => x.Type == "channel"))
				throw new ArgumentException("The default values for a mentionable select must be of type user or role.",
				                            nameof(defaultValues));
			if (type == ComponentType.ChannelSelect && defaultValues.Any(x => x.Type == "channel"))
				throw new ArgumentException("The default values for a channel select menus must be of type channel.",
				                            nameof(defaultValues));
			if (type == ComponentType.UserSelect && defaultValues.Any(x => x.Type != "user"))
				throw new ArgumentException("The default values for a user select menus must be of type user.",
				                            nameof(defaultValues));
			if (type == ComponentType.RoleSelect && defaultValues.Any(x => x.Type != "role"))
				throw new ArgumentException("The default values for a role select menus must be of type role.",
				                            nameof(defaultValues));
		}

=======
				throw new OverflowException("The amount of default values cannot exceed the maximum amount of selectable options.");
			if (type == ComponentType.MentionableSelect && defaultValues.Any(x => x.Type == "channel"))
				throw new ArgumentException("The default values for a mentionable select must be of type user or role.", nameof(defaultValues));
			if (type == ComponentType.ChannelSelect && defaultValues.Any(x => x.Type != "channel"))
				throw new ArgumentException("The default values for a channel select menus must be of type channel.", nameof(defaultValues));
			if (type == ComponentType.UserSelect && defaultValues.Any(x => x.Type != "user"))
				throw new ArgumentException("The default values for a user select menus must be of type user.", nameof(defaultValues));
			if (type == ComponentType.RoleSelect && defaultValues.Any(x => x.Type != "role"))
				throw new ArgumentException("The default values for a role select menus must be of type role.", nameof(defaultValues));
		}
>>>>>>> 3f8aed60
		this.DefaultValues = defaultValues?.ToList();
	}

	internal DiscordBaseSelectComponent()
	{
	}
}<|MERGE_RESOLUTION|>--- conflicted
+++ resolved
@@ -59,13 +59,9 @@
 	/// <param name="maxOptions">Maximum count of selectable options.</param>
 	/// <param name="disabled">Whether this select component should be initialized as being disabled. User sees a greyed out select component that cannot be interacted with.</param>
 	/// <param name="defaultValues">The default values of this select menu. Not valid for <see cref="ComponentType.StringSelect"/>.</param>
-<<<<<<< HEAD
 	internal DiscordBaseSelectComponent(ComponentType type, string placeholder, string customId = null,
 	                                    int minOptions = 1, int maxOptions = 1, bool disabled = false,
 	                                    IEnumerable<DiscordSelectDefaultValue>? defaultValues = null)
-=======
-	internal DiscordBaseSelectComponent(ComponentType type, string placeholder, string customId = null, int minOptions = 1, int maxOptions = 1, bool disabled = false, IEnumerable<DiscordSelectDefaultValue>? defaultValues = null)
->>>>>>> 3f8aed60
 	{
 		this.Type = type;
 		this.CustomId = customId ?? Guid.NewGuid().ToString();
@@ -77,24 +73,6 @@
 		if (defaultValues is not null)
 		{
 			if (defaultValues.Count() > maxOptions)
-<<<<<<< HEAD
-				throw new
-					OverflowException("The amount of default values cannot exceed the maximum amount of selectable options.");
-			if (type == ComponentType.MentionableSelect && defaultValues.Any(x => x.Type == "channel"))
-				throw new ArgumentException("The default values for a mentionable select must be of type user or role.",
-				                            nameof(defaultValues));
-			if (type == ComponentType.ChannelSelect && defaultValues.Any(x => x.Type == "channel"))
-				throw new ArgumentException("The default values for a channel select menus must be of type channel.",
-				                            nameof(defaultValues));
-			if (type == ComponentType.UserSelect && defaultValues.Any(x => x.Type != "user"))
-				throw new ArgumentException("The default values for a user select menus must be of type user.",
-				                            nameof(defaultValues));
-			if (type == ComponentType.RoleSelect && defaultValues.Any(x => x.Type != "role"))
-				throw new ArgumentException("The default values for a role select menus must be of type role.",
-				                            nameof(defaultValues));
-		}
-
-=======
 				throw new OverflowException("The amount of default values cannot exceed the maximum amount of selectable options.");
 			if (type == ComponentType.MentionableSelect && defaultValues.Any(x => x.Type == "channel"))
 				throw new ArgumentException("The default values for a mentionable select must be of type user or role.", nameof(defaultValues));
@@ -105,7 +83,6 @@
 			if (type == ComponentType.RoleSelect && defaultValues.Any(x => x.Type != "role"))
 				throw new ArgumentException("The default values for a role select menus must be of type role.", nameof(defaultValues));
 		}
->>>>>>> 3f8aed60
 		this.DefaultValues = defaultValues?.ToList();
 	}
 
@@ -120,13 +97,9 @@
 	/// <param name="maxOptions">Maximum count of selectable options.</param>
 	/// <param name="disabled">Whether this select component should be initialized as being disabled. User sees a greyed out select component that cannot be interacted with.</param>
 	/// <param name="defaultValues">The default values of this select menu. Not valid for <see cref="ComponentType.StringSelect"/>.</param>
-<<<<<<< HEAD
 	internal DiscordBaseSelectComponent(ComponentType type, string label, string placeholder, string customId = null,
 	                                    int minOptions = 1, int maxOptions = 1, bool disabled = false,
 	                                    IEnumerable<DiscordSelectDefaultValue>? defaultValues = null)
-=======
-	internal DiscordBaseSelectComponent(ComponentType type, string label, string placeholder, string customId = null, int minOptions = 1, int maxOptions = 1, bool disabled = false, IEnumerable<DiscordSelectDefaultValue>? defaultValues = null)
->>>>>>> 3f8aed60
 	{
 		this.Type = type;
 		this.Label = label;
@@ -139,24 +112,6 @@
 		if (defaultValues is not null)
 		{
 			if (defaultValues.Count() > maxOptions)
-<<<<<<< HEAD
-				throw new
-					OverflowException("The amount of default values cannot exceed the maximum amount of selectable options.");
-			if (type == ComponentType.MentionableSelect && defaultValues.Any(x => x.Type == "channel"))
-				throw new ArgumentException("The default values for a mentionable select must be of type user or role.",
-				                            nameof(defaultValues));
-			if (type == ComponentType.ChannelSelect && defaultValues.Any(x => x.Type == "channel"))
-				throw new ArgumentException("The default values for a channel select menus must be of type channel.",
-				                            nameof(defaultValues));
-			if (type == ComponentType.UserSelect && defaultValues.Any(x => x.Type != "user"))
-				throw new ArgumentException("The default values for a user select menus must be of type user.",
-				                            nameof(defaultValues));
-			if (type == ComponentType.RoleSelect && defaultValues.Any(x => x.Type != "role"))
-				throw new ArgumentException("The default values for a role select menus must be of type role.",
-				                            nameof(defaultValues));
-		}
-
-=======
 				throw new OverflowException("The amount of default values cannot exceed the maximum amount of selectable options.");
 			if (type == ComponentType.MentionableSelect && defaultValues.Any(x => x.Type == "channel"))
 				throw new ArgumentException("The default values for a mentionable select must be of type user or role.", nameof(defaultValues));
@@ -167,7 +122,6 @@
 			if (type == ComponentType.RoleSelect && defaultValues.Any(x => x.Type != "role"))
 				throw new ArgumentException("The default values for a role select menus must be of type role.", nameof(defaultValues));
 		}
->>>>>>> 3f8aed60
 		this.DefaultValues = defaultValues?.ToList();
 	}
 
