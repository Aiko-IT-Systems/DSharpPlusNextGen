// This file is part of the DisCatSharp project, based off DSharpPlus.
//
// Copyright (c) 2021-2023 AITSYS
//
// Permission is hereby granted, free of charge, to any person obtaining a copy
// of this software and associated documentation files (the "Software"), to deal
// in the Software without restriction, including without limitation the rights
// to use, copy, modify, merge, publish, distribute, sublicense, and/or sell
// copies of the Software, and to permit persons to whom the Software is
// furnished to do so, subject to the following conditions:
//
// The above copyright notice and this permission notice shall be included in all
// copies or substantial portions of the Software.
//
// THE SOFTWARE IS PROVIDED "AS IS", WITHOUT WARRANTY OF ANY KIND, EXPRESS OR
// IMPLIED, INCLUDING BUT NOT LIMITED TO THE WARRANTIES OF MERCHANTABILITY,
// FITNESS FOR A PARTICULAR PURPOSE AND NON-INFRINGEMENT. IN NO EVENT SHALL THE
// AUTHORS OR COPYRIGHT HOLDERS BE LIABLE FOR ANY CLAIM, DAMAGES OR OTHER
// LIABILITY, WHETHER IN AN ACTION OF CONTRACT, TORT OR OTHERWISE, ARISING FROM,
// OUT OF OR IN CONNECTION WITH THE SOFTWARE OR THE USE OR OTHER DEALINGS IN THE
// SOFTWARE.

using System;
using System.Collections.Generic;

namespace DisCatSharp.Entities;

/// <summary>
/// Represents a application command localization.
/// </summary>
public sealed class DiscordApplicationCommandLocalization
{
	/// <summary>
	/// Gets the localization dict.
	/// </summary>
	public Dictionary<string, string> Localizations { get; internal set; } = new();

	/// <summary>
	/// Gets valid [locales](xref:modules_application_commands_translations_reference#valid-locales) for Discord.
	/// </summary>
	internal List<string> ValidLocales = new() { "ru", "fi", "hr", "de", "hu", "sv-SE", "cs", "fr", "it", "en-GB", "pt-BR", "ja", "tr", "en-US", "es-ES", "uk", "hi", "th", "el", "no", "ro", "ko", "zh-TW", "vi", "zh-CN", "pl", "bg", "da", "nl", "lt" };

	/// <summary>
	/// Adds a localization.
	/// </summary>
	/// <param name="locale">The [locale](xref:modules_application_commands_translations_reference#valid-locales) to add.</param>
	/// <param name="value">The translation to add.</param>
	public void AddLocalization(string locale, string value)
	{
		if (this.Validate(locale))
			this.Localizations.Add(locale, value);
		else
			throw new NotSupportedException($"The provided locale \"{locale}\" is not valid for Discord.\n" +
<<<<<<< HEAD
											$"Valid locales: {string.Join(", ", this.ValidLocales)}");
=======
			                                $"Valid locales: {string.Join(", ", this.ValidLocales)}");
		}
>>>>>>> 4790cf0b
	}

	/// <summary>
	/// Removes a localization.
	/// </summary>
	/// <param name="locale">The [locale](xref:modules_application_commands_translations_reference#valid-locales) to remove.</param>
	public void RemoveLocalization(string locale)
		=> this.Localizations.Remove(locale);

	/// <summary>
	/// Initializes a new instance of <see cref="DiscordApplicationCommandLocalization"/>.
	/// </summary>
	public DiscordApplicationCommandLocalization() { }

	/// <summary>
	/// Initializes a new instance of <see cref="DiscordApplicationCommandLocalization"/>.
	/// </summary>
	/// <param name="localizations">Localizations.</param>
	public DiscordApplicationCommandLocalization(Dictionary<string, string> localizations)
	{
		if (localizations != null)
			foreach (var locale in localizations.Keys)
				if (!this.Validate(locale))
					throw new NotSupportedException($"The provided locale \"{locale}\" is not valid for Discord.\n" +
<<<<<<< HEAD
													$"Valid locales: {string.Join(", ", this.ValidLocales)}");
=======
					                                $"Valid locales: {string.Join(", ", this.ValidLocales)}");
			}
		}
>>>>>>> 4790cf0b

		this.Localizations = localizations;
	}

	/// <summary>
	/// Gets the KVPs.
	/// </summary>
	/// <returns></returns>
	public Dictionary<string, string> GetKeyValuePairs()
		=> this.Localizations;

	/// <summary>
	/// Whether the [locale](xref:modules_application_commands_translations_reference#valid-locales) to be added is valid for Discord.
	/// </summary>
	/// <param name="lang">[Locale](xref:modules_application_commands_translations_reference#valid-locales) string.</param>
	public bool Validate(string lang)
		=> this.ValidLocales.Contains(lang);
}<|MERGE_RESOLUTION|>--- conflicted
+++ resolved
@@ -51,12 +51,7 @@
 			this.Localizations.Add(locale, value);
 		else
 			throw new NotSupportedException($"The provided locale \"{locale}\" is not valid for Discord.\n" +
-<<<<<<< HEAD
 											$"Valid locales: {string.Join(", ", this.ValidLocales)}");
-=======
-			                                $"Valid locales: {string.Join(", ", this.ValidLocales)}");
-		}
->>>>>>> 4790cf0b
 	}
 
 	/// <summary>
@@ -81,13 +76,7 @@
 			foreach (var locale in localizations.Keys)
 				if (!this.Validate(locale))
 					throw new NotSupportedException($"The provided locale \"{locale}\" is not valid for Discord.\n" +
-<<<<<<< HEAD
 													$"Valid locales: {string.Join(", ", this.ValidLocales)}");
-=======
-					                                $"Valid locales: {string.Join(", ", this.ValidLocales)}");
-			}
-		}
->>>>>>> 4790cf0b
 
 		this.Localizations = localizations;
 	}
