--- conflicted
+++ resolved
@@ -420,177 +420,7 @@
 		{
 			userLimit = null;
 		}
-<<<<<<< HEAD
-
-		/// <summary>
-		/// Gets whether this channel is a DM channel.
-		/// </summary>
-		[JsonIgnore]
-		public bool IsPrivate
-			=> this.Type == ChannelType.Private || this.Type == ChannelType.Group;
-
-		/// <summary>
-		/// Gets whether this channel is a channel category.
-		/// </summary>
-		[JsonIgnore]
-		public bool IsCategory
-			=> this.Type == ChannelType.Category;
-
-		/// <summary>
-		/// Gets whether this channel is a stage channel.
-		/// </summary>
-		[JsonIgnore]
-		public bool IsStage
-			=> this.Type == ChannelType.Stage;
-
-		/// <summary>
-		/// Gets the guild to which this channel belongs.
-		/// </summary>
-		[JsonIgnore]
-		public DiscordGuild Guild
-			=> this.GuildId.HasValue && this.Discord.Guilds.TryGetValue(this.GuildId.Value, out var guild) ? guild : null;
-
-		/// <summary>
-		/// Gets a collection of permission overwrites for this channel.
-		/// </summary>
-		[JsonIgnore]
-		public IReadOnlyList<DiscordOverwrite> PermissionOverwrites
-			=> this._permissionOverwritesLazy.Value;
-
-		[JsonProperty("permission_overwrites", NullValueHandling = NullValueHandling.Ignore)]
-		internal List<DiscordOverwrite> PermissionOverwritesInternal = new();
-		[JsonIgnore]
-		private readonly Lazy<IReadOnlyList<DiscordOverwrite>> _permissionOverwritesLazy;
-
-		/// <summary>
-		/// Gets the channel's topic. This is applicable to text channels only.
-		/// </summary>
-		[JsonProperty("topic", NullValueHandling = NullValueHandling.Ignore)]
-		public string Topic { get; internal set; }
-
-		/// <summary>
-		/// Gets the ID of the last message sent in this channel. This is applicable to text channels only.
-		/// </summary>
-		[JsonProperty("last_message_id", NullValueHandling = NullValueHandling.Ignore)]
-		public ulong? LastMessageId { get; internal set; }
-
-		/// <summary>
-		/// Gets this channel's bitrate. This is applicable to voice channels only.
-		/// </summary>
-		[JsonProperty("bitrate", NullValueHandling = NullValueHandling.Ignore)]
-		public int? Bitrate { get; internal set; }
-
-		/// <summary>
-		/// Gets this channel's user limit. This is applicable to voice channels only.
-		/// </summary>
-		[JsonProperty("user_limit", NullValueHandling = NullValueHandling.Ignore)]
-		public int? UserLimit { get; internal set; }
-
-		/// <summary>
-		/// <para>Gets the slow mode delay configured for this channel.</para>
-		/// <para>All bots, as well as users with <see cref="Permissions.ManageChannels"/> or <see cref="Permissions.ManageMessages"/> permissions in the channel are exempt from slow mode.</para>
-		/// </summary>
-		[JsonProperty("rate_limit_per_user")]
-		public int? PerUserRateLimit { get; internal set; }
-
-		/// <summary>
-		/// Gets this channel's video quality mode. This is applicable to voice channels only.
-		/// </summary>
-		[JsonProperty("video_quality_mode", NullValueHandling = NullValueHandling.Ignore)]
-		public VideoQualityMode? QualityMode { get; internal set; }
-
-		/// <summary>
-		/// List of available tags for forum posts.
-		/// </summary>
-		[JsonProperty("available_tags", NullValueHandling = NullValueHandling.Ignore)]
-		public List<ForumPostTag> AvailableTags { get; internal set; }
-
-		/// <summary>
-		/// Starter template for forum posts.
-		/// </summary>
-		[JsonProperty("template", NullValueHandling = NullValueHandling.Ignore)]
-		public string Template { get; internal set; }
-
-		/// <summary>
-		/// Gets when the last pinned message was pinned.
-		/// </summary>
-		[JsonIgnore]
-		public DateTimeOffset? LastPinTimestamp
-			=> !string.IsNullOrWhiteSpace(this.LastPinTimestampRaw) && DateTimeOffset.TryParse(this.LastPinTimestampRaw, CultureInfo.InvariantCulture, DateTimeStyles.None, out var dto) ?
-				dto : null;
-
-		/// <summary>
-		/// Gets when the last pinned message was pinned as raw string.
-		/// </summary>
-		[JsonProperty("last_pin_timestamp", NullValueHandling = NullValueHandling.Ignore)]
-		internal string LastPinTimestampRaw { get; set; }
-
-		/// <summary>
-		/// Gets this channel's default duration for newly created threads, in minutes, to automatically archive the thread after recent activity.
-		/// </summary>
-		[JsonProperty("default_auto_archive_duration", NullValueHandling = NullValueHandling.Ignore)]
-		public ThreadAutoArchiveDuration? DefaultAutoArchiveDuration { get; internal set; }
-
-		/// <summary>
-		/// Gets this channel's mention string.
-		/// </summary>
-		[JsonIgnore]
-		public string Mention
-			=> Formatter.Mention(this);
-
-		/// <summary>
-		/// Gets this channel's children. This applies only to channel categories.
-		/// </summary>
-		[JsonIgnore]
-		public IReadOnlyList<DiscordChannel> Children =>
-			!this.IsCategory
-				? throw new ArgumentException("Only channel categories contain children.")
-				: this.Guild.ChannelsInternal.Values.Where(e => e.ParentId == this.Id).ToList();
-
-		/// <summary>
-		/// Gets the list of members currently in the channel (if voice channel), or members who can see the channel (otherwise).
-		/// </summary>
-		[JsonIgnore]
-		public virtual IReadOnlyList<DiscordMember> Users =>
-			this.Guild == null
-				? throw new InvalidOperationException("Cannot query users outside of guild channels.")
-				: this.IsVoiceJoinable()
-					? this.Guild.Members.Values.Where(x => x.VoiceState?.ChannelId == this.Id).ToList()
-					: this.Guild.Members.Values.Where(x => (this.PermissionsFor(x) & Permissions.AccessChannels) == Permissions.AccessChannels).ToList();
-
-		/// <summary>
-		/// Gets whether this channel is an NSFW channel.
-		/// </summary>
-		[JsonProperty("nsfw")]
-		public bool IsNsfw { get; internal set; }
-
-		/// <summary>
-		/// Gets this channel's region id (if voice channel).
-		/// </summary>
-		[JsonProperty("rtc_region", NullValueHandling = NullValueHandling.Ignore)]
-		internal string RtcRegionId { get; set; }
-
-		/// <summary>
-		/// Gets this channel's region override (if voice channel).
-		/// </summary>
-		[JsonIgnore]
-		public DiscordVoiceRegion RtcRegion
-			=> this.RtcRegionId != null ? this.Discord.VoiceRegions[this.RtcRegionId] : null;
-
-		/// <summary>
-		/// Only sent on the resolved channels of interaction responses for application commands.
-		/// Gets the permissions of the user in this channel who invoked the command.
-		/// </summary>
-		[JsonProperty("permissions", NullValueHandling = NullValueHandling.Ignore)]
-		public Permissions? UserPermissions { get; internal set; }
-
-		/// <summary>
-		/// Initializes a new instance of the <see cref="DiscordChannel"/> class.
-		/// </summary>
-		internal DiscordChannel()
-=======
 		if (!this.IsWritable())
->>>>>>> c7cf91bb
 		{
 			perUserRateLimit = Optional.None;
 		}
@@ -1130,192 +960,7 @@
 
 	#endregion
 
-<<<<<<< HEAD
-		#endregion
-
-		#region Threads
-
-		/// <summary>
-		/// Creates a thread.
-		/// Depending on whether it is created inside an <see cref="ChannelType.News"/> or an <see cref="ChannelType.Text"/> it is either an <see cref="ChannelType.NewsThread"/> or an <see cref="ChannelType.PublicThread"/>.
-		/// Depending on whether the <see cref="ChannelType"/> is set to <see cref="ChannelType.PrivateThread"/> it is either an <see cref="ChannelType.PrivateThread"/> or an <see cref="ChannelType.PublicThread"/> (default).
-		/// </summary>
-		/// <param name="name">The name of the thread.</param>
-		/// <param name="autoArchiveDuration"><see cref="ThreadAutoArchiveDuration"/> till it gets archived. Defaults to <see cref="ThreadAutoArchiveDuration.OneHour"/>.</param>
-		/// <param name="type">Can be either an <see cref="ChannelType.PrivateThread"/>, <see cref="ChannelType.NewsThread"/> or an <see cref="ChannelType.PublicThread"/>.</param>
-		/// <param name="rateLimitPerUser">The per user ratelimit, aka slowdown.</param>
-		/// <param name="reason">Audit log reason.</param>
-		/// <returns>The created thread.</returns>
-		/// <exception cref="DisCatSharp.Exceptions.UnauthorizedException">Thrown when the client does not have the <see cref="Permissions.CreatePublicThreads"/> or <see cref="Permissions.SendMessagesInThreads"/> or if creating a private thread the <see cref="Permissions.CreatePrivateThreads"/> permission.</exception>
-		/// <exception cref="DisCatSharp.Exceptions.NotFoundException">Thrown when the guild hasn't enabled threads atm.</exception>
-		/// <exception cref="DisCatSharp.Exceptions.BadRequestException">Thrown when an invalid parameter was provided.</exception>
-		/// <exception cref="DisCatSharp.Exceptions.ServerErrorException">Thrown when Discord is unable to process the request.</exception>
-		/// <exception cref="System.NotSupportedException">Thrown when the <see cref="ThreadAutoArchiveDuration"/> cannot be modified. This happens, when the guild hasn't reached a certain boost <see cref="PremiumTier"/>. Or if <see cref="GuildFeatures.CanCreatePrivateThreads"/> is not enabled for guild. This happens, if the guild does not have <see cref="PremiumTier.TierTwo"/></exception>
-		public async Task<DiscordThreadChannel> CreateThreadAsync(string name, ThreadAutoArchiveDuration autoArchiveDuration = ThreadAutoArchiveDuration.OneHour, ChannelType type = ChannelType.PublicThread, int? rateLimitPerUser = null, string reason = null) =>
-			type != ChannelType.NewsThread && type != ChannelType.PublicThread && type != ChannelType.PrivateThread
-				? throw new NotSupportedException("Wrong thread type given.")
-				: !this.IsThreadHolder()
-					? throw new NotSupportedException("Parent channel can't have threads.")
-					: type == ChannelType.PrivateThread
-						? Utilities.CheckThreadPrivateFeature(this.Guild)
-							? Utilities.CheckThreadAutoArchiveDurationFeature(this.Guild, autoArchiveDuration)
-								? await this.Discord.ApiClient.CreateThreadAsync(this.Id, null, name, autoArchiveDuration, type, rateLimitPerUser, reason)
-								: throw new NotSupportedException($"Cannot modify ThreadAutoArchiveDuration. Guild needs boost tier {(autoArchiveDuration == ThreadAutoArchiveDuration.ThreeDays ? "one" : "two")}.")
-							: throw new NotSupportedException($"Cannot create a private thread. Guild needs to be boost tier two.")
-						: Utilities.CheckThreadAutoArchiveDurationFeature(this.Guild, autoArchiveDuration)
-							? await this.Discord.ApiClient.CreateThreadAsync(this.Id, null, name, autoArchiveDuration, this.Type == ChannelType.News ? ChannelType.NewsThread : ChannelType.PublicThread, rateLimitPerUser, reason)
-							: throw new NotSupportedException($"Cannot modify ThreadAutoArchiveDuration. Guild needs boost tier {(autoArchiveDuration == ThreadAutoArchiveDuration.ThreeDays ? "one" : "two")}.");
-
-		/// <summary>
-		/// Gets joined archived private threads. Can contain more threads.
-		/// If the result's value 'HasMore' is true, you need to recall this function to get older threads.
-		/// </summary>
-		/// <param name="before">Get threads created before this thread id.</param>
-		/// <param name="limit">Defines the limit of returned <see cref="DiscordThreadResult"/>.</param>
-		/// <exception cref="DisCatSharp.Exceptions.UnauthorizedException">Thrown when the client does not have the <see cref="Permissions.ReadMessageHistory"/> permission.</exception>
-		/// <exception cref="DisCatSharp.Exceptions.NotFoundException">Thrown when the channel does not exist.</exception>
-		/// <exception cref="DisCatSharp.Exceptions.BadRequestException">Thrown when an invalid parameter was provided.</exception>
-		/// <exception cref="DisCatSharp.Exceptions.ServerErrorException">Thrown when Discord is unable to process the request.</exception>
-		public async Task<DiscordThreadResult> GetJoinedPrivateArchivedThreadsAsync(ulong? before, int? limit)
-			=> await this.Discord.ApiClient.GetJoinedPrivateArchivedThreadsAsync(this.Id, before, limit);
-
-		/// <summary>
-		/// Gets archived public threads. Can contain more threads.
-		/// If the result's value 'HasMore' is true, you need to recall this function to get older threads.
-		/// </summary>
-		/// <param name="before">Get threads created before this thread id.</param>
-		/// <param name="limit">Defines the limit of returned <see cref="DiscordThreadResult"/>.</param>
-		/// <exception cref="DisCatSharp.Exceptions.UnauthorizedException">Thrown when the client does not have the <see cref="Permissions.ReadMessageHistory"/> permission.</exception>
-		/// <exception cref="DisCatSharp.Exceptions.NotFoundException">Thrown when the channel does not exist.</exception>
-		/// <exception cref="DisCatSharp.Exceptions.BadRequestException">Thrown when an invalid parameter was provided.</exception>
-		/// <exception cref="DisCatSharp.Exceptions.ServerErrorException">Thrown when Discord is unable to process the request.</exception>
-		public async Task<DiscordThreadResult> GetPublicArchivedThreadsAsync(ulong? before, int? limit)
-			=> await this.Discord.ApiClient.GetPublicArchivedThreadsAsync(this.Id, before, limit);
-
-		/// <summary>
-		/// Gets archived private threads. Can contain more threads.
-		/// If the result's value 'HasMore' is true, you need to recall this function to get older threads.
-		/// </summary>
-		/// <param name="before">Get threads created before this thread id.</param>
-		/// <param name="limit">Defines the limit of returned <see cref="DiscordThreadResult"/>.</param>
-		/// <exception cref="DisCatSharp.Exceptions.UnauthorizedException">Thrown when the client does not have the <see cref="Permissions.ManageThreads"/> or <see cref="Permissions.ReadMessageHistory"/> permission.</exception>
-		/// <exception cref="DisCatSharp.Exceptions.NotFoundException">Thrown when the channel does not exist.</exception>
-		/// <exception cref="DisCatSharp.Exceptions.BadRequestException">Thrown when an invalid parameter was provided.</exception>
-		/// <exception cref="DisCatSharp.Exceptions.ServerErrorException">Thrown when Discord is unable to process the request.</exception>
-		public async Task<DiscordThreadResult> GetPrivateArchivedThreadsAsync(ulong? before, int? limit)
-			=> await this.Discord.ApiClient.GetPrivateArchivedThreadsAsync(this.Id, before, limit);
-
-		/// <summary>
-		/// Gets a forum channel tag.
-		/// </summary>
-		/// <param name="id">The id of the tag to get.</param>
-		/// <exception cref="NotImplementedException">This method is currently not implemented.</exception>
-		public async Task<ForumPostTag> GetForumPostTagAsync(ulong id)
-			=> throw new NotImplementedException();
-
-		/// <summary>
-		/// Gets a list of forum channel tags.
-		/// </summary>
-		/// <exception cref="NotImplementedException">This method is currently not implemented.</exception>
-		public async Task<List<ForumPostTag>> GetForumPostTagsAsync()
-			=> throw new NotImplementedException();
-
-		#endregion
-
-		/// <summary>
-		/// Adds a channel permission overwrite for specified role.
-		/// </summary>
-		/// <param name="role">The role to have the permission added.</param>
-		/// <param name="allow">The permissions to allow.</param>
-		/// <param name="deny">The permissions to deny.</param>
-		/// <param name="reason">Reason for audit logs.</param>
-		/// <exception cref="DisCatSharp.Exceptions.UnauthorizedException">Thrown when the client does not have the <see cref="Permissions.ManageRoles"/> permission.</exception>
-		/// <exception cref="DisCatSharp.Exceptions.NotFoundException">Thrown when the channel does not exist.</exception>
-		/// <exception cref="DisCatSharp.Exceptions.BadRequestException">Thrown when an invalid parameter was provided.</exception>
-		/// <exception cref="DisCatSharp.Exceptions.ServerErrorException">Thrown when Discord is unable to process the request.</exception>
-		public Task AddOverwriteAsync(DiscordRole role, Permissions allow = Permissions.None, Permissions deny = Permissions.None, string reason = null)
-			=> this.Discord.ApiClient.EditChannelPermissionsAsync(this.Id, role.Id, allow, deny, "role", reason);
-
-
-		/// <summary>
-		/// Adds a channel permission overwrite for specified member.
-		/// </summary>
-		/// <param name="member">The member to have the permission added.</param>
-		/// <param name="allow">The permissions to allow.</param>
-		/// <param name="deny">The permissions to deny.</param>
-		/// <param name="reason">Reason for audit logs.</param>
-		/// <exception cref="DisCatSharp.Exceptions.UnauthorizedException">Thrown when the client does not have the <see cref="Permissions.ManageRoles"/> permission.</exception>
-		/// <exception cref="DisCatSharp.Exceptions.NotFoundException">Thrown when the channel does not exist.</exception>
-		/// <exception cref="DisCatSharp.Exceptions.BadRequestException">Thrown when an invalid parameter was provided.</exception>
-		/// <exception cref="DisCatSharp.Exceptions.ServerErrorException">Thrown when Discord is unable to process the request.</exception>
-		public Task AddOverwriteAsync(DiscordMember member, Permissions allow = Permissions.None, Permissions deny = Permissions.None, string reason = null)
-			=> this.Discord.ApiClient.EditChannelPermissionsAsync(this.Id, member.Id, allow, deny, "member", reason);
-
-		/// <summary>
-		/// Deletes a channel permission overwrite for specified member.
-		/// </summary>
-		/// <param name="member">The member to have the permission deleted.</param>
-		/// <param name="reason">Reason for audit logs.</param>
-		/// <exception cref="DisCatSharp.Exceptions.UnauthorizedException">Thrown when the client does not have the <see cref="Permissions.ManageRoles"/> permission.</exception>
-		/// <exception cref="DisCatSharp.Exceptions.NotFoundException">Thrown when the channel does not exist.</exception>
-		/// <exception cref="DisCatSharp.Exceptions.BadRequestException">Thrown when an invalid parameter was provided.</exception>
-		/// <exception cref="DisCatSharp.Exceptions.ServerErrorException">Thrown when Discord is unable to process the request.</exception>
-		public Task DeleteOverwriteAsync(DiscordMember member, string reason = null)
-			=> this.Discord.ApiClient.DeleteChannelPermissionAsync(this.Id, member.Id, reason);
-
-		/// <summary>
-		/// Deletes a channel permission overwrite for specified role.
-		/// </summary>
-		/// <param name="role">The role to have the permission deleted.</param>
-		/// <param name="reason">Reason for audit logs.</param>
-		/// <exception cref="DisCatSharp.Exceptions.UnauthorizedException">Thrown when the client does not have the <see cref="Permissions.ManageRoles"/> permission.</exception>
-		/// <exception cref="DisCatSharp.Exceptions.NotFoundException">Thrown when the channel does not exist.</exception>
-		/// <exception cref="DisCatSharp.Exceptions.BadRequestException">Thrown when an invalid parameter was provided.</exception>
-		/// <exception cref="DisCatSharp.Exceptions.ServerErrorException">Thrown when Discord is unable to process the request.</exception>
-		public Task DeleteOverwriteAsync(DiscordRole role, string reason = null)
-			=> this.Discord.ApiClient.DeleteChannelPermissionAsync(this.Id, role.Id, reason);
-
-		/// <summary>
-		/// Post a typing indicator.
-		/// </summary>
-		/// <exception cref="DisCatSharp.Exceptions.NotFoundException">Thrown when the channel does not exist.</exception>
-		/// <exception cref="DisCatSharp.Exceptions.BadRequestException">Thrown when an invalid parameter was provided.</exception>
-		/// <exception cref="DisCatSharp.Exceptions.ServerErrorException">Thrown when Discord is unable to process the request.</exception>
-		public Task TriggerTypingAsync() =>
-			!this.IsWritable()
-				? throw new ArgumentException("Cannot start typing in a non-text channel.")
-				: this.Discord.ApiClient.TriggerTypingAsync(this.Id);
-
-		/// <summary>
-		/// Returns all pinned messages.
-		/// </summary>
-		/// <exception cref="DisCatSharp.Exceptions.UnauthorizedException">Thrown when the client does not have the <see cref="Permissions.AccessChannels"/> permission.</exception>
-		/// <exception cref="DisCatSharp.Exceptions.NotFoundException">Thrown when the channel does not exist.</exception>
-		/// <exception cref="DisCatSharp.Exceptions.BadRequestException">Thrown when an invalid parameter was provided.</exception>
-		/// <exception cref="DisCatSharp.Exceptions.ServerErrorException">Thrown when Discord is unable to process the request.</exception>
-		public Task<IReadOnlyList<DiscordMessage>> GetPinnedMessagesAsync() =>
-			!this.IsWritable()
-				? throw new ArgumentException("A non-text channel does not have pinned messages.")
-				: this.Discord.ApiClient.GetPinnedMessagesAsync(this.Id);
-
-		/// <summary>
-		/// Create a new webhook.
-		/// </summary>
-		/// <param name="name">The name of the webhook.</param>
-		/// <param name="avatar">The image for the default webhook avatar.</param>
-		/// <param name="reason">Reason for audit logs.</param>
-		/// <exception cref="DisCatSharp.Exceptions.UnauthorizedException">Thrown when the client does not have the <see cref="Permissions.ManageWebhooks"/> permission.</exception>
-		/// <exception cref="DisCatSharp.Exceptions.NotFoundException">Thrown when the channel does not exist.</exception>
-		/// <exception cref="DisCatSharp.Exceptions.BadRequestException">Thrown when an invalid parameter was provided.</exception>
-		/// <exception cref="DisCatSharp.Exceptions.ServerErrorException">Thrown when Discord is unable to process the request.</exception>
-		public async Task<DiscordWebhook> CreateWebhookAsync(string name, Optional<Stream> avatar = default, string reason = null)
-		{
-			var av64 = ImageTool.Base64FromStream(avatar);
-			return await this.Discord.ApiClient.CreateWebhookAsync(this.Id, name, av64, reason).ConfigureAwait(false);
-		}
-=======
 	#region Threads
->>>>>>> c7cf91bb
 
 	/// <summary>
 	/// Creates a thread.
@@ -1387,6 +1032,21 @@
 	public async Task<DiscordThreadResult> GetPrivateArchivedThreadsAsync(ulong? before, int? limit)
 		=> await this.Discord.ApiClient.GetPrivateArchivedThreadsAsync(this.Id, before, limit);
 
+  /// <summary>
+  /// Gets a forum channel tag.
+  /// </summary>
+  /// <param name="id">The id of the tag to get.</param>
+  /// <exception cref="NotImplementedException">This method is currently not implemented.</exception>
+  public async Task<ForumPostTag> GetForumPostTagAsync(ulong id)
+    => throw new NotImplementedException();
+
+  /// <summary>
+  /// Gets a list of forum channel tags.
+  /// </summary>
+  /// <exception cref="NotImplementedException">This method is currently not implemented.</exception>
+  public async Task<List<ForumPostTag>> GetForumPostTagsAsync()
+    => throw new NotImplementedException();
+
 	#endregion
 
 	/// <summary>
