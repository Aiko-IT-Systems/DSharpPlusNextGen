--- conflicted
+++ resolved
@@ -196,17 +196,12 @@
 	/// <exception cref="NotFoundException">Thrown when the role does not exist.</exception>
 	/// <exception cref="BadRequestException">Thrown when an invalid parameter was provided.</exception>
 	/// <exception cref="ServerErrorException">Thrown when Discord is unable to process the request.</exception>
-<<<<<<< HEAD
 	public Task ModifyAsync(
 		string? name = null, Permissions? permissions = null, DiscordColor? color = null,
 		bool? hoist = null, bool? mentionable = null, string? reason = null
 	)
 		=> this.Discord.ApiClient.ModifyGuildRoleAsync(this.GuildId, this.Id, name, permissions, color?.Value, hoist,
-			mentionable, null, null, reason);
-=======
-	public Task ModifyAsync(string name = null, Permissions? permissions = null, DiscordColor? color = null, bool? hoist = null, bool? mentionable = null, string reason = null)
-		=> this.Discord.ApiClient.ModifyGuildRoleAsync(this.GuildId, this.Id, name, permissions, color?.Value, hoist, mentionable, Optional.None, Optional.None, reason);
->>>>>>> acd1664c
+			mentionable, Optional.None, Optional.None, reason);
 
 	/// <summary>
 	/// Updates this role.
@@ -245,14 +240,10 @@
 						: throw new ArgumentException("Emoji must be unicode"));
 				break;
 			case true:
-<<<<<<< HEAD
-				emoji = Optional.Some<string>(null);
-=======
 				emoji = Optional.Some<string?>(null);
 				break;
 			case false:
 				emoji = Optional.None;
->>>>>>> acd1664c
 				break;
 		}
 
