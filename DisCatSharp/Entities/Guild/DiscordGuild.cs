// This file is part of the DisCatSharp project, based off DSharpPlus.
//
// Copyright (c) 2021-2023 AITSYS
//
// Permission is hereby granted, free of charge, to any person obtaining a copy
// of this software and associated documentation files (the "Software"), to deal
// in the Software without restriction, including without limitation the rights
// to use, copy, modify, merge, publish, distribute, sublicense, and/or sell
// copies of the Software, and to permit persons to whom the Software is
// furnished to do so, subject to the following conditions:
//
// The above copyright notice and this permission notice shall be included in all
// copies or substantial portions of the Software.
//
// THE SOFTWARE IS PROVIDED "AS IS", WITHOUT WARRANTY OF ANY KIND, EXPRESS OR
// IMPLIED, INCLUDING BUT NOT LIMITED TO THE WARRANTIES OF MERCHANTABILITY,
// FITNESS FOR A PARTICULAR PURPOSE AND NON-INFRINGEMENT. IN NO EVENT SHALL THE
// AUTHORS OR COPYRIGHT HOLDERS BE LIABLE FOR ANY CLAIM, DAMAGES OR OTHER
// LIABILITY, WHETHER IN AN ACTION OF CONTRACT, TORT OR OTHERWISE, ARISING FROM,
// OUT OF OR IN CONNECTION WITH THE SOFTWARE OR THE USE OR OTHER DEALINGS IN THE
// SOFTWARE.

using System;
using System.Collections.Concurrent;
using System.Collections.Generic;
using System.Collections.ObjectModel;
using System.Globalization;
using System.IO;
using System.Linq;
using System.Threading.Tasks;

using DisCatSharp.Attributes;
using DisCatSharp.Enums;
using DisCatSharp.Exceptions;
using DisCatSharp.Net;
using DisCatSharp.Net.Abstractions;
using DisCatSharp.Net.Models;
using DisCatSharp.Net.Serialization;

using Newtonsoft.Json;

namespace DisCatSharp.Entities;

/// <summary>
/// Represents a Discord guild.
/// </summary>
public partial class DiscordGuild : SnowflakeObject
{
	/// <summary>
	/// Gets the guild's name.
	/// </summary>
	[JsonProperty("name", NullValueHandling = NullValueHandling.Ignore)]
	public string Name { get; internal set; }

	/// <summary>
	/// Gets the guild icon's hash.
	/// </summary>
	[JsonProperty("icon", NullValueHandling = NullValueHandling.Ignore)]
	public string? IconHash { get; internal set; }

	/// <summary>
	/// Gets the guild icon's url.
	/// </summary>
	[JsonIgnore]
	public string? IconUrl
		=> !string.IsNullOrWhiteSpace(this.IconHash) ? $"{DiscordDomain.GetDomain(CoreDomain.DiscordCdn).Url}{Endpoints.ICONS}/{this.Id.ToString(CultureInfo.InvariantCulture)}/{this.IconHash}.{(this.IconHash.StartsWith("a_") ? "gif" : "png")}?size=1024" : null;

	/// <summary>
	/// Gets the guild splash's hash.
	/// </summary>
	[JsonProperty("splash", NullValueHandling = NullValueHandling.Ignore)]
	public string? SplashHash { get; internal set; }

	/// <summary>
	/// Gets the guild splash's url.
	/// </summary>
	[JsonIgnore]
	public string? SplashUrl
	 => !string.IsNullOrWhiteSpace(this.SplashHash) ? $"{DiscordDomain.GetDomain(CoreDomain.DiscordCdn).Url}{Endpoints.SPLASHES}/{this.Id.ToString(CultureInfo.InvariantCulture)}/{this.SplashHash}.png?size=1024" : null;

	/// <summary>
	/// Gets the guild discovery splash's hash.
	/// </summary>
	[JsonProperty("discovery_splash", NullValueHandling = NullValueHandling.Ignore)]
	public string? DiscoverySplashHash { get; internal set; }

	/// <summary>
	/// Gets the guild discovery splash's url.
	/// </summary>
	[JsonIgnore, RequiresFeature(Attributes.Features.Discoverable)]
	public string? DiscoverySplashUrl
		=> !string.IsNullOrWhiteSpace(this.DiscoverySplashHash) ? $"{DiscordDomain.GetDomain(CoreDomain.DiscordCdn).Url}{Endpoints.GUILD_DISCOVERY_SPLASHES}/{this.Id.ToString(CultureInfo.InvariantCulture)}/{this.DiscoverySplashHash}.png?size=1024" : null;

	/// <summary>
	/// Gets the guild home header's hash.
	/// </summary>
	[JsonProperty("home_header", NullValueHandling = NullValueHandling.Ignore)]
	public string? HomeHeaderHash { get; internal set; }

	/// <summary>
	/// Gets the guild home header's url.
	/// </summary>
	[JsonIgnore, RequiresFeature(Attributes.Features.Onboarding, "Requires to have guide enabled.")]
	public string? HomeHeaderUrl
		=> !string.IsNullOrWhiteSpace(this.HomeHeaderHash) ? $"{DiscordDomain.GetDomain(CoreDomain.DiscordCdn).Url}{Endpoints.GUILD_HOME_HEADERS}/{this.Id.ToString(CultureInfo.InvariantCulture)}/{this.HomeHeaderHash}.jpg?size=1280" : null;

	/// <summary>
	/// Gets the preferred locale of this guild.
	/// <para>This is used for server discovery, interactions and notices from Discord. Defaults to en-US.</para>
	/// </summary>
	[JsonProperty("preferred_locale", NullValueHandling = NullValueHandling.Ignore)]
	public string PreferredLocale { get; internal set; }

	/// <summary>
	/// Gets the ID of the guild's owner.
	/// </summary>
	[JsonProperty("owner_id", NullValueHandling = NullValueHandling.Ignore)]
	public ulong OwnerId { get; internal set; }

	/// <summary>
	/// Gets the guild's owner.
	/// </summary>
	[JsonIgnore]
	public DiscordMember Owner
		=> this.Members.TryGetValue(this.OwnerId, out var owner)
			? owner
			: this.Discord.ApiClient.GetGuildMemberAsync(this.Id, this.OwnerId).ConfigureAwait(false).GetAwaiter().GetResult();

	/// <summary>
	/// Gets permissions for the user in the guild (does not include channel overrides)
	/// </summary>
	[JsonProperty("permissions", NullValueHandling = NullValueHandling.Ignore)]
	public Permissions? Permissions { get; set; }

	/// <summary>
	/// Gets the guild's voice region ID.
	/// </summary>
	[JsonProperty("region", NullValueHandling = NullValueHandling.Ignore)]
	internal string VoiceRegionId { get; set; }

	/// <summary>
	/// Gets the guild's voice region.
	/// </summary>
	[JsonIgnore]
	public DiscordVoiceRegion VoiceRegion
		=> this.Discord.VoiceRegions[this.VoiceRegionId];

	/// <summary>
	/// Gets the guild's AFK voice channel ID.
	/// </summary>
	[JsonProperty("afk_channel_id", NullValueHandling = NullValueHandling.Ignore)]
	internal ulong? AfkChannelId { get; set; }

	/// <summary>
	/// Gets the guild's AFK voice channel.
	/// </summary>
	[JsonIgnore]
	public DiscordChannel? AfkChannel
		=> this.AfkChannelId.HasValue ? this.GetChannel(this.AfkChannelId.Value) : null;

	/// <summary>
	/// List of <see cref="DisCatSharp.Entities.DiscordApplicationCommand"/>.
	/// Null if DisCatSharp.ApplicationCommands is not used or no guild commands are registered.
	/// </summary>
	[JsonIgnore]
	public ReadOnlyCollection<DiscordApplicationCommand> RegisteredApplicationCommands
		=> new(this.InternalRegisteredApplicationCommands);
	[JsonIgnore]
	internal List<DiscordApplicationCommand> InternalRegisteredApplicationCommands { get; set; } = new();

	/// <summary>
	/// Gets the guild's AFK timeout.
	/// </summary>
	[JsonProperty("afk_timeout", NullValueHandling = NullValueHandling.Ignore)]
	public int? AfkTimeout { get; internal set; }

	/// <summary>
	/// Gets the guild's verification level.
	/// </summary>
	[JsonProperty("verification_level", NullValueHandling = NullValueHandling.Ignore)]
	public VerificationLevel VerificationLevel { get; internal set; }

	/// <summary>
	/// Gets the guild's default notification settings.
	/// </summary>
	[JsonProperty("default_message_notifications", NullValueHandling = NullValueHandling.Ignore)]
	public DefaultMessageNotifications DefaultMessageNotifications { get; internal set; }

	/// <summary>
	/// Gets the guild's explicit content filter settings.
	/// </summary>
	[JsonProperty("explicit_content_filter")]
	public ExplicitContentFilter ExplicitContentFilter { get; internal set; }

	/// <summary>
	/// Gets the guild's nsfw level.
	/// </summary>
	[JsonProperty("nsfw_level")]
	public NsfwLevel NsfwLevel { get; internal set; }

	/// <summary>
	/// Gets the system channel id.
	/// </summary>
	[JsonProperty("system_channel_id", NullValueHandling = NullValueHandling.Include)]
	internal ulong? SystemChannelId { get; set; }

	/// <summary>
	/// Gets the channel where system messages (such as boost and welcome messages) are sent.
	/// </summary>
	[JsonIgnore]
	public DiscordChannel? SystemChannel
		=> this.SystemChannelId.HasValue
		? this.GetChannel(this.SystemChannelId.Value)
		: null;

	/// <summary>
	/// Gets the settings for this guild's system channel.
	/// </summary>
	[JsonProperty("system_channel_flags")]
	public SystemChannelFlags SystemChannelFlags { get; internal set; }

	/// <summary>
	/// Gets whether this guild's widget is enabled.
	/// </summary>
	[JsonProperty("widget_enabled", NullValueHandling = NullValueHandling.Ignore)]
	public bool? WidgetEnabled { get; internal set; }

	/// <summary>
	/// Gets the widget channel id.
	/// </summary>
	[JsonProperty("widget_channel_id", NullValueHandling = NullValueHandling.Ignore)]
	internal ulong? WidgetChannelId { get; set; }

	/// <summary>
	/// Gets the widget channel for this guild.
	/// </summary>
	[JsonIgnore]
	public DiscordChannel? WidgetChannel
		=> this.WidgetChannelId.HasValue
		? this.GetChannel(this.WidgetChannelId.Value)
		: null;

	/// <summary>
	/// Gets the safety alerts channel id.
	/// </summary>
	[JsonProperty("safety_alerts_channel_id", NullValueHandling = NullValueHandling.Ignore)]
	internal ulong? SafetyAlertsChannelId { get; set; }

	/// <summary>
	/// Gets the safety alert channel for this guild.
	/// </summary>
	[JsonIgnore, RequiresFeature(Attributes.Features.Community)]
	public DiscordChannel? SafetyAltersChannel
		=> this.SafetyAlertsChannelId.HasValue
		? this.GetChannel(this.SafetyAlertsChannelId.Value)
		: null;

	/// <summary>
	/// Gets the rules channel id.
	/// </summary>
	[JsonProperty("rules_channel_id")]
	internal ulong? RulesChannelId { get; set; }

	/// <summary>
	/// Gets the rules channel for this guild.
	/// <para>This is only available if the guild is considered "discoverable".</para>
	/// </summary>
	[JsonIgnore, RequiresFeature(Attributes.Features.Community)]
	public DiscordChannel? RulesChannel
		=> this.RulesChannelId.HasValue
		? this.GetChannel(this.RulesChannelId.Value)
		: null;

	/// <summary>
	/// Gets the public updates channel id.
	/// </summary>
	[JsonProperty("public_updates_channel_id")]
	internal ulong? PublicUpdatesChannelId { get; set; }

	/// <summary>
	/// Gets the public updates channel (where admins and moderators receive messages from Discord) for this guild.
	/// <para>This is only available if the guild is considered "discoverable".</para>
	/// </summary>
	[JsonIgnore, RequiresFeature(Attributes.Features.Community)]
	public DiscordChannel? PublicUpdatesChannel
		=> this.PublicUpdatesChannelId.HasValue
		? this.GetChannel(this.PublicUpdatesChannelId.Value)
		: null;

	/// <summary>
	/// Gets the application id of this guild if it is bot created.
	/// </summary>
	[JsonProperty("application_id")]
	public ulong? ApplicationId { get; internal set; }

	/// <summary>
	/// Gets a collection of this guild's roles.
	/// </summary>
	[JsonIgnore]
	public IReadOnlyDictionary<ulong, DiscordRole> Roles
		=> new ReadOnlyConcurrentDictionary<ulong, DiscordRole>(this.RolesInternal);

	[JsonProperty("roles", NullValueHandling = NullValueHandling.Ignore)]
	[JsonConverter(typeof(SnowflakeArrayAsDictionaryJsonConverter))]
	internal ConcurrentDictionary<ulong, DiscordRole> RolesInternal;

	/// <summary>
	/// Gets a collection of this guild's stickers.
	/// </summary>
	[JsonIgnore]
	public IReadOnlyDictionary<ulong, DiscordSticker> Stickers
		=> new ReadOnlyConcurrentDictionary<ulong, DiscordSticker>(this.StickersInternal);

	[JsonProperty("stickers", NullValueHandling = NullValueHandling.Ignore)]
	[JsonConverter(typeof(SnowflakeArrayAsDictionaryJsonConverter))]
	internal ConcurrentDictionary<ulong, DiscordSticker> StickersInternal;

	/// <summary>
	/// Gets a collection of this guild's emojis.
	/// </summary>
	[JsonIgnore]
	public IReadOnlyDictionary<ulong, DiscordEmoji> Emojis
		=> new ReadOnlyConcurrentDictionary<ulong, DiscordEmoji>(this.EmojisInternal);

	[JsonProperty("emojis", NullValueHandling = NullValueHandling.Ignore)]
	[JsonConverter(typeof(SnowflakeArrayAsDictionaryJsonConverter))]
	internal ConcurrentDictionary<ulong, DiscordEmoji> EmojisInternal;

	/// <summary>
	/// Gets a collection of this guild's features.
	/// </summary>
	[JsonProperty("features", NullValueHandling = NullValueHandling.Ignore)]
	public IReadOnlyList<string> RawFeatures { get; internal set; }

	/// <summary>
	/// Gets the guild's features.
	/// </summary>
	[JsonIgnore]
	public GuildFeatures Features => new(this);

	/// <summary>
	/// Gets the required multi-factor authentication level for this guild.
	/// </summary>
	[JsonProperty("mfa_level", NullValueHandling = NullValueHandling.Ignore)]
	public MfaLevel MfaLevel { get; internal set; }

	/// <summary>
	/// Gets this guild's join date.
	/// </summary>
	[JsonProperty("joined_at", NullValueHandling = NullValueHandling.Ignore)]
	public DateTimeOffset JoinedAt { get; internal set; }

	/// <summary>
	/// Gets whether this guild is considered to be a large guild.
	/// </summary>
	[JsonProperty("large", NullValueHandling = NullValueHandling.Ignore)]
	public bool IsLarge { get; internal set; }

	/// <summary>
	/// Gets whether this guild is unavailable.
	/// </summary>
	[JsonProperty("unavailable", NullValueHandling = NullValueHandling.Ignore)]
	public bool IsUnavailable { get; internal set; }

	/// <summary>
	/// Gets the total number of members in this guild.
	/// </summary>
	[JsonProperty("member_count", NullValueHandling = NullValueHandling.Ignore)]
	public int MemberCount { get; internal set; }

	/// <summary>
	/// Gets the maximum amount of members allowed for this guild.
	/// </summary>
	[JsonProperty("max_members")]
	public int? MaxMembers { get; internal set; }

	/// <summary>
	/// Gets the maximum amount of presences allowed for this guild.
	/// </summary>
	[JsonProperty("max_presences")]
	public int? MaxPresences { get; internal set; }

	/// <summary>
	/// Gets the approximate number of members in this guild, when using <see cref="DiscordClient.GetGuildAsync(ulong, bool?, bool)"/> and having withCounts set to true.
	/// </summary>
	[JsonProperty("approximate_member_count", NullValueHandling = NullValueHandling.Ignore)]
	public int? ApproximateMemberCount { get; internal set; }

	/// <summary>
	/// Gets the approximate number of presences in this guild, when using <see cref="DiscordClient.GetGuildAsync(ulong, bool?, bool)"/> and having withCounts set to true.
	/// </summary>
	[JsonProperty("approximate_presence_count", NullValueHandling = NullValueHandling.Ignore)]
	public int? ApproximatePresenceCount { get; internal set; }

	/// <summary>
	/// Gets the maximum amount of users allowed per video channel.
	/// </summary>
	[JsonProperty("max_video_channel_users", NullValueHandling = NullValueHandling.Ignore)]
	public int? MaxVideoChannelUsers { get; internal set; }

	/// <summary>
	/// Gets the maximum amount of users allowed per video stage channel.
	/// </summary>
	[JsonProperty("max_stage_video_channel_users", NullValueHandling = NullValueHandling.Ignore)]
	public int? MaxStageVideoChannelUsers { get; internal set; }

	/// <summary>
	/// Gets a dictionary of all the voice states for this guilds. The key for this dictionary is the ID of the user
	/// the voice state corresponds to.
	/// </summary>
	[JsonIgnore]
	public IReadOnlyDictionary<ulong, DiscordVoiceState> VoiceStates
		=> new ReadOnlyConcurrentDictionary<ulong, DiscordVoiceState>(this.VoiceStatesInternal);

	[JsonProperty("voice_states", NullValueHandling = NullValueHandling.Ignore)]
	[JsonConverter(typeof(SnowflakeArrayAsDictionaryJsonConverter))]
	internal ConcurrentDictionary<ulong, DiscordVoiceState> VoiceStatesInternal;

	/// <summary>
	/// Gets a dictionary of all the members that belong to this guild. The dictionary's key is the member ID.
	/// </summary>
	[JsonIgnore]
	public IReadOnlyDictionary<ulong, DiscordMember> Members
		=> new ReadOnlyConcurrentDictionary<ulong, DiscordMember>(this.MembersInternal);

	[JsonProperty("members", NullValueHandling = NullValueHandling.Ignore)]
	[JsonConverter(typeof(SnowflakeArrayAsDictionaryJsonConverter))]
	internal ConcurrentDictionary<ulong, DiscordMember> MembersInternal;

	/// <summary>
	/// Gets a dictionary of all the channels associated with this guild. The dictionary's key is the channel ID.
	/// </summary>
	[JsonIgnore]
	public IReadOnlyDictionary<ulong, DiscordChannel> Channels
		=> new ReadOnlyConcurrentDictionary<ulong, DiscordChannel>(this.ChannelsInternal);

	[JsonProperty("channels", NullValueHandling = NullValueHandling.Ignore)]
	[JsonConverter(typeof(SnowflakeArrayAsDictionaryJsonConverter))]
	internal ConcurrentDictionary<ulong, DiscordChannel> ChannelsInternal;

	internal ConcurrentDictionary<string, DiscordInvite> Invites;

	/// <summary>
	/// Gets a dictionary of all the active threads associated with this guild the user has permission to view. The dictionary's key is the channel ID.
	/// </summary>
	[JsonIgnore]
	public IReadOnlyDictionary<ulong, DiscordThreadChannel> Threads { get; internal set; }

	[JsonProperty("threads", NullValueHandling = NullValueHandling.Ignore)]
	[JsonConverter(typeof(SnowflakeArrayAsDictionaryJsonConverter))]
	internal ConcurrentDictionary<ulong, DiscordThreadChannel> ThreadsInternal = new();

	/// <summary>
	/// Gets a dictionary of all active stage instances. The dictionary's key is the stage ID.
	/// </summary>
	[JsonIgnore]
	public IReadOnlyDictionary<ulong, DiscordStageInstance> StageInstances { get; internal set; }

	[JsonProperty("stage_instances", NullValueHandling = NullValueHandling.Ignore)]
	[JsonConverter(typeof(SnowflakeArrayAsDictionaryJsonConverter))]
	internal ConcurrentDictionary<ulong, DiscordStageInstance> StageInstancesInternal = new();

	/// <summary>
	/// Gets a dictionary of all scheduled events.
	/// </summary>
	[JsonIgnore]
	public IReadOnlyDictionary<ulong, DiscordScheduledEvent> ScheduledEvents { get; internal set; }

	[JsonProperty("guild_scheduled_events", NullValueHandling = NullValueHandling.Ignore)]
	[JsonConverter(typeof(SnowflakeArrayAsDictionaryJsonConverter))]
	internal ConcurrentDictionary<ulong, DiscordScheduledEvent> ScheduledEventsInternal = new();

	/// <summary>
	/// Gets the guild member for current user.
	/// </summary>
	[JsonIgnore]
	public DiscordMember CurrentMember
		=> this._currentMemberLazy.Value;

	[JsonIgnore]
	private readonly Lazy<DiscordMember> _currentMemberLazy;

	/// <summary>
	/// Gets the @everyone role for this guild.
	/// </summary>
	[JsonIgnore]
	public DiscordRole EveryoneRole
		=> this.GetRole(this.Id);

	[JsonIgnore]
	internal bool IsOwnerInternal;

	/// <summary>
	/// Gets whether the current user is the guild's owner.
	/// </summary>
	[JsonProperty("owner", NullValueHandling = NullValueHandling.Ignore)]
	public bool IsOwner
	{
		get => this.IsOwnerInternal || this.OwnerId == this.Discord.CurrentUser!.Id;
		internal set => this.IsOwnerInternal = value;
	}

	/// <summary>
	/// Gets the vanity URL code for this guild, when applicable.
	/// </summary>
	[JsonProperty("vanity_url_code")]
	public string? VanityUrlCode { get; internal set; }

	/// <summary>
	/// Gets the guild description, when applicable.
	/// </summary>
	[JsonProperty("description"), RequiresFeature(Attributes.Features.Community)]
	public string? Description { get; internal set; }

	/// <summary>
	/// Gets this guild's banner hash, when applicable.
	/// </summary>
	[JsonProperty("banner")]
	public string? BannerHash { get; internal set; }

	/// <summary>
	/// Gets this guild's banner in url form.
	/// </summary>
	[JsonIgnore]
	public string? BannerUrl
		=> !string.IsNullOrWhiteSpace(this.BannerHash) ? $"{DiscordDomain.GetDomain(CoreDomain.DiscordCdn).Uri}{Endpoints.BANNERS}/{this.Id.ToString(CultureInfo.InvariantCulture)}/{this.BannerHash}.{(this.BannerHash.StartsWith("a_") ? "gif" : "png")}" : null;

	/// <summary>
	/// Whether this guild has the community feature enabled.
	/// </summary>
	[JsonIgnore]
	public bool IsCommunity
		=> this.Features.HasFeature(GuildFeaturesEnum.HasCommunityEnabled);

	/// <summary>
	/// Whether this guild has enabled the welcome screen.
	/// </summary>
	[JsonIgnore]
	public bool HasWelcomeScreen
		=> this.Features.HasFeature(GuildFeaturesEnum.HasWelcomeScreenEnabled);

	/// <summary>
	/// Whether this guild has enabled membership screening.
	/// </summary>
	[JsonIgnore]
	public bool HasMemberVerificationGate
		=> this.Features.HasFeature(GuildFeaturesEnum.HasMembershipScreeningEnabled);

	/// <summary>
	/// Gets this guild's premium tier (Nitro boosting).
	/// </summary>
	[JsonProperty("premium_tier")]
	public PremiumTier PremiumTier { get; internal set; }

	/// <summary>
	/// Gets the amount of members that boosted this guild.
	/// </summary>
	[JsonProperty("premium_subscription_count", NullValueHandling = NullValueHandling.Ignore)]
	public int? PremiumSubscriptionCount { get; internal set; }

	/// <summary>
	/// Whether the premium progress bar is enabled.
	/// </summary>
	[JsonProperty("premium_progress_bar_enabled", NullValueHandling = NullValueHandling.Ignore)]
	public bool PremiumProgressBarEnabled { get; internal set; }

	/// <summary>
	/// Gets whether this guild is designated as NSFW.
	/// </summary>
	[JsonProperty("nsfw", NullValueHandling = NullValueHandling.Ignore)]
	public bool IsNsfw { get; internal set; }

	/// <summary>
	/// Gets this guild's hub type, if applicable.
	/// </summary>
	[JsonProperty("hub_type", NullValueHandling = NullValueHandling.Ignore)]
	public HubType HubType { get; internal set; }

	/// <summary>
	/// Gets the latest onboarding question id.
	/// </summary>
	[JsonProperty("latest_onboarding_question_id", NullValueHandling = NullValueHandling.Ignore)]
	public ulong? LatestOnboardingQuestionId { get; internal set; }

	/// <summary>
	/// Gets the guild incidents data.
	/// </summary>
	[JsonProperty("incidents_data", NullValueHandling = NullValueHandling.Ignore), DiscordInExperiment]
	public IncidentsData? IncidentsData { get; internal set; }

	/// <summary>
	/// Gets the guild inventory settings.
	/// </summary>
	[JsonProperty("inventory_settings", NullValueHandling = NullValueHandling.Ignore), DiscordInExperiment]
	public DiscordGuildInventorySettings? InventorySettings { get; internal set; }

	[JsonProperty("embed_enabled")]
	public bool EmbedEnabled { get; internal set; }

	[JsonProperty("embed_channel_id", NullValueHandling = NullValueHandling.Ignore)]
	public ulong? EmbedChannelId { get; internal set; }

	[JsonIgnore]
	public DiscordChannel? EmbedChannel
		=> this.EmbedChannelId.HasValue
			? this.GetChannel(this.EmbedChannelId.Value)
			: null;

	/// <summary>
	/// Gets a dictionary of all by position ordered channels associated with this guild. The dictionary's key is the channel ID.
	/// </summary>
	[JsonIgnore]
	public IReadOnlyDictionary<ulong, DiscordChannel> OrderedChannels
		=> new ReadOnlyDictionary<ulong, DiscordChannel>(this.InternalSortChannels());

	/// <summary>
	/// Sorts the channels.
	/// </summary>
	private Dictionary<ulong, DiscordChannel> InternalSortChannels()
	{
		Dictionary<ulong, DiscordChannel> keyValuePairs = new();
		var orderedChannels = this.GetOrderedChannels();
		foreach (var orderedChannel in orderedChannels)
		{
			if (orderedChannel.Key != 0)
				keyValuePairs.Add(orderedChannel.Key, this.GetChannel(orderedChannel.Key));
			foreach (var chan in orderedChannel.Value)
				keyValuePairs.Add(chan.Id, chan);
		}
		return keyValuePairs;
	}

	/// <summary>
	/// Gets an ordered <see cref="DiscordChannel"/> list out of the channel cache.
	/// Returns a Dictionary where the key is an ulong and can be mapped to <see cref="ChannelType.Category"/> <see cref="DiscordChannel"/>s.
	/// Ignore the 0 key here, because that indicates that this is the "has no category" list.
	/// Each value contains a ordered list of text/news and voice/stage channels as <see cref="DiscordChannel"/>.
	/// </summary>
	/// <returns>A ordered list of categories with its channels</returns>
	public Dictionary<ulong, List<DiscordChannel>> GetOrderedChannels()
	{
		IReadOnlyList<DiscordChannel> rawChannels = this.ChannelsInternal.Values.ToList();

		Dictionary<ulong, List<DiscordChannel>> orderedChannels = new()
		{
			{ 0, new() }
		};

		foreach (var channel in rawChannels.Where(c => c.Type == ChannelType.Category).OrderBy(c => c.Position)) orderedChannels.Add(channel.Id, new());

		foreach (var channel in rawChannels.Where(c => c.ParentId.HasValue && c.Type is ChannelType.Text or ChannelType.News or ChannelType.Forum).OrderBy(c => c.Position))
			if (channel.ParentId != null)
				orderedChannels[channel.ParentId.Value!].Add(channel);
		foreach (var channel in rawChannels.Where(c => c.ParentId.HasValue && c.Type is ChannelType.Voice or ChannelType.Stage).OrderBy(c => c.Position))
			if (channel.ParentId != null)
				orderedChannels[channel.ParentId.Value!].Add(channel);

		foreach (var channel in rawChannels.Where(c => !c.ParentId.HasValue && c.Type != ChannelType.Category && c.Type is ChannelType.Text or ChannelType.News or ChannelType.Forum).OrderBy(c => c.Position)) orderedChannels[0].Add(channel);
		foreach (var channel in rawChannels.Where(c => !c.ParentId.HasValue && c.Type != ChannelType.Category && c.Type is ChannelType.Voice or ChannelType.Stage).OrderBy(c => c.Position)) orderedChannels[0].Add(channel);

		return orderedChannels;
	}

	/// <summary>
	/// Gets an ordered <see cref="DiscordChannel"/> list.
	/// Returns a Dictionary where the key is an ulong and can be mapped to <see cref="ChannelType.Category"/> <see cref="DiscordChannel"/>s.
	/// Ignore the 0 key here, because that indicates that this is the "has no category" list.
	/// Each value contains a ordered list of text/news and voice/stage channels as <see cref="DiscordChannel"/>.
	/// </summary>
	/// <returns>A ordered list of categories with its channels</returns>
	public async Task<Dictionary<ulong, List<DiscordChannel>>> GetOrderedChannelsAsync()
	{
		var rawChannels = await this.Discord.ApiClient.GetGuildChannelsAsync(this.Id).ConfigureAwait(false);

		Dictionary<ulong, List<DiscordChannel>> orderedChannels = new()
		{
			{ 0, new() }
		};

		foreach (var channel in rawChannels.Where(c => c.Type == ChannelType.Category).OrderBy(c => c.Position)) orderedChannels.Add(channel.Id, new());

		foreach (var channel in rawChannels.Where(c => c.ParentId.HasValue && c.Type is ChannelType.Text or ChannelType.News or ChannelType.Forum).OrderBy(c => c.Position))
			if (channel.ParentId != null)
				orderedChannels[channel.ParentId.Value!].Add(channel);
		foreach (var channel in rawChannels.Where(c => c.ParentId.HasValue && c.Type is ChannelType.Voice or ChannelType.Stage).OrderBy(c => c.Position))
			if (channel.ParentId != null)
				orderedChannels[channel.ParentId.Value!].Add(channel);

		foreach (var channel in rawChannels.Where(c => !c.ParentId.HasValue && c.Type != ChannelType.Category && c.Type is ChannelType.Text or ChannelType.News or ChannelType.Forum).OrderBy(c => c.Position)) orderedChannels[0].Add(channel);
		foreach (var channel in rawChannels.Where(c => !c.ParentId.HasValue && c.Type != ChannelType.Category && c.Type is ChannelType.Voice or ChannelType.Stage).OrderBy(c => c.Position)) orderedChannels[0].Add(channel);

		return orderedChannels;
	}

	/// <summary>
	/// Whether it is synced.
	/// </summary>
	[JsonIgnore]
	internal bool IsSynced { get; set; }

	/// <summary>
	/// Initializes a new instance of the <see cref="DiscordGuild"/> class.
	/// </summary>
	internal DiscordGuild()
	{
		this._currentMemberLazy = new(() => this.MembersInternal != null && this.MembersInternal.TryGetValue(this.Discord.CurrentUser.Id, out var member) ? member : null);
		this.Invites = new();
		this.Threads = new ReadOnlyConcurrentDictionary<ulong, DiscordThreadChannel>(this.ThreadsInternal);
		this.StageInstances = new ReadOnlyConcurrentDictionary<ulong, DiscordStageInstance>(this.StageInstancesInternal);
		this.ScheduledEvents = new ReadOnlyConcurrentDictionary<ulong, DiscordScheduledEvent>(this.ScheduledEventsInternal);
	}

	#region Guild Methods

	/// <summary>
	/// Gets this guilds onboarding configuration.
	/// </summary>
	/// <exception cref="NotFoundException">Thrown when onboarding does not exist for a reason.</exception>
	/// <exception cref="ServerErrorException">Thrown when Discord is unable to process the request.</exception>
	[RequiresFeature(Attributes.Features.Onboarding)]
	public Task<DiscordOnboarding> GetOnboardingAsync()
		=> this.Discord.ApiClient.GetGuildOnboardingAsync(this.Id);

	/// <summary>
	/// Modifies this guilds onboarding configuration.
	/// </summary>
	/// <param name="prompts">The onboarding prompts</param>
	/// <param name="defaultChannelIds">The default channel ids.</param>
	/// <param name="enabled">Whether onboarding is enabled.</param>
	/// <param name="mode">The onboarding mode.</param>
	/// <param name="reason">The reason.</param>
	/// <exception cref="UnauthorizedException">Thrown when the client does not have the <see cref="Permissions.ManageGuild" /> permission.</exception>
	/// <exception cref="BadRequestException">Thrown when an invalid parameter was provided.</exception>
	/// <exception cref="ServerErrorException">Thrown when Discord is unable to process the request.</exception>
	[RequiresFeature(Attributes.Features.Community)]
	public Task<DiscordOnboarding> ModifyOnboardingAsync(Optional<List<DiscordOnboardingPrompt>> prompts = default,
		Optional<List<ulong>> defaultChannelIds = default, Optional<bool> enabled = default, Optional<OnboardingMode> mode = default,
		string? reason = null)
		=> this.Discord.ApiClient.ModifyGuildOnboardingAsync(this.Id, prompts, defaultChannelIds, enabled, mode,
			reason);

	/// <summary>
	/// Gets this guilds server guide configuration.
	/// </summary>
	/// <exception cref="NotFoundException">Thrown when server guide does not exist for a reason.</exception>
	/// <exception cref="ServerErrorException">Thrown when Discord is unable to process the request.</exception>
	[RequiresFeature(Attributes.Features.Onboarding, "Additionally needs to have server guide enabled.")]
	public Task<DiscordServerGuide> GetServerGuideAsync()
		=> this.Discord.ApiClient.GetGuildServerGuideAsync(this.Id);

	/// <summary>
	/// Modifies this guilds server guide configuration.
	/// </summary>
	/// <param name="enabled">Whether the server guide is enabled.</param>
	/// <param name="welcomeMessage">The server guide welcome message.</param>
	/// <param name="newMemberActions">The new member actions.</param>
	/// <param name="resourceChannels">The resource channels.</param>
	/// <param name="reason">The reason.</param>
	/// <exception cref="UnauthorizedException">Thrown when the client does not have the <see cref="Permissions.ManageGuild" /> permission.</exception>
	/// <exception cref="BadRequestException">Thrown when an invalid parameter was provided.</exception>
	/// <exception cref="ServerErrorException">Thrown when Discord is unable to process the request.</exception>
	[RequiresFeature(Attributes.Features.Onboarding)]
	public Task<DiscordServerGuide> ModifyServerGuideAsync(Optional<bool> enabled = default, Optional<WelcomeMessage> welcomeMessage = default, Optional<List<NewMemberAction>> newMemberActions = default, Optional<List<ResourceChannel>> resourceChannels = default, string? reason = null)
		=> this.Discord.ApiClient.ModifyGuildServerGuideAsync(this.Id, enabled, welcomeMessage, newMemberActions, resourceChannels, reason);

	/// <summary>
	/// Searches the current guild for members who's display name start with the specified name.
	/// </summary>
	/// <param name="name">The name to search for.</param>
	/// <param name="limit">The maximum amount of members to return. Max 1000. Defaults to 1.</param>
	/// <returns>The members found, if any.</returns>
	public Task<IReadOnlyList<DiscordMember>> SearchMembersAsync(string name, int? limit = 1)
		=> this.Discord.ApiClient.SearchMembersAsync(this.Id, name, limit);

	/// <summary>
	/// Adds a new member to this guild
	/// </summary>
	/// <param name="user">User to add</param>
	/// <param name="accessToken">User's access token (OAuth2)</param>
	/// <param name="nickname">new nickname</param>
	/// <param name="roles">new roles</param>
	/// <param name="muted">whether this user has to be muted</param>
	/// <param name="deaf">whether this user has to be deafened</param>
	/// <exception cref="UnauthorizedException">Thrown when the client does not have the <see cref="Permissions.CreateInstantInvite" /> permission.</exception>
	/// <exception cref="NotFoundException">Thrown when the <paramref name="user"/> or <paramref name="accessToken"/> is not found.</exception>
	/// <exception cref="BadRequestException">Thrown when an invalid parameter was provided.</exception>
	/// <exception cref="ServerErrorException">Thrown when Discord is unable to process the request.</exception>
	public Task AddMemberAsync(DiscordUser user, string accessToken, string nickname = null, IEnumerable<DiscordRole> roles = null,
		bool muted = false, bool deaf = false)
		=> this.Discord.ApiClient.AddGuildMemberAsync(this.Id, user.Id, accessToken, nickname, roles, muted, deaf);

	/// <summary>
	/// Deletes this guild. Requires the caller to be the owner of the guild.
	/// </summary>
	/// <exception cref="UnauthorizedException">Thrown when the client is not the owner of the guild.</exception>
	/// <exception cref="ServerErrorException">Thrown when Discord is unable to process the request.</exception>
	public Task DeleteAsync()
		=> this.Discord.ApiClient.DeleteGuildAsync(this.Id);

	/// <summary>
	/// Enables the mfa requirement for this guild.
	/// </summary>
	/// <param name="reason">The audit log reason.</param>
	/// <exception cref="UnauthorizedException">Thrown when the current user is not the guilds owner.</exception>
	/// <exception cref="NotFoundException">Thrown when the guild does not exist.</exception>
	/// <exception cref="ServerErrorException">Thrown when Discord is unable to process the request.</exception>
	public Task EnableMfaAsync(string? reason = null)
		=> this.IsOwner ? this.Discord.ApiClient.EnableGuildMfaAsync(this.Id, reason) : throw new("The current user does not own the guild.");

	/// <summary>
	/// Disables the mfa requirement for this guild.
	/// </summary>
	/// <param name="reason">The audit log reason.</param>
	/// <exception cref="UnauthorizedException">Thrown when the current user is not the guilds owner.</exception>
	/// <exception cref="NotFoundException">Thrown when the guild does not exist.</exception>
	/// <exception cref="ServerErrorException">Thrown when Discord is unable to process the request.</exception>

	public Task DisableMfaAsync(string? reason = null)
		=> this.IsOwner ? this.Discord.ApiClient.DisableGuildMfaAsync(this.Id, reason) : throw new("The current user does not own the guild.");

	/// <summary>
	/// Modifies this guild.
	/// </summary>
	/// <param name="action">Action to perform on this guild.</param>
	/// <returns>The modified guild object.</returns>
	/// <exception cref="UnauthorizedException">Thrown when the client does not have the <see cref="Permissions.ManageGuild"/> permission.</exception>
	/// <exception cref="NotFoundException">Thrown when the guild does not exist.</exception>
	/// <exception cref="BadRequestException">Thrown when an invalid parameter was provided.</exception>
	/// <exception cref="ServerErrorException">Thrown when Discord is unable to process the request.</exception>
	public async Task<DiscordGuild> ModifyAsync(Action<GuildEditModel> action)
	{
		var mdl = new GuildEditModel();
		action(mdl);

		var afkChannelId = mdl.PublicUpdatesChannel
			.MapOrNull<ulong?>(c => c.Type != ChannelType.Voice
				? throw new ArgumentException("AFK channel needs to be a text channel.")
				: c.Id);

		static Optional<ulong?> ChannelToId(Optional<DiscordChannel> ch, string name)
			=> ch.MapOrNull<ulong?>(c => c.Type != ChannelType.Text && c.Type != ChannelType.News
				? throw new ArgumentException($"{name} channel needs to be a text channel.")
				: c.Id);

		var rulesChannelId = ChannelToId(mdl.RulesChannel, "Rules");
		var publicUpdatesChannelId = ChannelToId(mdl.PublicUpdatesChannel, "Public updates");
		var systemChannelId = ChannelToId(mdl.SystemChannel, "System");

		var iconBase64 = ImageTool.Base64FromStream(mdl.Icon);
		var splashBase64 = ImageTool.Base64FromStream(mdl.Splash);
		var bannerBase64 = ImageTool.Base64FromStream(mdl.Banner);
		var discoverySplashBase64 = ImageTool.Base64FromStream(mdl.DiscoverySplash);
		var homeHeaderBase64 = ImageTool.Base64FromStream(mdl.HomeHeader);

		return await this.Discord.ApiClient.ModifyGuildAsync(this.Id, mdl.Name,
			mdl.VerificationLevel, mdl.DefaultMessageNotifications, mdl.MfaLevel, mdl.ExplicitContentFilter,
			afkChannelId, mdl.AfkTimeout, iconBase64, mdl.Owner.Map(e => e.Id), splashBase64,
			systemChannelId, mdl.SystemChannelFlags, publicUpdatesChannelId, rulesChannelId,
			mdl.Description, bannerBase64, discoverySplashBase64, homeHeaderBase64, mdl.PreferredLocale, mdl.PremiumProgressBarEnabled, mdl.AuditLogReason).ConfigureAwait(false);
	}

	/// <summary>
	/// Modifies the community settings async.
	/// This sets <see cref="VerificationLevel.High"/> if not highest and <see cref="ExplicitContentFilter.AllMembers"/>.
	/// </summary>
	/// <param name="enabled">If true, enables <see cref="GuildFeaturesEnum.HasCommunityEnabled"/>.</param>
	/// <param name="rulesChannel">The rules channel.</param>
	/// <param name="publicUpdatesChannel">The public updates channel.</param>
	/// <param name="preferredLocale">The preferred locale. Defaults to en-US.</param>
	/// <param name="description">The description.</param>
	/// <param name="defaultMessageNotifications">The default message notifications. Defaults to <see cref="DefaultMessageNotifications.MentionsOnly"/></param>
	/// <param name="reason">The audit log reason.</param>
	/// <exception cref="UnauthorizedException">Thrown when the client does not have the <see cref="Permissions.Administrator"/> permission.</exception>
	/// <exception cref="NotFoundException">Thrown when the guild does not exist.</exception>
	/// <exception cref="BadRequestException">Thrown when an invalid parameter was provided.</exception>
	/// <exception cref="ServerErrorException">Thrown when Discord is unable to process the request.</exception>
	public async Task<DiscordGuild> ModifyCommunitySettingsAsync(bool enabled, DiscordChannel? rulesChannel = null, DiscordChannel? publicUpdatesChannel = null, string preferredLocale = "en-US", string? description = null, DefaultMessageNotifications defaultMessageNotifications = DefaultMessageNotifications.MentionsOnly, string? reason = null)
	{
		var verificationLevel = this.VerificationLevel;
		if (this.VerificationLevel != VerificationLevel.Highest) verificationLevel = VerificationLevel.High;

		var explicitContentFilter = ExplicitContentFilter.AllMembers;

<<<<<<< HEAD
		static Optional<ulong?> ChannelToId(DiscordChannel? ch, string name)
			=> ch == null ? null :
				ch.Type != ChannelType.Text && ch.Type != ChannelType.News
=======
		static Optional<ulong?> ChannelToId(DiscordChannel ch, string name)
			=> ch == null
				? null
				: ch.Type != ChannelType.Text && ch.Type != ChannelType.News
>>>>>>> c1ab337b
					? throw new ArgumentException($"{name} channel needs to be a text channel.")
					: ch.Id;

		var rulesChannelId = ChannelToId(rulesChannel, "Rules");
		var publicUpdatesChannelId = ChannelToId(publicUpdatesChannel, "Public updates");

<<<<<<< HEAD
		var features = this.RawFeatures.ToList();
		if (!this.RawFeatures.Contains("COMMUNITY") && enabled)
			features.Add("COMMUNITY");
		else if (this.RawFeatures.Contains("COMMUNITY") && !enabled) features.Remove("COMMUNITY");
=======
		var rfeatures = this.RawFeatures.ToList();
		if (!this.RawFeatures.Contains("COMMUNITY") && enabled)
		{
			rfeatures.Add("COMMUNITY");
		}
		else if (this.RawFeatures.Contains("COMMUNITY") && !enabled)
		{
			rfeatures.Remove("COMMUNITY");
		}
>>>>>>> c1ab337b

		return await this.Discord.ApiClient.ModifyGuildCommunitySettingsAsync(this.Id, rfeatures, rulesChannelId, publicUpdatesChannelId, preferredLocale, description, defaultMessageNotifications, explicitContentFilter, verificationLevel, reason).ConfigureAwait(false);
	}

	[DiscordInExperiment, RequiresFeature(Attributes.Features.Community)]
	public async Task<DiscordGuild> ModifyInventorySettingsAsync(bool enabled, string? reason = null)
		=> await this.Discord.ApiClient.ModifyGuildInventorySettingsAsync(this.Id, enabled, reason).ConfigureAwait(false);

	/// <summary>
	/// Modifies the safety alerts settings async.
	/// </summary>
	/// <param name="enabled">If true, enables <see cref="GuildFeaturesEnum.HasCommunityEnabled"/>.</param>
	/// <param name="safetyAlertsChannel">The safety alerts channel.</param>
	/// <param name="reason">The audit log reason.</param>
	/// <exception cref="UnauthorizedException">Thrown when the client does not have the <see cref="Permissions.ManageGuild"/> permission.</exception>
	/// <exception cref="NotFoundException">Thrown when the guild does not exist.</exception>
	/// <exception cref="BadRequestException">Thrown when an invalid parameter was provided.</exception>
	/// <exception cref="ServerErrorException">Thrown when Discord is unable to process the request.</exception>
	[RequiresFeature(Attributes.Features.Community)]
	public async Task<DiscordGuild> ModifySafetyAlertsSettingsAsync(bool enabled, DiscordChannel? safetyAlertsChannel, string? reason = null)
	{
<<<<<<< HEAD
		static Optional<ulong?> ChannelToId(DiscordChannel? ch, string name)
			=> ch == null ? null :
				ch.Type != ChannelType.Text && ch.Type != ChannelType.News
=======
		static Optional<ulong?> ChannelToId(DiscordChannel ch, string name)
			=> ch == null
				? null
				: ch.Type != ChannelType.Text && ch.Type != ChannelType.News
>>>>>>> c1ab337b
					? throw new ArgumentException($"{name} channel needs to be a text channel.")
					: ch.Id;

		var safetyAlertsChannelId = ChannelToId(safetyAlertsChannel, "Safety Alerts");

<<<<<<< HEAD
		var features = this.RawFeatures.ToList();
		if (!this.RawFeatures.Contains("RAID_ALERTS_ENABLED") && enabled)
			features.Add("RAID_ALERTS_ENABLED");
		else if (this.RawFeatures.Contains("RAID_ALERTS_ENABLED") && !enabled) features.Remove("RAID_ALERTS_ENABLED");
=======
		var rfeatures = this.RawFeatures.ToList();
		if (!this.RawFeatures.Contains("RAID_ALERTS_ENABLED") && enabled)
		{
			rfeatures.Add("RAID_ALERTS_ENABLED");
		}
		else if (this.RawFeatures.Contains("RAID_ALERTS_ENABLED") && !enabled)
		{
			rfeatures.Remove("RAID_ALERTS_ENABLED");
		}
>>>>>>> c1ab337b

		return await this.Discord.ApiClient.ModifyGuildSafetyAlertsSettingsAsync(this.Id, rfeatures, safetyAlertsChannelId, reason).ConfigureAwait(false);
	}

	/// <summary>
	/// Enables invites for the guild.
	/// </summary>
	/// <param name="reason">The audit log reason.</param>
	/// <exception cref="UnauthorizedException">Thrown when the client does not have the <see cref="Permissions.ManageGuild"/> permission.</exception>
	/// <exception cref="NotFoundException">Thrown when the guild does not exist.</exception>
	/// <exception cref="BadRequestException">Thrown when an invalid parameter was provided.</exception>
	/// <exception cref="ServerErrorException">Thrown when Discord is unable to process the request.</exception>
	public async Task<DiscordGuild> EnableInvitesAsync(string? reason = null)
	{
<<<<<<< HEAD
		var features = this.RawFeatures.ToList();
		if (this.Features.HasFeature(GuildFeaturesEnum.InvitesDisabled))
			features.Remove("INVITES_DISABLED");
=======
		var rfeatures = this.RawFeatures.ToList();
		if (this.Features.HasFeature(GuildFeaturesEnum.InvitesDisabled))
			rfeatures.Remove("INVITES_DISABLED");
>>>>>>> c1ab337b

		return await this.Discord.ApiClient.ModifyGuildFeaturesAsync(this.Id, rfeatures, reason).ConfigureAwait(false);
	}

	/// <summary>
	/// Disables invites for the guild.
	/// </summary>
	/// <param name="reason">The audit log reason.</param>
	/// <exception cref="UnauthorizedException">Thrown when the client does not have the <see cref="Permissions.ManageGuild"/> permission.</exception>
	/// <exception cref="NotFoundException">Thrown when the guild does not exist.</exception>
	/// <exception cref="BadRequestException">Thrown when an invalid parameter was provided.</exception>
	/// <exception cref="ServerErrorException">Thrown when Discord is unable to process the request.</exception>
	public async Task<DiscordGuild> DisableInvitesAsync(string? reason = null)
	{
		var rfeatures = this.RawFeatures.ToList();
		if (!this.Features.HasFeature(GuildFeaturesEnum.InvitesDisabled))
			rfeatures.Add("INVITES_DISABLED");

		return await this.Discord.ApiClient.ModifyGuildFeaturesAsync(this.Id, rfeatures, reason).ConfigureAwait(false);
	}

	/// <summary>
	/// Disables invites for the guild.
	/// </summary>
	/// <param name="invitesDisabledUntil">Until when invites are disabled. Set <see langword="null"/> to disable.</param>
	/// <param name="dmsDisabledUntil">Until when direct messages are disabled. Set <see langword="null"/> to disable.</param>
	/// <exception cref="UnauthorizedException">Thrown when the client does not have the <see cref="Permissions.ManageGuild"/> permission.</exception>
	/// <exception cref="NotFoundException">Thrown when the guild does not exist.</exception>
	/// <exception cref="BadRequestException">Thrown when an invalid parameter was provided.</exception>
	/// <exception cref="ServerErrorException">Thrown when Discord is unable to process the request.</exception>
	public async Task<IncidentsData> ModifyIncidentActionsAsync(DateTimeOffset? invitesDisabledUntil = null, DateTimeOffset? dmsDisabledUntil = null)
		=> invitesDisabledUntil.HasValue &&
		   invitesDisabledUntil.Value.UtcDateTime > DateTimeOffset.UtcNow.UtcDateTime.AddHours(24)
			? throw new InvalidOperationException("Cannot disable invites for more than 24 hours.")
			: dmsDisabledUntil.HasValue &&
			  dmsDisabledUntil.Value.UtcDateTime > DateTimeOffset.UtcNow.UtcDateTime.AddHours(24)
				? throw new InvalidOperationException("Cannot disable direct messages for more than 24 hours.")
				: await this.Discord.ApiClient.ModifyGuildIncidentActionsAsync(this.Id, invitesDisabledUntil, dmsDisabledUntil).ConfigureAwait(false);

	/// <summary>
	/// Timeout a specified member in this guild.
	/// </summary>
	/// <param name="memberId">Member to timeout.</param>
	/// <param name="until">The datetime offset to time out the user. Up to 28 days.</param>
	/// <param name="reason">Reason for audit logs.</param>
	/// <exception cref="UnauthorizedException">Thrown when the client does not have the <see cref="Permissions.ModerateMembers"/> permission.</exception>
	/// <exception cref="NotFoundException">Thrown when the member does not exist.</exception>
	/// <exception cref="BadRequestException">Thrown when an invalid parameter was provided.</exception>
	/// <exception cref="ServerErrorException">Thrown when Discord is unable to process the request.</exception>
	public Task TimeoutAsync(ulong memberId, DateTimeOffset until, string? reason = null)
		=> until.Subtract(DateTimeOffset.UtcNow).Days > 28
			? throw new ArgumentException("Timeout can not be longer than 28 days")
			: this.Discord.ApiClient.ModifyTimeoutAsync(this.Id, memberId, until, reason);

	/// <summary>
	/// Timeout a specified member in this guild.
	/// </summary>
	/// <param name="memberId">Member to timeout.</param>
	/// <param name="until">The timespan to time out the user. Up to 28 days.</param>
	/// <param name="reason">Reason for audit logs.</param>
	/// <exception cref="UnauthorizedException">Thrown when the client does not have the <see cref="Permissions.ModerateMembers"/> permission.</exception>
	/// <exception cref="NotFoundException">Thrown when the member does not exist.</exception>
	/// <exception cref="BadRequestException">Thrown when an invalid parameter was provided.</exception>
	/// <exception cref="ServerErrorException">Thrown when Discord is unable to process the request.</exception>
	public Task TimeoutAsync(ulong memberId, TimeSpan until, string? reason = null)
		=> this.TimeoutAsync(memberId, DateTimeOffset.UtcNow + until, reason);

	/// <summary>
	/// Timeout a specified member in this guild.
	/// </summary>
	/// <param name="memberId">Member to timeout.</param>
	/// <param name="until">The datetime to time out the user. Up to 28 days.</param>
	/// <param name="reason">Reason for audit logs.</param>
	/// <exception cref="UnauthorizedException">Thrown when the client does not have the <see cref="Permissions.ModerateMembers"/> permission.</exception>
	/// <exception cref="NotFoundException">Thrown when the member does not exist.</exception>
	/// <exception cref="BadRequestException">Thrown when an invalid parameter was provided.</exception>
	/// <exception cref="ServerErrorException">Thrown when Discord is unable to process the request.</exception>
	public Task TimeoutAsync(ulong memberId, DateTime until, string? reason = null)
		=> this.TimeoutAsync(memberId, until.ToUniversalTime() - DateTime.UtcNow, reason);

	/// <summary>
	/// Removes the timeout from a specified member in this guild.
	/// </summary>
	/// <param name="memberId">Member to remove the timeout from.</param>
	/// <param name="reason">Reason for audit logs.</param>
	/// <exception cref="UnauthorizedException">Thrown when the client does not have the <see cref="Permissions.ModerateMembers"/> permission.</exception>
	/// <exception cref="NotFoundException">Thrown when the member does not exist.</exception>
	/// <exception cref="BadRequestException">Thrown when an invalid parameter was provided.</exception>
	/// <exception cref="ServerErrorException">Thrown when Discord is unable to process the request.</exception>
	public Task RemoveTimeoutAsync(ulong memberId, string? reason = null)
		=> this.Discord.ApiClient.ModifyTimeoutAsync(this.Id, memberId, null, reason);

	/// <summary>
	/// Bans a specified member from this guild.
	/// </summary>
	/// <param name="member">Member to ban.</param>
	/// <param name="deleteMessageDays">How many days to remove messages from.</param>
	/// <param name="reason">Reason for audit logs.</param>
	/// <exception cref="UnauthorizedException">Thrown when the client does not have the <see cref="Permissions.BanMembers"/> permission.</exception>
	/// <exception cref="NotFoundException">Thrown when the member does not exist.</exception>
	/// <exception cref="BadRequestException">Thrown when an invalid parameter was provided.</exception>
	/// <exception cref="ServerErrorException">Thrown when Discord is unable to process the request.</exception>
	public Task BanMemberAsync(DiscordMember member, int deleteMessageDays = 0, string? reason = null)
		=> this.Discord.ApiClient.CreateGuildBanAsync(this.Id, member.Id, deleteMessageDays, reason);

	/// <summary>
	/// Bans a specified user by ID. This doesn't require the user to be in this guild.
	/// </summary>
	/// <param name="user">The user to ban.</param>
	/// <param name="deleteMessageDays">How many days to remove messages from.</param>
	/// <param name="reason">Reason for audit logs.</param>
	/// <exception cref="UnauthorizedException">Thrown when the client does not have the <see cref="Permissions.BanMembers"/> permission.</exception>
	/// <exception cref="NotFoundException">Thrown when the member does not exist.</exception>
	/// <exception cref="BadRequestException">Thrown when an invalid parameter was provided.</exception>
	/// <exception cref="ServerErrorException">Thrown when Discord is unable to process the request.</exception>
	public Task BanMemberAsync(DiscordUser user, int deleteMessageDays = 0, string? reason = null)
		=> this.Discord.ApiClient.CreateGuildBanAsync(this.Id, user.Id, deleteMessageDays, reason);

	/// <summary>
	/// Bans a specified user by ID. This doesn't require the user to be in this guild.
	/// </summary>
	/// <param name="userId">ID of the user to ban.</param>
	/// <param name="deleteMessageDays">How many days to remove messages from.</param>
	/// <param name="reason">Reason for audit logs.</param>
	/// <exception cref="UnauthorizedException">Thrown when the client does not have the <see cref="Permissions.BanMembers"/> permission.</exception>
	/// <exception cref="NotFoundException">Thrown when the member does not exist.</exception>
	/// <exception cref="BadRequestException">Thrown when an invalid parameter was provided.</exception>
	/// <exception cref="ServerErrorException">Thrown when Discord is unable to process the request.</exception>
	public Task BanMemberAsync(ulong userId, int deleteMessageDays = 0, string? reason = null)
		=> this.Discord.ApiClient.CreateGuildBanAsync(this.Id, userId, deleteMessageDays, reason);

	/// <summary>
	/// Unbans a user from this guild.
	/// </summary>
	/// <param name="user">User to unban.</param>
	/// <param name="reason">Reason for audit logs.</param>
	/// <exception cref="UnauthorizedException">Thrown when the client does not have the <see cref="Permissions.BanMembers"/> permission.</exception>
	/// <exception cref="NotFoundException">Thrown when the user does not exist.</exception>
	/// <exception cref="BadRequestException">Thrown when an invalid parameter was provided.</exception>
	/// <exception cref="ServerErrorException">Thrown when Discord is unable to process the request.</exception>
	public Task UnbanMemberAsync(DiscordUser user, string? reason = null)
		=> this.Discord.ApiClient.RemoveGuildBanAsync(this.Id, user.Id, reason);

	/// <summary>
	/// Unbans a user by ID.
	/// </summary>
	/// <param name="userId">ID of the user to unban.</param>
	/// <param name="reason">Reason for audit logs.</param>
	/// <exception cref="UnauthorizedException">Thrown when the client does not have the <see cref="Permissions.BanMembers"/> permission.</exception>
	/// <exception cref="NotFoundException">Thrown when the user does not exist.</exception>
	/// <exception cref="BadRequestException">Thrown when an invalid parameter was provided.</exception>
	/// <exception cref="ServerErrorException">Thrown when Discord is unable to process the request.</exception>
	public Task UnbanMemberAsync(ulong userId, string? reason = null)
		=> this.Discord.ApiClient.RemoveGuildBanAsync(this.Id, userId, reason);

	/// <summary>
	/// Leaves this guild.
	/// </summary>
	/// <exception cref="ServerErrorException">Thrown when Discord is unable to process the request.</exception>
	public Task LeaveAsync()
		=> this.Discord.ApiClient.LeaveGuildAsync(this.Id);

	/// <summary>
	/// Gets the bans for this guild, allowing for pagination.
	/// </summary>
	/// <param name="limit">Maximum number of bans to fetch. Max 1000. Defaults to 1000.</param>
	/// <param name="before">The Id of the user before which to fetch the bans. Overrides <paramref name="after"/> if both are present.</param>
	/// <param name="after">The Id of the user after which to fetch the bans.</param>
	/// <returns>Collection of bans in this guild in ascending order by user id.</returns>
	/// <exception cref="UnauthorizedException">Thrown when the client does not have the <see cref="Permissions.BanMembers"/> permission.</exception>
	/// <exception cref="ServerErrorException">Thrown when Discord is unable to process the request.</exception>
	public Task<IReadOnlyList<DiscordBan>> GetBansAsync(int? limit = null, ulong? before = null, ulong? after = null)
		=> this.Discord.ApiClient.GetGuildBansAsync(this.Id, limit, before, after);

	/// <summary>
	/// Gets a ban for a specific user.
	/// </summary>
	/// <param name="userId">The Id of the user to get the ban for.</param>
	/// <returns>The requested ban object.</returns>
	/// <exception cref="NotFoundException">Thrown when the specified user is not banned.</exception>
	public Task<DiscordBan> GetBanAsync(ulong userId)
		=> this.Discord.ApiClient.GetGuildBanAsync(this.Id, userId);

	/// <summary>
	/// Tries to get a ban for a specific user.
	/// </summary>
	/// <param name="userId">The Id of the user to get the ban for.</param>
	/// <returns>The requested ban object or null if not found.</returns>
	public async Task<DiscordBan?> TryGetBanAsync(ulong userId)
	{
		try
		{
			return await this.GetBanAsync(userId).ConfigureAwait(false);
		}
		catch (NotFoundException)
		{
			return null;
		}
	}


	/// <summary>
	/// Gets a ban for a specific user.
	/// </summary>
	/// <param name="user">The user to get the ban for.</param>
	/// <returns>The requested ban object.</returns>
	/// <exception cref="NotFoundException">Thrown when the specified user is not banned.</exception>
	public Task<DiscordBan> GetBanAsync(DiscordUser user)
		=> this.GetBanAsync(user.Id);

	/// <summary>
	/// Tries to get a ban for a specific user.
	/// </summary>
	/// <param name="user">The user to get the ban for.</param>
	/// <returns>The requested ban object or null if not found.</returns>
	public async Task<DiscordBan?> TryGetBanAsync(DiscordUser user)
	{
		try
		{
			return await this.GetBanAsync(user).ConfigureAwait(false);
		}
		catch (NotFoundException)
		{
			return null;
		}
	}

	/// <summary>
	/// Gets all auto mod rules for a guild.
	/// </summary>
	/// <returns>A collection of all rules in the guild.</returns>
	[RequiresFeature(Attributes.Features.Community)]
	public Task<ReadOnlyCollection<AutomodRule>> GetAutomodRulesAsync()
		=> this.Discord.ApiClient.GetAutomodRulesAsync(this.Id);

	/// <summary>
	/// Gets a specific auto mod rule.
	/// </summary>
	/// <param name="ruleId">The rule id to get.</param>
	/// <returns>The auto mod rule.</returns>
	[RequiresFeature(Attributes.Features.Community)]
	public Task<AutomodRule> GetAutomodRuleAsync(ulong ruleId)
		=> this.Discord.ApiClient.GetAutomodRuleAsync(this.Id, ruleId);

	/// <summary>
	/// Creates a new auto mod rule in a guild.
	/// </summary>
	/// <param name="name">The name of the rule.</param>
	/// <param name="eventType">The event type of the rule.</param>
	/// <param name="triggerType">The trigger type of the rule.</param>
	/// <param name="actions">The actions of the rule.</param>
	/// <param name="triggerMetadata">The meta data of the rule.</param>
	/// <param name="enabled">Whether this rule is enabled.</param>
	/// <param name="exemptRoles">The exempt roles of the rule.</param>
	/// <param name="exemptChannels">The exempt channels of the rule.</param>
	/// <param name="reason">The reason for this addition</param>
	/// <returns>The created rule.</returns>
	/// <exception cref="UnauthorizedException">Thrown when the client does not have the <see cref="Permissions.ManageGuild"/> permission.</exception>
	/// <exception cref="BadRequestException">Thrown when an invalid parameter was provided.</exception>
	/// <exception cref="ServerErrorException">Thrown when Discord is unable to process the request.</exception>
	[RequiresFeature(Attributes.Features.Community)]
	public async Task<AutomodRule> CreateAutomodRuleAsync(string name, AutomodEventType eventType, AutomodTriggerType triggerType, IEnumerable<AutomodAction> actions,
		AutomodTriggerMetadata? triggerMetadata = null, bool enabled = false, IEnumerable<ulong>? exemptRoles = null, IEnumerable<ulong>? exemptChannels = null, string? reason = null)
		=> await this.Discord.ApiClient.CreateAutomodRuleAsync(this.Id, name, eventType, triggerType, actions, triggerMetadata, enabled, exemptRoles, exemptChannels, reason).ConfigureAwait(false);

	#region Scheduled Events

	/// <summary>
	/// Creates a scheduled event.
	/// </summary>
	/// <param name="name">The name.</param>
	/// <param name="scheduledStartTime">The scheduled start time.</param>
	/// <param name="scheduledEndTime">The scheduled end time.</param>
	/// <param name="channel">The channel.</param>
	/// <param name="metadata">The metadata.</param>
	/// <param name="description">The description.</param>
	/// <param name="type">The type.</param>
	/// <param name="coverImage">The cover image.</param>
	/// <param name="reason">The reason.</param>
	/// <returns>A scheduled event.</returns>
	/// <exception cref="NotFoundException">Thrown when the guild does not exist.</exception>
	/// <exception cref="BadRequestException">Thrown when an invalid parameter was provided.</exception>
	/// <exception cref="ServerErrorException">Thrown when Discord is unable to process the request.</exception>
	public async Task<DiscordScheduledEvent> CreateScheduledEventAsync(string name, DateTimeOffset scheduledStartTime, DateTimeOffset? scheduledEndTime = null, DiscordChannel? channel = null, DiscordScheduledEventEntityMetadata? metadata = null, string? description = null, ScheduledEventEntityType type = ScheduledEventEntityType.StageInstance, Optional<Stream> coverImage = default, string? reason = null)
	{
		var coverBase64 = ImageTool.Base64FromStream(coverImage);
		return await this.Discord.ApiClient.CreateGuildScheduledEventAsync(this.Id, type == ScheduledEventEntityType.External ? null : channel?.Id, type == ScheduledEventEntityType.External ? metadata : null, name, scheduledStartTime, scheduledEndTime.HasValue && type == ScheduledEventEntityType.External ? scheduledEndTime.Value : null, description, type, coverBase64, reason).ConfigureAwait(false);
	}

	/// <summary>
	/// Creates a scheduled event with type <see cref="ScheduledEventEntityType.External"/>.
	/// </summary>
	/// <param name="name">The name.</param>
	/// <param name="scheduledStartTime">The scheduled start time.</param>
	/// <param name="scheduledEndTime">The scheduled end time.</param>
	/// <param name="location">The location of the external event.</param>
	/// <param name="description">The description.</param>
	/// <param name="coverImage">The cover image.</param>
	/// <param name="reason">The reason.</param>
	/// <returns>A scheduled event.</returns>
	/// <exception cref="NotFoundException">Thrown when the guild does not exist.</exception>
	/// <exception cref="BadRequestException">Thrown when an invalid parameter was provided.</exception>
	/// <exception cref="ServerErrorException">Thrown when Discord is unable to process the request.</exception>
	public async Task<DiscordScheduledEvent> CreateExternalScheduledEventAsync(string name, DateTimeOffset scheduledStartTime, DateTimeOffset scheduledEndTime, string location, string? description = null, Optional<Stream?> coverImage = default, string? reason = null)
	{
		var coverBase64 = ImageTool.Base64FromStream(coverImage);
		return await this.Discord.ApiClient.CreateGuildScheduledEventAsync(this.Id, null, new(location), name, scheduledStartTime, scheduledEndTime, description, ScheduledEventEntityType.External, coverBase64, reason).ConfigureAwait(false);
	}


	/// <summary>
	/// Gets a specific scheduled events.
	/// </summary>
	/// <param name="scheduledEventId">The Id of the event to get.</param>
	/// <param name="withUserCount">Whether to include user count.</param>
	/// <returns>A scheduled event.</returns>
	/// <exception cref="NotFoundException">Thrown when the guild does not exist.</exception>
	/// <exception cref="BadRequestException">Thrown when an invalid parameter was provided.</exception>
	/// <exception cref="ServerErrorException">Thrown when Discord is unable to process the request.</exception>
	public async Task<DiscordScheduledEvent> GetScheduledEventAsync(ulong scheduledEventId, bool? withUserCount = null)
		=> this.ScheduledEventsInternal.TryGetValue(scheduledEventId, out var ev) ? ev : await this.Discord.ApiClient.GetGuildScheduledEventAsync(this.Id, scheduledEventId, withUserCount).ConfigureAwait(false);

	/// <summary>
	/// Tries to get a specific scheduled events.
	/// </summary>
	/// <param name="scheduledEventId">The Id of the event to get.</param>
	/// <param name="withUserCount">Whether to include user count.</param>
	/// <returns>A scheduled event or null if not found.</returns>
	/// <exception cref="BadRequestException">Thrown when an invalid parameter was provided.</exception>
	/// <exception cref="ServerErrorException">Thrown when Discord is unable to process the request.</exception>
	public async Task<DiscordScheduledEvent?> TryGetScheduledEventAsync(ulong scheduledEventId, bool? withUserCount = null)
	{
		try
		{
			return await this.GetScheduledEventAsync(scheduledEventId, withUserCount).ConfigureAwait(false);
		}
		catch (NotFoundException)
		{
			return null;
		}
	}

	/// <summary>
	/// Gets a specific scheduled events.
	/// </summary>
	/// <param name="scheduledEvent">The event to get.</param>
	/// <param name="withUserCount">Whether to include user count.</param>
	/// <returns>A scheduled event.</returns>
	/// <exception cref="NotFoundException">Thrown when the guild does not exist.</exception>
	/// <exception cref="BadRequestException">Thrown when an invalid parameter was provided.</exception>
	/// <exception cref="ServerErrorException">Thrown when Discord is unable to process the request.</exception>
	public async Task<DiscordScheduledEvent> GetScheduledEventAsync(DiscordScheduledEvent scheduledEvent, bool? withUserCount = null)
		=> await this.GetScheduledEventAsync(scheduledEvent.Id, withUserCount).ConfigureAwait(false);

	/// <summary>
	/// Tries to get a specific scheduled events.
	/// </summary>
	/// <param name="scheduledEvent">The event to get.</param>
	/// <param name="withUserCount">Whether to include user count.</param>
	/// <returns>A scheduled event or null if not found.</returns>
	/// <exception cref="BadRequestException">Thrown when an invalid parameter was provided.</exception>
	/// <exception cref="ServerErrorException">Thrown when Discord is unable to process the request.</exception>
	public async Task<DiscordScheduledEvent?> TryGetScheduledEventAsync(DiscordScheduledEvent scheduledEvent, bool? withUserCount = null)
	{
		try
		{
			return await this.GetScheduledEventAsync(scheduledEvent, withUserCount).ConfigureAwait(false);
		}
		catch (NotFoundException)
		{
			return null;
		}
	}

	/// <summary>
	/// Gets the guilds scheduled events.
	/// </summary>
	/// <param name="withUserCount">Whether to include user count.</param>
	/// <returns>A list of the guilds scheduled events.</returns>
	/// <exception cref="NotFoundException">Thrown when the guild does not exist.</exception>
	/// <exception cref="BadRequestException">Thrown when an invalid parameter was provided.</exception>
	/// <exception cref="ServerErrorException">Thrown when Discord is unable to process the request.</exception>
	public async Task<IReadOnlyDictionary<ulong, DiscordScheduledEvent>> GetScheduledEventsAsync(bool? withUserCount = null)
		=> await this.Discord.ApiClient.ListGuildScheduledEventsAsync(this.Id, withUserCount).ConfigureAwait(false);
	#endregion

	/// <summary>
	/// Creates a new text channel in this guild.
	/// </summary>
	/// <param name="name">Name of the new channel.</param>
	/// <param name="parent">Category to put this channel in.</param>
	/// <param name="topic">Topic of the channel.</param>
	/// <param name="overwrites">Permission overwrites for this channel.</param>
	/// <param name="nsfw">Whether the channel is to be flagged as not safe for work.</param>
	/// <param name="perUserRateLimit">Slow mode timeout for users.</param>
	/// <param name="defaultAutoArchiveDuration">The default auto archive duration for new threads.</param>
	/// <param name="flags">The flags of the new channel.</param>
	/// <param name="reason">Reason for audit logs.</param>
	/// <returns>The newly-created channel.</returns>
	/// <exception cref="UnauthorizedException">Thrown when the client does not have the <see cref="Permissions.ManageChannels"/> permission.</exception>
	/// <exception cref="NotFoundException">Thrown when the guild does not exist.</exception>
	/// <exception cref="BadRequestException">Thrown when an invalid parameter was provided.</exception>
	/// <exception cref="ServerErrorException">Thrown when Discord is unable to process the request.</exception>
	public Task<DiscordChannel> CreateTextChannelAsync(string name, DiscordChannel? parent = null, Optional<string> topic = default, IEnumerable<DiscordOverwriteBuilder> overwrites = null, bool? nsfw = null, Optional<int?> perUserRateLimit = default, ThreadAutoArchiveDuration defaultAutoArchiveDuration = ThreadAutoArchiveDuration.OneDay, Optional<ChannelFlags?> flags = default, string? reason = null)
		=> this.CreateChannelAsync(name, ChannelType.Text, parent, topic, null, null, overwrites, nsfw, perUserRateLimit, null, defaultAutoArchiveDuration, flags, reason);

	/// <summary>
	/// Creates a new forum channel in this guild.
	/// <note type="note">The field template is not yet released, so it won't applied.</note>
	/// </summary>
	/// <param name="name">Name of the new channel.</param>
	/// <param name="parent">Category to put this channel in.</param>
	/// <param name="topic">Topic of the channel.</param>
	/// <param name="overwrites">Permission overwrites for this channel.</param>
	/// <param name="nsfw">Whether the channel is to be flagged as not safe for work.</param>
	/// <param name="defaultReactionEmoji">The default reaction emoji for posts.</param>
	/// <param name="perUserRateLimit">Slow mode timeout for users.</param>
	/// <param name="postCreateUserRateLimit">Slow mode timeout for user post creations.</param>
	/// <param name="defaultAutoArchiveDuration">The default auto archive duration for new threads.</param>
	/// <param name="defaultSortOrder">The default sort order for posts in the new channel.</param>
	/// <param name="flags">The flags of the new channel.</param>
	/// <param name="reason">Reason for audit logs.</param>
	/// <returns>The newly-created channel.</returns>
	/// <exception cref="UnauthorizedException">Thrown when the client does not have the <see cref="Permissions.ManageChannels"/> permission or the guild does not have the forum channel feature.</exception>
	/// <exception cref="NotFoundException">Thrown when the guild does not exist.</exception>
	/// <exception cref="BadRequestException">Thrown when an invalid parameter was provided.</exception>
	/// <exception cref="ServerErrorException">Thrown when Discord is unable to process the request.</exception>
	public Task<DiscordChannel> CreateForumChannelAsync(string name, DiscordChannel parent = null, Optional<string> topic = default, IEnumerable<DiscordOverwriteBuilder> overwrites = null, bool? nsfw = null, Optional<ForumReactionEmoji> defaultReactionEmoji = default, Optional<int?> perUserRateLimit = default, Optional<int?> postCreateUserRateLimit = default, ThreadAutoArchiveDuration defaultAutoArchiveDuration = ThreadAutoArchiveDuration.OneDay, Optional<ForumPostSortOrder> defaultSortOrder = default, Optional<ChannelFlags?> flags = default, string reason = null)
		 => this.Discord.ApiClient.CreateForumChannelAsync(this.Id, name, parent?.Id, topic, null, nsfw, defaultReactionEmoji, perUserRateLimit, postCreateUserRateLimit, defaultSortOrder, defaultAutoArchiveDuration, overwrites, flags, reason);

	/// <summary>
	/// Creates a new channel category in this guild.
	/// </summary>
	/// <param name="name">Name of the new category.</param>
	/// <param name="overwrites">Permission overwrites for this category.</param>
	/// <param name="reason">Reason for audit logs.</param>
	/// <returns>The newly-created channel category.</returns>
	/// <exception cref="UnauthorizedException">Thrown when the client does not have the <see cref="Permissions.ManageChannels"/> permission.</exception>
	/// <exception cref="NotFoundException">Thrown when the guild does not exist.</exception>
	/// <exception cref="BadRequestException">Thrown when an invalid parameter was provided.</exception>
	/// <exception cref="ServerErrorException">Thrown when Discord is unable to process the request.</exception>
	public Task<DiscordChannel> CreateChannelCategoryAsync(string name, IEnumerable<DiscordOverwriteBuilder> overwrites = null, string reason = null)
		=> this.CreateChannelAsync(name, ChannelType.Category, null, Optional.None, null, null, overwrites, null, Optional.None, null, null, Optional.None, reason);

	/// <summary>
	/// Creates a new stage channel in this guild.
	/// </summary>
	/// <param name="name">Name of the new stage channel.</param>
	/// <param name="overwrites">Permission overwrites for this stage channel.</param>
	/// <param name="reason">Reason for audit logs.</param>
	/// <returns>The newly-created stage channel.</returns>
	/// <exception cref="UnauthorizedException">Thrown when the client does not have the <see cref="Permissions.ManageChannels"/>.</exception>
	/// <exception cref="NotFoundException">Thrown when the guild does not exist.</exception>
	/// <exception cref="BadRequestException">Thrown when an invalid parameter was provided.</exception>
	/// <exception cref="ServerErrorException">Thrown when Discord is unable to process the request.</exception>
	/// <exception cref="NotSupportedException">Thrown when the guilds has not enabled community.</exception>
	[RequiresFeature(Attributes.Features.Community)]
	public Task<DiscordChannel> CreateStageChannelAsync(string name, IEnumerable<DiscordOverwriteBuilder> overwrites = null, string reason = null)
		=> this.Features.HasFeature(GuildFeaturesEnum.HasCommunityEnabled) ? this.CreateChannelAsync(name, ChannelType.Stage, null, Optional.None, null, null, overwrites, null, Optional.None, null, null, Optional.None, reason) : throw new NotSupportedException("Guild has not enabled community. Can not create a stage channel.");

	/// <summary>
	/// Creates a new news channel in this guild.
	/// </summary>
	/// <param name="name">Name of the new news channel.</param>
	/// <param name="overwrites">Permission overwrites for this news channel.</param>
	/// <param name="defaultAutoArchiveDuration">The default auto archive duration for new threads.</param>
	/// <param name="flags">The flags of the new channel.</param>
	/// <param name="reason">Reason for audit logs.</param>
	/// <returns>The newly-created news channel.</returns>
	/// <exception cref="UnauthorizedException">Thrown when the client does not have the <see cref="Permissions.ManageChannels"/>.</exception>
	/// <exception cref="NotFoundException">Thrown when the guild does not exist.</exception>
	/// <exception cref="BadRequestException">Thrown when an invalid parameter was provided.</exception>
	/// <exception cref="ServerErrorException">Thrown when Discord is unable to process the request.</exception>
	/// <exception cref="NotSupportedException">Thrown when the guilds has not enabled community.</exception>
	[RequiresFeature(Attributes.Features.Community)]
	public Task<DiscordChannel> CreateNewsChannelAsync(string name, IEnumerable<DiscordOverwriteBuilder> overwrites = null, string reason = null, ThreadAutoArchiveDuration defaultAutoArchiveDuration = ThreadAutoArchiveDuration.OneDay, Optional<ChannelFlags?> flags = default)
		=> this.Features.HasFeature(GuildFeaturesEnum.HasCommunityEnabled) ? this.CreateChannelAsync(name, ChannelType.News, null, Optional.None, null, null, overwrites, null, Optional.None, null, defaultAutoArchiveDuration, flags, reason) : throw new NotSupportedException("Guild has not enabled community. Can not create a news channel.");

	/// <summary>
	/// Creates a new voice channel in this guild.
	/// </summary>
	/// <param name="name">Name of the new channel.</param>
	/// <param name="parent">Category to put this channel in.</param>
	/// <param name="bitrate">Bitrate of the channel.</param>
	/// <param name="userLimit">Maximum number of users in the channel.</param>
	/// <param name="overwrites">Permission overwrites for this channel.</param>
	/// <param name="flags">The flags of the new channel.</param>
	/// <param name="qualityMode">Video quality mode of the channel.</param>
	/// <param name="reason">Reason for audit logs.</param>
	/// <returns>The newly-created channel.</returns>
	/// <exception cref="UnauthorizedException">Thrown when the client does not have the <see cref="Permissions.ManageChannels"/> permission.</exception>
	/// <exception cref="NotFoundException">Thrown when the guild does not exist.</exception>
	/// <exception cref="BadRequestException">Thrown when an invalid parameter was provided.</exception>
	/// <exception cref="ServerErrorException">Thrown when Discord is unable to process the request.</exception>
	public Task<DiscordChannel> CreateVoiceChannelAsync(string name, DiscordChannel parent = null, int? bitrate = null, int? userLimit = null, IEnumerable<DiscordOverwriteBuilder> overwrites = null, VideoQualityMode? qualityMode = null, Optional<ChannelFlags?> flags = default, string reason = null)
		=> this.CreateChannelAsync(name, ChannelType.Voice, parent, Optional.None, bitrate, userLimit, overwrites, null, Optional.None, qualityMode, null, flags, reason);

	/// <summary>
	/// Creates a new channel in this guild.
	/// </summary>
	/// <param name="name">Name of the new channel.</param>
	/// <param name="type">Type of the new channel.</param>
	/// <param name="parent">Category to put this channel in.</param>
	/// <param name="topic">Topic of the channel.</param>
	/// <param name="bitrate">Bitrate of the channel. Applies to voice only.</param>
	/// <param name="userLimit">Maximum number of users in the channel. Applies to voice only.</param>
	/// <param name="overwrites">Permission overwrites for this channel.</param>
	/// <param name="nsfw">Whether the channel is to be flagged as not safe for work. Applies to text only.</param>
	/// <param name="perUserRateLimit">Slow mode timeout for users.</param>
	/// <param name="qualityMode">Video quality mode of the channel. Applies to voice only.</param>
	/// <param name="defaultAutoArchiveDuration">The default auto archive duration for new threads.</param>
	/// <param name="flags">The flags of the new channel.</param>
	/// <param name="reason">Reason for audit logs.</param>
	/// <returns>The newly-created channel.</returns>
	/// <exception cref="UnauthorizedException">Thrown when the client does not have the <see cref="Permissions.ManageChannels"/> permission.</exception>
	/// <exception cref="NotFoundException">Thrown when the guild does not exist.</exception>
	/// <exception cref="BadRequestException">Thrown when an invalid parameter was provided.</exception>
	/// <exception cref="ServerErrorException">Thrown when Discord is unable to process the request.</exception>
	public Task<DiscordChannel> CreateChannelAsync(string name, ChannelType type, DiscordChannel? parent = null, Optional<string> topic = default, int? bitrate = null, int? userLimit = null, IEnumerable<DiscordOverwriteBuilder>? overwrites = null, bool? nsfw = null, Optional<int?> perUserRateLimit = default, VideoQualityMode? qualityMode = null, ThreadAutoArchiveDuration? defaultAutoArchiveDuration = null, Optional<ChannelFlags?> flags = default, string? reason = null)
		=> type != ChannelType.Text && type != ChannelType.Voice && type != ChannelType.Category && type != ChannelType.News && type != ChannelType.Store && type != ChannelType.Stage
			? throw new ArgumentException("Channel type must be text, voice, stage, or category.", nameof(type))
			: type == ChannelType.Category && parent != null
				? throw new ArgumentException("Cannot specify parent of a channel category.", nameof(parent))
				: this.Discord.ApiClient.CreateGuildChannelAsync(this.Id, name, type, parent?.Id, topic, bitrate, userLimit, overwrites, nsfw, perUserRateLimit, qualityMode, defaultAutoArchiveDuration, flags, reason);

	/// <summary>
	/// Gets active threads. Can contain more threads.
	/// If the result's value 'HasMore' is true, you need to recall this function to get older threads.
	/// </summary>
	/// <exception cref="NotFoundException">Thrown when the thread does not exist.</exception>
	/// <exception cref="BadRequestException">Thrown when an invalid parameter was provided.</exception>
	/// <exception cref="ServerErrorException">Thrown when Discord is unable to process the request.</exception>
	public Task<DiscordThreadResult> GetActiveThreadsAsync()
		=> this.Discord.ApiClient.GetActiveThreadsAsync(this.Id);

	/// <summary>
	/// <para>Deletes all channels in this guild.</para>
	/// <para>Note that this is irreversible. Use carefully!</para>
	/// </summary>
	/// <returns></returns>
	public Task DeleteAllChannelsAsync()
	{
		var tasks = this.Channels.Values.Select(xc => xc.DeleteAsync());
		return Task.WhenAll(tasks);
	}

	/// <summary>
	/// Estimates the number of users to be pruned.
	/// </summary>
	/// <param name="days">Minimum number of inactivity days required for users to be pruned. Defaults to 7.</param>
	/// <param name="includedRoles">The roles to be included in the prune.</param>
	/// <returns>Number of users that will be pruned.</returns>
	/// <exception cref="UnauthorizedException">Thrown when the client does not have the <see cref="Permissions.KickMembers"/> permission.</exception>
	/// <exception cref="NotFoundException">Thrown when the guild does not exist.</exception>
	/// <exception cref="BadRequestException">Thrown when an invalid parameter was provided.</exception>
	/// <exception cref="ServerErrorException">Thrown when Discord is unable to process the request.</exception>
	public Task<int?> GetPruneCountAsync(int days = 7, IEnumerable<DiscordRole>? includedRoles = null)
	{
		if (includedRoles == null)
			return this.Discord.ApiClient.GetGuildPruneCountAsync(this.Id, days, null);

		includedRoles = includedRoles.Where(r => r != null);
		var rawRoleIds = includedRoles
			.Where(x => this.RolesInternal.ContainsKey(x.Id))
			.Select(x => x.Id);

		return this.Discord.ApiClient.GetGuildPruneCountAsync(this.Id, days, rawRoleIds);
	}

	/// <summary>
	/// Prunes inactive users from this guild.
	/// </summary>
	/// <param name="days">Minimum number of inactivity days required for users to be pruned. Defaults to 7.</param>
	/// <param name="computePruneCount">Whether to return the prune count after this method completes. This is discouraged for larger guilds.</param>
	/// <param name="includedRoles">The roles to be included in the prune.</param>
	/// <param name="reason">Reason for audit logs.</param>
	/// <returns>Number of users pruned.</returns>
	/// <exception cref="UnauthorizedException">Thrown when the client does not have the <see cref="Permissions.ManageChannels"/> permission.</exception>
	/// <exception cref="NotFoundException">Thrown when the guild does not exist.</exception>
	/// <exception cref="BadRequestException">Thrown when an invalid parameter was provided.</exception>
	/// <exception cref="ServerErrorException">Thrown when Discord is unable to process the request.</exception>
	public Task<int?> PruneAsync(int days = 7, bool computePruneCount = true, IEnumerable<DiscordRole>? includedRoles = null, string? reason = null)
	{
		if (includedRoles == null)
			return this.Discord.ApiClient.BeginGuildPruneAsync(this.Id, days, computePruneCount, null, reason);

		includedRoles = includedRoles.Where(r => r != null);
		var rawRoleIds = includedRoles
			.Where(x => this.RolesInternal.ContainsKey(x.Id))
			.Select(x => x.Id);

		return this.Discord.ApiClient.BeginGuildPruneAsync(this.Id, days, computePruneCount, rawRoleIds, reason);

	}

	/// <summary>
	/// Gets integrations attached to this guild.
	/// </summary>
	/// <returns>Collection of integrations attached to this guild.</returns>
	/// <exception cref="UnauthorizedException">Thrown when the client does not have the <see cref="Permissions.ManageGuild"/> permission.</exception>
	/// <exception cref="NotFoundException">Thrown when the guild does not exist.</exception>
	/// <exception cref="BadRequestException">Thrown when an invalid parameter was provided.</exception>
	/// <exception cref="ServerErrorException">Thrown when Discord is unable to process the request.</exception>
	public Task<IReadOnlyList<DiscordIntegration>> GetIntegrationsAsync()
		=> this.Discord.ApiClient.GetGuildIntegrationsAsync(this.Id);

	/// <summary>
	/// Attaches an integration from current user to this guild.
	/// </summary>
	/// <param name="integration">Integration to attach.</param>
	/// <returns>The integration after being attached to the guild.</returns>
	/// <exception cref="UnauthorizedException">Thrown when the client does not have the <see cref="Permissions.ManageGuild"/> permission.</exception>
	/// <exception cref="NotFoundException">Thrown when the guild does not exist.</exception>
	/// <exception cref="BadRequestException">Thrown when an invalid parameter was provided.</exception>
	/// <exception cref="ServerErrorException">Thrown when Discord is unable to process the request.</exception>
	public Task<DiscordIntegration> AttachUserIntegrationAsync(DiscordIntegration integration)
		=> this.Discord.ApiClient.CreateGuildIntegrationAsync(this.Id, integration.Type, integration.Id);

	/// <summary>
	/// Modifies an integration in this guild.
	/// </summary>
	/// <param name="integration">Integration to modify.</param>
	/// <param name="expireBehaviour">Number of days after which the integration expires.</param>
	/// <param name="expireGracePeriod">Length of grace period which allows for renewing the integration.</param>
	/// <param name="enableEmoticons">Whether emotes should be synced from this integration.</param>
	/// <returns>The modified integration.</returns>
	/// <exception cref="UnauthorizedException">Thrown when the client does not have the <see cref="Permissions.ManageGuild"/> permission.</exception>
	/// <exception cref="NotFoundException">Thrown when the guild does not exist.</exception>
	/// <exception cref="BadRequestException">Thrown when an invalid parameter was provided.</exception>
	/// <exception cref="ServerErrorException">Thrown when Discord is unable to process the request.</exception>
	public Task<DiscordIntegration> ModifyIntegrationAsync(DiscordIntegration integration, int expireBehaviour, int expireGracePeriod, bool enableEmoticons)
		=> this.Discord.ApiClient.ModifyGuildIntegrationAsync(this.Id, integration.Id, expireBehaviour, expireGracePeriod, enableEmoticons);

	/// <summary>
	/// Removes an integration from this guild.
	/// </summary>
	/// <param name="integration">Integration to remove.</param>
	/// <exception cref="UnauthorizedException">Thrown when the client does not have the <see cref="Permissions.ManageGuild"/> permission.</exception>
	/// <exception cref="NotFoundException">Thrown when the guild does not exist.</exception>
	/// <exception cref="BadRequestException">Thrown when an invalid parameter was provided.</exception>
	/// <exception cref="ServerErrorException">Thrown when Discord is unable to process the request.</exception>
	public Task DeleteIntegrationAsync(DiscordIntegration integration)
		=> this.Discord.ApiClient.DeleteGuildIntegrationAsync(this.Id, integration);

	/// <summary>
	/// Forces re-synchronization of an integration for this guild.
	/// </summary>
	/// <param name="integration">Integration to synchronize.</param>
	/// <exception cref="UnauthorizedException">Thrown when the client does not have the <see cref="Permissions.ManageGuild"/> permission.</exception>
	/// <exception cref="NotFoundException">Thrown when the guild does not exist.</exception>
	/// <exception cref="BadRequestException">Thrown when an invalid parameter was provided.</exception>
	/// <exception cref="ServerErrorException">Thrown when Discord is unable to process the request.</exception>
	public Task SyncIntegrationAsync(DiscordIntegration integration)
		=> this.Discord.ApiClient.SyncGuildIntegrationAsync(this.Id, integration.Id);

	/// <summary>
	/// Gets the voice regions for this guild.
	/// </summary>
	/// <returns>Voice regions available for this guild.</returns>
	/// <exception cref="ServerErrorException">Thrown when Discord is unable to process the request.</exception>
	public async Task<IReadOnlyList<DiscordVoiceRegion>> ListVoiceRegionsAsync()
	{
		var vrs = await this.Discord.ApiClient.GetGuildVoiceRegionsAsync(this.Id).ConfigureAwait(false);
		foreach (var xvr in vrs)
			this.Discord.InternalVoiceRegions.TryAdd(xvr.Id, xvr);

		return vrs;
	}

	/// <summary>
	/// Gets an invite from this guild from an invite code.
	/// </summary>
	/// <param name="code">The invite code</param>
	/// <returns>An invite, or null if not in cache.</returns>
	public DiscordInvite? GetInvite(string code)
		=> this.Invites.TryGetValue(code, out var invite) ? invite : null;

	/// <summary>
	/// Gets all the invites created for all the channels in this guild.
	/// </summary>
	/// <returns>A collection of invites.</returns>
	/// <exception cref="ServerErrorException">Thrown when Discord is unable to process the request.</exception>
	public async Task<IReadOnlyList<DiscordInvite>> GetInvitesAsync()
	{
		var res = await this.Discord.ApiClient.GetGuildInvitesAsync(this.Id).ConfigureAwait(false);

		var intents = this.Discord.Configuration.Intents;

		if (intents.HasIntent(DiscordIntents.GuildInvites))
			return res;

		foreach (var r in res)
			this.Invites[r.Code] = r;

		return res;
	}

	/// <summary>
	/// Gets the vanity invite for this guild.
	/// </summary>
	/// <returns>A partial vanity invite.</returns>
	/// <exception cref="UnauthorizedException">Thrown when the client does not have the <see cref="Permissions.ManageGuild"/> permission.</exception>
	/// <exception cref="ServerErrorException">Thrown when Discord is unable to process the request.</exception>
	public Task<DiscordInvite> GetVanityInviteAsync()
		=> this.Discord.ApiClient.GetGuildVanityUrlAsync(this.Id);

	/// <summary>
	/// Gets all the webhooks created for all the channels in this guild.
	/// </summary>
	/// <returns>A collection of webhooks this guild has.</returns>
	/// <exception cref="UnauthorizedException">Thrown when the client does not have the <see cref="Permissions.ManageWebhooks"/> permission.</exception>
	/// <exception cref="ServerErrorException">Thrown when Discord is unable to process the request.</exception>
	public Task<IReadOnlyList<DiscordWebhook>> GetWebhooksAsync()
		=> this.Discord.ApiClient.GetGuildWebhooksAsync(this.Id);

	/// <summary>
	/// Gets this guild's widget image.
	/// </summary>
	/// <param name="bannerType">The format of the widget.</param>
	/// <returns>The URL of the widget image.</returns>
	public string GetWidgetImage(WidgetType bannerType = WidgetType.Shield)
	{
		var param = bannerType switch
		{
			WidgetType.Banner1 => "banner1",
			WidgetType.Banner2 => "banner2",
			WidgetType.Banner3 => "banner3",
			WidgetType.Banner4 => "banner4",
			_ => "shield",
		};
		return $"{Endpoints.BASE_URI}{Endpoints.GUILDS}/{this.Id}{Endpoints.WIDGET_PNG}?style={param}";
	}

	/// <summary>
	/// Gets a member of this guild by their user ID.
	/// </summary>
	/// <param name="userId">ID of the member to get.</param>
	/// <param name="fetch">Whether to fetch the member from the api prior to cache.</param>
	/// <returns>The requested member.</returns>
	/// <exception cref="NotFoundException">Thrown when the member does not exist in this guild.</exception>
	/// <exception cref="ServerErrorException">Thrown when Discord is unable to process the request.</exception>
	public async Task<DiscordMember> GetMemberAsync(ulong userId, bool fetch = false)
	{
		if (!fetch && this.MembersInternal != null! && this.MembersInternal.TryGetValue(userId, out var mbr))
			return mbr;

		mbr = await this.Discord.ApiClient.GetGuildMemberAsync(this.Id, userId).ConfigureAwait(false);

		var intents = this.Discord.Configuration.Intents;

		if (!intents.HasIntent(DiscordIntents.GuildMembers))
			return mbr;

		if (this.MembersInternal != null!)
			this.MembersInternal[userId] = mbr;

		return mbr;
	}

	/// <summary>
	/// Retrieves a full list of members from Discord. This method will bypass cache.
	/// </summary>
	/// <returns>A collection of all members in this guild.</returns>
	/// <exception cref="ServerErrorException">Thrown when Discord is unable to process the request.</exception>
	public async Task<IReadOnlyCollection<DiscordMember>> GetAllMembersAsync()
	{
		var receivedMembers = new HashSet<DiscordMember>();

		var recd = 1000;
		var last = 0ul;

		var intents = this.Discord.Configuration.Intents;
		var hasIntent = intents.HasIntent(DiscordIntents.GuildMembers);
		while (recd > 0)
		{
			var tms = await this.Discord.ApiClient.ListGuildMembersAsync(this.Id, 1000, last == 0 ? null : last).ConfigureAwait(false);
			recd = tms.Count;

			foreach (var xtm in tms)
			{
				if (xtm.User == null)
					continue;

				var usr = new DiscordUser(xtm.User) { Discord = this.Discord };

				var cacheUser = usr;
				usr = this.Discord.UserCache.AddOrUpdate(xtm.User.Id, usr, (id, old) =>
				{
					old.Username = cacheUser.Username;
					old.Discord = cacheUser.Discord;
					old.AvatarHash = cacheUser.AvatarHash;

					return old;
				});
				var mbr = new DiscordMember(xtm) { Discord = this.Discord, GuildId = this.Id };
				receivedMembers.Add(mbr);
				if (hasIntent)
					this.MembersInternal[usr.Id] = mbr;
			}

#pragma warning disable CA1826
			var tm = tms.LastOrDefault();
#pragma warning restore CA1826
			last = tm?.User?.Id ?? 0;
		}

		return new ReadOnlySet<DiscordMember>(receivedMembers);
	}

	/// <summary>
	/// Requests that Discord send a list of guild members based on the specified arguments. This method will fire the <see cref="DiscordClient.GuildMembersChunked"/> event.
	/// <para>If no arguments aside from <paramref name="presences"/> and <paramref name="nonce"/> are specified, this will request all guild members.</para>
	/// </summary>
	/// <param name="query">Filters the returned members based on what the username starts with. Either this or <paramref name="userIds"/> must not be null.
	/// The <paramref name="limit"/> must also be greater than 0 if this is specified.</param>
	/// <param name="limit">Total number of members to request. This must be greater than 0 if <paramref name="query"/> is specified.</param>
	/// <param name="presences">Whether to include the <see cref="DisCatSharp.EventArgs.GuildMembersChunkEventArgs.Presences"/> associated with the fetched members.</param>
	/// <param name="userIds">Whether to limit the request to the specified user ids. Either this or <paramref name="query"/> must not be null.</param>
	/// <param name="nonce">The unique string to identify the response.</param>
	public async Task RequestMembersAsync(string? query = null, int limit = 0, bool? presences = null, IEnumerable<ulong>? userIds = null, string? nonce = null)
	{
		if (this.Discord is not DiscordClient client)
			throw new InvalidOperationException("This operation is only valid for regular Discord clients.");

		if (query == null && userIds == null)
			throw new ArgumentException("The query and user IDs cannot both be null.");

		if (query != null && userIds != null)
			query = null;

		var gatewayRequestGuildMembers = new GatewayRequestGuildMembers(this)
		{
			Query = query,
			Limit = limit >= 0 ? limit : 0,
			Presences = presences,
			UserIds = userIds,
			Nonce = nonce
		};

		var payload = new GatewayPayload
		{
			OpCode = GatewayOpCode.RequestGuildMembers,
			Data = gatewayRequestGuildMembers
		};

		var payloadStr = JsonConvert.SerializeObject(payload, Formatting.None);
		await client.WsSendAsync(payloadStr).ConfigureAwait(false);
	}

	/// <summary>
	/// Gets all the channels this guild has.
	/// </summary>
	/// <returns>A collection of this guild's channels.</returns>
	/// <exception cref="ServerErrorException">Thrown when Discord is unable to process the request.</exception>
	public Task<IReadOnlyList<DiscordChannel>> GetChannelsAsync()
		=> this.Discord.ApiClient.GetGuildChannelsAsync(this.Id);

	/// <summary>
	/// Creates a new role in this guild.
	/// </summary>
	/// <param name="name">Name of the role.</param>
	/// <param name="permissions">Permissions for the role.</param>
	/// <param name="color">Color for the role.</param>
	/// <param name="hoist">Whether the role is to be hoisted.</param>
	/// <param name="mentionable">Whether the role is to be mentionable.</param>
	/// <param name="reason">Reason for audit logs.</param>
	/// <returns>The newly-created role.</returns>
	/// <exception cref="UnauthorizedException">Thrown when the client does not have the <see cref="Permissions.ManageRoles"/> permission.</exception>
	/// <exception cref="ServerErrorException">Thrown when Discord is unable to process the request.</exception>
	public Task<DiscordRole> CreateRoleAsync(string name, Permissions? permissions = null, DiscordColor? color = null, bool? hoist = null, bool? mentionable = null, string? reason = null)
		=> this.Discord.ApiClient.CreateGuildRoleAsync(this.Id, name, permissions, color?.Value, hoist, mentionable, reason);

	/// <summary>
	/// Gets a role from this guild by its ID.
	/// </summary>
	/// <param name="id">ID of the role to get.</param>
	/// <returns>Requested role.</returns>
	/// <exception cref="ServerErrorException">Thrown when Discord is unable to process the request.</exception>
	public DiscordRole? GetRole(ulong id)
		=> this.RolesInternal.TryGetValue(id, out var role) ? role : null;

	/// <summary>
	/// Gets a channel from this guild by its ID.
	/// </summary>
	/// <param name="id">ID of the channel to get.</param>
	/// <returns>Requested channel.</returns>
	/// <exception cref="ServerErrorException">Thrown when Discord is unable to process the request.</exception>
	public DiscordChannel? GetChannel(ulong id)
		=> this.ChannelsInternal != null && this.ChannelsInternal.TryGetValue(id, out var channel) ? channel : null;

	/// <summary>
	/// Gets a thread from this guild by its ID.
	/// </summary>
	/// <param name="id">ID of the thread to get.</param>
	/// <returns>Requested thread.</returns>
	/// <exception cref="ServerErrorException">Thrown when Discord is unable to process the request.</exception>
	public DiscordThreadChannel? GetThread(ulong id)
		=> this.ThreadsInternal != null && this.ThreadsInternal.TryGetValue(id, out var thread) ? thread : null;

	/// <summary>
	/// Gets all of this guild's custom emojis.
	/// </summary>
	/// <returns>All of this guild's custom emojis.</returns>
	/// <exception cref="ServerErrorException">Thrown when Discord is unable to process the request.</exception>
	public Task<IReadOnlyList<DiscordGuildEmoji>> GetEmojisAsync()
		=> this.Discord.ApiClient.GetGuildEmojisAsync(this.Id);

	/// <summary>
	/// Gets this guild's specified custom emoji.
	/// </summary>
	/// <param name="id">ID of the emoji to get.</param>
	/// <returns>The requested custom emoji.</returns>
	/// <exception cref="ServerErrorException">Thrown when Discord is unable to process the request.</exception>
	public Task<DiscordGuildEmoji> GetEmojiAsync(ulong id)
		=> this.Discord.ApiClient.GetGuildEmojiAsync(this.Id, id);

	/// <summary>
	/// Creates a new custom emoji for this guild.
	/// </summary>
	/// <param name="name">Name of the new emoji.</param>
	/// <param name="image">Image to use as the emoji.</param>
	/// <param name="roles">Roles for which the emoji will be available. This works only if your application is whitelisted as integration.</param>
	/// <param name="reason">Reason for audit log.</param>
	/// <returns>The newly-created emoji.</returns>
	/// <exception cref="UnauthorizedException">Thrown when the client does not have the <see cref="Permissions.ManageGuildExpressions"/> permission.</exception>
	/// <exception cref="ServerErrorException">Thrown when Discord is unable to process the request.</exception>
	public Task<DiscordGuildEmoji> CreateEmojiAsync(string name, Stream image, IEnumerable<DiscordRole>? roles = null, string? reason = null)
	{
		if (string.IsNullOrWhiteSpace(name))
			throw new ArgumentNullException(nameof(name));

		name = name.Trim();
		if (name.Length is < 2 or > 50)
			throw new ArgumentException("Emoji name needs to be between 2 and 50 characters long.");

		if (image == null)
			throw new ArgumentNullException(nameof(image));

		var image64 = ImageTool.Base64FromStream(image);

		return this.Discord.ApiClient.CreateGuildEmojiAsync(this.Id, name, image64, roles?.Select(xr => xr.Id), reason);
	}

	/// <summary>
	/// Modifies a this guild's custom emoji.
	/// </summary>
	/// <param name="emoji">Emoji to modify.</param>
	/// <param name="name">New name for the emoji.</param>
	/// <param name="roles">Roles for which the emoji will be available. This works only if your application is whitelisted as integration.</param>
	/// <param name="reason">Reason for audit log.</param>
	/// <returns>The modified emoji.</returns>
	/// <exception cref="UnauthorizedException">Thrown when the client does not have the <see cref="Permissions.ManageGuildExpressions"/> permission.</exception>
	/// <exception cref="ServerErrorException">Thrown when Discord is unable to process the request.</exception>
	public Task<DiscordGuildEmoji> ModifyEmojiAsync(DiscordGuildEmoji emoji, string name, IEnumerable<DiscordRole>? roles = null, string? reason = null)
	{
		if (emoji == null)
			throw new ArgumentNullException(nameof(emoji));

		if (emoji.Guild.Id != this.Id)
			throw new ArgumentException("This emoji does not belong to this guild.");

		if (string.IsNullOrWhiteSpace(name))
			throw new ArgumentNullException(nameof(name));

		name = name.Trim();
		return name.Length is < 2 or > 50
			? throw new ArgumentException("Emoji name needs to be between 2 and 50 characters long.")
			: this.Discord.ApiClient.ModifyGuildEmojiAsync(this.Id, emoji.Id, name, roles?.Select(xr => xr.Id), reason);
	}

	/// <summary>
	/// Deletes this guild's custom emoji.
	/// </summary>
	/// <param name="emoji">Emoji to delete.</param>
	/// <param name="reason">Reason for audit log.</param>
	/// <exception cref="UnauthorizedException">Thrown when the client does not have the <see cref="Permissions.ManageGuildExpressions"/> permission.</exception>
	/// <exception cref="ServerErrorException">Thrown when Discord is unable to process the request.</exception>
	public Task DeleteEmojiAsync(DiscordGuildEmoji emoji, string? reason = null) =>
		emoji == null
			? throw new ArgumentNullException(nameof(emoji))
			: emoji.Guild.Id != this.Id
				? throw new ArgumentException("This emoji does not belong to this guild.")
				: this.Discord.ApiClient.DeleteGuildEmojiAsync(this.Id, emoji.Id, reason);

	/// <summary>
	/// Gets all of this guild's custom stickers.
	/// </summary>
	/// <returns>All of this guild's custom stickers.</returns>
	/// <exception cref="ServerErrorException">Thrown when Discord is unable to process the request.</exception>
	public async Task<IReadOnlyList<DiscordSticker>> GetStickersAsync()
	{
		var stickers = await this.Discord.ApiClient.GetGuildStickersAsync(this.Id).ConfigureAwait(false);

		foreach (var xstr in stickers)
			this.StickersInternal.AddOrUpdate(xstr.Id, xstr, (id, old) =>
			{
				old.Name = xstr.Name;
				old.Description = xstr.Description;
				old.InternalTags = xstr.InternalTags;
				return old;
			});

		return stickers;
	}

	/// <summary>
	/// Gets a sticker
	/// </summary>
	/// <exception cref="UnauthorizedException">Thrown when the sticker could not be found.</exception>
	/// <exception cref="UnauthorizedException">Thrown when the client does not have the <see cref="Permissions.ManageGuildExpressions"/> permission.</exception>
	/// <exception cref="ServerErrorException">Thrown when Discord is unable to process the request.</exception>
	/// <exception cref="ArgumentException">Sticker does not belong to a guild.</exception>
	public Task<DiscordSticker> GetStickerAsync(ulong stickerId)
		=> this.Discord.ApiClient.GetGuildStickerAsync(this.Id, stickerId);

	/// <summary>
	/// Creates a sticker
	/// </summary>
	/// <param name="name">The name of the sticker.</param>
	/// <param name="description">The optional description of the sticker.</param>
	/// <param name="emoji">The emoji to associate the sticker with.</param>
	/// <param name="format">The file format the sticker is written in.</param>
	/// <param name="file">The sticker.</param>
	/// <param name="reason">Audit log reason</param>
	/// <exception cref="UnauthorizedException">Thrown when the client does not have the <see cref="Permissions.ManageGuildExpressions"/> permission.</exception>
	/// <exception cref="ServerErrorException">Thrown when Discord is unable to process the request.</exception>
	public Task<DiscordSticker> CreateStickerAsync(string name, string? description, DiscordEmoji emoji, Stream file, StickerFormat format, string? reason = null)
	{
		var fileExt = format switch
		{
			StickerFormat.Png => "png",
			StickerFormat.Apng => "png",
			StickerFormat.Gif => "gif",
			StickerFormat.Lottie => "json",
			_ => throw new InvalidOperationException("This format is not supported.")
		};

		var contentType = format switch
		{
			StickerFormat.Png => "image/png",
			StickerFormat.Apng => "image/png",
			StickerFormat.Gif => "image/gif",
			StickerFormat.Lottie => "application/json",
			_ => throw new InvalidOperationException("This format is not supported.")
		};

		return emoji.Id is not 0
			? throw new InvalidOperationException("Only unicode emoji can be used for stickers.")
			: name.Length is < 2 or > 30
			? throw new ArgumentOutOfRangeException(nameof(name), "Sticker name needs to be between 2 and 30 characters long.")
			: description?.Length is < 1 or > 100
			? throw new ArgumentOutOfRangeException(nameof(description), "Sticker description needs to be between 1 and 100 characters long.")
			: this.Discord.ApiClient.CreateGuildStickerAsync(this.Id, name, description, emoji.GetDiscordName().Replace(":", ""), new("sticker", file, null, fileExt, contentType), reason);
	}

	/// <summary>
	/// Modifies a sticker
	/// </summary>
	/// <param name="sticker">The id of the sticker to modify</param>
	/// <param name="name">The name of the sticker</param>
	/// <param name="description">The description of the sticker</param>
	/// <param name="emoji">The emoji to associate with this sticker.</param>
	/// <param name="reason">Audit log reason</param>
	/// <returns>A sticker object</returns>
	/// <exception cref="UnauthorizedException">Thrown when the sticker could not be found.</exception>
	/// <exception cref="UnauthorizedException">Thrown when the client does not have the <see cref="Permissions.ManageGuildExpressions"/> permission.</exception>
	/// <exception cref="ServerErrorException">Thrown when Discord is unable to process the request.</exception>
	/// <exception cref="ArgumentException">Sticker does not belong to a guild.</exception>
	public async Task<DiscordSticker> ModifyStickerAsync(ulong sticker, Optional<string> name, Optional<string?> description, Optional<DiscordEmoji> emoji, string? reason = null)
	{
		if (!this.StickersInternal.TryGetValue(sticker, out var stickerobj) || stickerobj.Guild.Id != this.Id)
			throw new ArgumentException("This sticker does not belong to this guild.");
		if (name.HasValue && name.Value.Length is < 2 or > 30)
			throw new ArgumentException("Sticker name needs to be between 2 and 30 characters long.");
		if (description.HasValue && description.Value.Length is < 1 or > 100)
			throw new ArgumentException("Sticker description needs to be between 1 and 100 characters long.");
		if (emoji.HasValue && emoji.Value.Id > 0)
			throw new ArgumentException("Only unicode emojis can be used with stickers.");

		string uemoji = null;
		if (emoji.HasValue)
			uemoji = emoji.Value.GetDiscordName().Replace(":", "");

		var usticker = await this.Discord.ApiClient.ModifyGuildStickerAsync(this.Id, sticker, name, description, uemoji, reason).ConfigureAwait(false);


		if (this.StickersInternal.TryGetValue(usticker.Id, out var old))
			this.StickersInternal.TryUpdate(usticker.Id, usticker, old);

		return usticker;
	}

	/// <summary>
	/// Modifies a sticker
	/// </summary>
	/// <param name="sticker">The sticker to modify</param>
	/// <param name="name">The name of the sticker</param>
	/// <param name="description">The description of the sticker</param>
	/// <param name="emoji">The emoji to associate with this sticker.</param>
	/// <param name="reason">Audit log reason</param>
	/// <returns>A sticker object</returns>
	/// <exception cref="UnauthorizedException">Thrown when the sticker could not be found.</exception>
	/// <exception cref="UnauthorizedException">Thrown when the client does not have the <see cref="Permissions.ManageGuildExpressions"/> permission.</exception>
	/// <exception cref="ServerErrorException">Thrown when Discord is unable to process the request.</exception>
	/// <exception cref="ArgumentException">Sticker does not belong to a guild.</exception>
	public Task<DiscordSticker> ModifyStickerAsync(DiscordSticker sticker, Optional<string> name, Optional<string?> description, Optional<DiscordEmoji> emoji, string? reason = null)
		=> this.ModifyStickerAsync(sticker.Id, name, description, emoji, reason);

	/// <summary>
	/// Deletes a sticker
	/// </summary>
	/// <param name="sticker">Id of sticker to delete</param>
	/// <param name="reason">Audit log reason</param>
	/// <exception cref="UnauthorizedException">Thrown when the sticker could not be found.</exception>
	/// <exception cref="UnauthorizedException">Thrown when the client does not have the <see cref="Permissions.ManageGuildExpressions"/> permission.</exception>
	/// <exception cref="ServerErrorException">Thrown when Discord is unable to process the request.</exception>
	/// <exception cref="ArgumentException">Sticker does not belong to a guild.</exception>
	public Task DeleteStickerAsync(ulong sticker, string? reason = null) =>
		!this.StickersInternal.TryGetValue(sticker, out var stickerobj)
			? throw new ArgumentNullException(nameof(sticker))
			: stickerobj.Guild.Id != this.Id
				? throw new ArgumentException("This sticker does not belong to this guild.")
				: this.Discord.ApiClient.DeleteGuildStickerAsync(this.Id, sticker, reason);

	/// <summary>
	/// Deletes a sticker
	/// </summary>
	/// <param name="sticker">Sticker to delete</param>
	/// <param name="reason">Audit log reason</param>
	/// <exception cref="UnauthorizedException">Thrown when the sticker could not be found.</exception>
	/// <exception cref="UnauthorizedException">Thrown when the client does not have the <see cref="Permissions.ManageGuildExpressions"/> permission.</exception>
	/// <exception cref="ServerErrorException">Thrown when Discord is unable to process the request.</exception>
	/// <exception cref="ArgumentException">Sticker does not belong to a guild.</exception>
	public Task DeleteStickerAsync(DiscordSticker sticker, string? reason = null)
		=> this.DeleteStickerAsync(sticker.Id, reason);

	/// <summary>
	/// <para>Gets the default channel for this guild.</para>
	/// <para>Default channel is the first channel current member can see.</para>
	/// </summary>
	/// <returns>This member's default guild.</returns>
	/// <exception cref="ServerErrorException">Thrown when Discord is unable to process the request.</exception>
	public DiscordChannel? GetDefaultChannel() =>
		this.ChannelsInternal?.Values.Where(xc => xc.Type == ChannelType.Text)
			.OrderBy(xc => xc.Position)
			.FirstOrDefault(xc => (xc.PermissionsFor(this.CurrentMember) & DisCatSharp.Enums.Permissions.AccessChannels) == DisCatSharp.Enums.Permissions.AccessChannels);

	/// <summary>
	/// Gets the guild's widget
	/// </summary>
	/// <returns>The guild's widget</returns>
	public Task<DiscordWidget> GetWidgetAsync()
		=> this.Discord.ApiClient.GetGuildWidgetAsync(this.Id);

	/// <summary>
	/// Gets the guild's widget settings
	/// </summary>
	/// <returns>The guild's widget settings</returns>
	public Task<DiscordWidgetSettings> GetWidgetSettingsAsync()
		=> this.Discord.ApiClient.GetGuildWidgetSettingsAsync(this.Id);

	/// <summary>
	/// Modifies the guild's widget settings
	/// </summary>
	/// <param name="isEnabled">If the widget is enabled or not</param>
	/// <param name="channel">Widget channel</param>
	/// <param name="reason">Reason the widget settings were modified</param>
	/// <returns>The newly modified widget settings</returns>
	public Task<DiscordWidgetSettings> ModifyWidgetSettingsAsync(bool? isEnabled = null, DiscordChannel? channel = null, string? reason = null)
		=> this.Discord.ApiClient.ModifyGuildWidgetSettingsAsync(this.Id, isEnabled, channel?.Id, reason);

	/// <summary>
	/// Gets all of this guild's templates.
	/// </summary>
	/// <returns>All of the guild's templates.</returns>
	/// <exception cref="UnauthorizedException">Throws when the client does not have the <see cref="Permissions.ManageGuild"/> permission.</exception>
	/// <exception cref="ServerErrorException">Thrown when Discord is unable to process the request.</exception>
	public Task<IReadOnlyList<DiscordGuildTemplate>> GetTemplatesAsync()
		=> this.Discord.ApiClient.GetGuildTemplatesAsync(this.Id);

	/// <summary>
	/// Creates a guild template.
	/// </summary>
	/// <param name="name">Name of the template.</param>
	/// <param name="description">Description of the template.</param>
	/// <returns>The template created.</returns>
	/// <exception cref="BadRequestException">Throws when a template already exists for the guild or a null parameter is provided for the name.</exception>
	/// <exception cref="UnauthorizedException">Throws when the client does not have the <see cref="Permissions.ManageGuild"/> permission.</exception>
	/// <exception cref="ServerErrorException">Thrown when Discord is unable to process the request.</exception>
	public Task<DiscordGuildTemplate> CreateTemplateAsync(string name, string? description = null)
		=> this.Discord.ApiClient.CreateGuildTemplateAsync(this.Id, name, description);

	/// <summary>
	/// Syncs the template to the current guild's state.
	/// </summary>
	/// <param name="code">The code of the template to sync.</param>
	/// <returns>The template synced.</returns>
	/// <exception cref="NotFoundException">Throws when the template for the code cannot be found</exception>
	/// <exception cref="UnauthorizedException">Throws when the client does not have the <see cref="Permissions.ManageGuild"/> permission.</exception>
	/// <exception cref="ServerErrorException">Thrown when Discord is unable to process the request.</exception>
	public Task<DiscordGuildTemplate> SyncTemplateAsync(string code)
		=> this.Discord.ApiClient.SyncGuildTemplateAsync(this.Id, code);

	/// <summary>
	/// Modifies the template's metadata.
	/// </summary>
	/// <param name="code">The template's code.</param>
	/// <param name="name">Name of the template.</param>
	/// <param name="description">Description of the template.</param>
	/// <returns>The template modified.</returns>
	/// <exception cref="NotFoundException">Throws when the template for the code cannot be found</exception>
	/// <exception cref="UnauthorizedException">Throws when the client does not have the <see cref="Permissions.ManageGuild"/> permission.</exception>
	/// <exception cref="ServerErrorException">Thrown when Discord is unable to process the request.</exception>
	public Task<DiscordGuildTemplate> ModifyTemplateAsync(string code, string? name = null, Optional<string?> description = default)
		=> this.Discord.ApiClient.ModifyGuildTemplateAsync(this.Id, code, name, description);

	/// <summary>
	/// Deletes the template.
	/// </summary>
	/// <param name="code">The code of the template to delete.</param>
	/// <returns>The deleted template.</returns>
	/// <exception cref="NotFoundException">Throws when the template for the code cannot be found</exception>
	/// <exception cref="UnauthorizedException">Throws when the client does not have the <see cref="Permissions.ManageGuild"/> permission.</exception>
	/// <exception cref="ServerErrorException">Thrown when Discord is unable to process the request.</exception>
	public Task<DiscordGuildTemplate> DeleteTemplateAsync(string code)
		=> this.Discord.ApiClient.DeleteGuildTemplateAsync(this.Id, code);

	/// <summary>
	/// Gets this guild's membership screening form.
	/// </summary>
	/// <returns>This guild's membership screening form.</returns>
	/// <exception cref="ServerErrorException">Thrown when Discord is unable to process the request.</exception>
	public Task<DiscordGuildMembershipScreening> GetMembershipScreeningFormAsync()
		=> this.Discord.ApiClient.GetGuildMembershipScreeningFormAsync(this.Id);

	/// <summary>
	/// Modifies this guild's membership screening form.
	/// </summary>
	/// <param name="action">Action to perform</param>
	/// <returns>The modified screening form.</returns>
	/// <exception cref="UnauthorizedException">Thrown when the client doesn't have the <see cref="Permissions.ManageGuild"/> permission, or community is not enabled on this guild.</exception>
	/// <exception cref="ServerErrorException">Thrown when Discord is unable to process the request.</exception>
	public async Task<DiscordGuildMembershipScreening> ModifyMembershipScreeningFormAsync(Action<MembershipScreeningEditModel> action)
	{
		var mdl = new MembershipScreeningEditModel();
		action(mdl);
		return await this.Discord.ApiClient.ModifyGuildMembershipScreeningFormAsync(this.Id, mdl.Enabled, mdl.Fields, mdl.Description).ConfigureAwait(false);
	}

	/// <summary>
	/// Gets all the application commands in this guild.
	/// </summary>
	/// <returns>A list of application commands in this guild.</returns>
	public Task<IReadOnlyList<DiscordApplicationCommand>> GetApplicationCommandsAsync() =>
		this.Discord.ApiClient.GetGuildApplicationCommandsAsync(this.Discord.CurrentApplication!.Id, this.Id);

	/// <summary>
	/// Overwrites the existing application commands in this guild. New commands are automatically created and missing commands are automatically delete
	/// </summary>
	/// <param name="commands">The list of commands to overwrite with.</param>
	/// <returns>The list of guild commands</returns>
	public Task<IReadOnlyList<DiscordApplicationCommand>> BulkOverwriteApplicationCommandsAsync(IEnumerable<DiscordApplicationCommand> commands) =>
		this.Discord.ApiClient.BulkOverwriteGuildApplicationCommandsAsync(this.Discord.CurrentApplication!.Id, this.Id, commands);

	/// <summary>
	/// Creates or overwrites a application command in this guild.
	/// </summary>
	/// <param name="command">The command to create.</param>
	/// <returns>The created command.</returns>
	public Task<DiscordApplicationCommand> CreateApplicationCommandAsync(DiscordApplicationCommand command) =>
		this.Discord.ApiClient.CreateGuildApplicationCommandAsync(this.Discord.CurrentApplication!.Id, this.Id, command);

	/// <summary>
	/// Edits a application command in this guild.
	/// </summary>
	/// <param name="commandId">The id of the command to edit.</param>
	/// <param name="action">Action to perform.</param>
	/// <returns>The edit command.</returns>
	public async Task<DiscordApplicationCommand> EditApplicationCommandAsync(ulong commandId, Action<ApplicationCommandEditModel> action)
	{
		var mdl = new ApplicationCommandEditModel();
		action(mdl);
		return await this.Discord.ApiClient.EditGuildApplicationCommandAsync(this.Discord.CurrentApplication.Id, this.Id, commandId, mdl.Name, mdl.Description, mdl.Options, mdl.NameLocalizations, mdl.DescriptionLocalizations, mdl.DefaultMemberPermissions, mdl.DmPermission, mdl.IsNsfw, mdl.AllowedContexts).ConfigureAwait(false);
	}

	/// <summary>
	/// Gets this guild's welcome screen.
	/// </summary>
	/// <returns>This guild's welcome screen object.</returns>
	/// <exception cref="ServerErrorException">Thrown when Discord is unable to process the request.</exception>
	public Task<DiscordGuildWelcomeScreen> GetWelcomeScreenAsync() =>
		this.Discord.ApiClient.GetGuildWelcomeScreenAsync(this.Id);

	/// <summary>
	/// Modifies this guild's welcome screen.
	/// </summary>
	/// <param name="action">Action to perform.</param>
	/// <returns>The modified welcome screen.</returns>
	/// <exception cref="UnauthorizedException">Thrown when the client doesn't have the <see cref="Permissions.ManageGuild"/> permission, or community is not enabled on this guild.</exception>
	/// <exception cref="ServerErrorException">Thrown when Discord is unable to process the request.</exception>
	public async Task<DiscordGuildWelcomeScreen> ModifyWelcomeScreenAsync(Action<WelcomeScreenEditModel> action)
	{
		var mdl = new WelcomeScreenEditModel();
		action(mdl);
		return await this.Discord.ApiClient.ModifyGuildWelcomeScreenAsync(this.Id, mdl.Enabled, mdl.WelcomeChannels, mdl.Description).ConfigureAwait(false);
	}
	#endregion

	/// <summary>
	/// Returns a string representation of this guild.
	/// </summary>
	/// <returns>String representation of this guild.</returns>
	public override string ToString()
		=> $"Guild {this.Id}; {this.Name}";
}<|MERGE_RESOLUTION|>--- conflicted
+++ resolved
@@ -881,38 +881,20 @@
 
 		var explicitContentFilter = ExplicitContentFilter.AllMembers;
 
-<<<<<<< HEAD
 		static Optional<ulong?> ChannelToId(DiscordChannel? ch, string name)
 			=> ch == null ? null :
 				ch.Type != ChannelType.Text && ch.Type != ChannelType.News
-=======
-		static Optional<ulong?> ChannelToId(DiscordChannel ch, string name)
-			=> ch == null
-				? null
-				: ch.Type != ChannelType.Text && ch.Type != ChannelType.News
->>>>>>> c1ab337b
 					? throw new ArgumentException($"{name} channel needs to be a text channel.")
 					: ch.Id;
 
 		var rulesChannelId = ChannelToId(rulesChannel, "Rules");
 		var publicUpdatesChannelId = ChannelToId(publicUpdatesChannel, "Public updates");
 
-<<<<<<< HEAD
-		var features = this.RawFeatures.ToList();
-		if (!this.RawFeatures.Contains("COMMUNITY") && enabled)
-			features.Add("COMMUNITY");
-		else if (this.RawFeatures.Contains("COMMUNITY") && !enabled) features.Remove("COMMUNITY");
-=======
 		var rfeatures = this.RawFeatures.ToList();
 		if (!this.RawFeatures.Contains("COMMUNITY") && enabled)
-		{
 			rfeatures.Add("COMMUNITY");
-		}
 		else if (this.RawFeatures.Contains("COMMUNITY") && !enabled)
-		{
 			rfeatures.Remove("COMMUNITY");
-		}
->>>>>>> c1ab337b
 
 		return await this.Discord.ApiClient.ModifyGuildCommunitySettingsAsync(this.Id, rfeatures, rulesChannelId, publicUpdatesChannelId, preferredLocale, description, defaultMessageNotifications, explicitContentFilter, verificationLevel, reason).ConfigureAwait(false);
 	}
@@ -934,37 +916,19 @@
 	[RequiresFeature(Attributes.Features.Community)]
 	public async Task<DiscordGuild> ModifySafetyAlertsSettingsAsync(bool enabled, DiscordChannel? safetyAlertsChannel, string? reason = null)
 	{
-<<<<<<< HEAD
 		static Optional<ulong?> ChannelToId(DiscordChannel? ch, string name)
 			=> ch == null ? null :
 				ch.Type != ChannelType.Text && ch.Type != ChannelType.News
-=======
-		static Optional<ulong?> ChannelToId(DiscordChannel ch, string name)
-			=> ch == null
-				? null
-				: ch.Type != ChannelType.Text && ch.Type != ChannelType.News
->>>>>>> c1ab337b
 					? throw new ArgumentException($"{name} channel needs to be a text channel.")
 					: ch.Id;
 
 		var safetyAlertsChannelId = ChannelToId(safetyAlertsChannel, "Safety Alerts");
 
-<<<<<<< HEAD
-		var features = this.RawFeatures.ToList();
-		if (!this.RawFeatures.Contains("RAID_ALERTS_ENABLED") && enabled)
-			features.Add("RAID_ALERTS_ENABLED");
-		else if (this.RawFeatures.Contains("RAID_ALERTS_ENABLED") && !enabled) features.Remove("RAID_ALERTS_ENABLED");
-=======
 		var rfeatures = this.RawFeatures.ToList();
 		if (!this.RawFeatures.Contains("RAID_ALERTS_ENABLED") && enabled)
-		{
 			rfeatures.Add("RAID_ALERTS_ENABLED");
-		}
 		else if (this.RawFeatures.Contains("RAID_ALERTS_ENABLED") && !enabled)
-		{
 			rfeatures.Remove("RAID_ALERTS_ENABLED");
-		}
->>>>>>> c1ab337b
 
 		return await this.Discord.ApiClient.ModifyGuildSafetyAlertsSettingsAsync(this.Id, rfeatures, safetyAlertsChannelId, reason).ConfigureAwait(false);
 	}
@@ -979,15 +943,9 @@
 	/// <exception cref="ServerErrorException">Thrown when Discord is unable to process the request.</exception>
 	public async Task<DiscordGuild> EnableInvitesAsync(string? reason = null)
 	{
-<<<<<<< HEAD
-		var features = this.RawFeatures.ToList();
-		if (this.Features.HasFeature(GuildFeaturesEnum.InvitesDisabled))
-			features.Remove("INVITES_DISABLED");
-=======
 		var rfeatures = this.RawFeatures.ToList();
 		if (this.Features.HasFeature(GuildFeaturesEnum.InvitesDisabled))
 			rfeatures.Remove("INVITES_DISABLED");
->>>>>>> c1ab337b
 
 		return await this.Discord.ApiClient.ModifyGuildFeaturesAsync(this.Id, rfeatures, reason).ConfigureAwait(false);
 	}
