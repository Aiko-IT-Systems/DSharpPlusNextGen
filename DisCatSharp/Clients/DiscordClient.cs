using System;
using System.Collections.Concurrent;
using System.Collections.Generic;
using System.Collections.ObjectModel;
using System.Globalization;
using System.IO;
using System.Linq;
using System.Threading;
using System.Threading.Tasks;

using DisCatSharp.Entities;
using DisCatSharp.Enums;
using DisCatSharp.Exceptions;
using DisCatSharp.Net;
using DisCatSharp.Net.Abstractions;
using DisCatSharp.Net.Models;
using DisCatSharp.Net.Serialization;

using Microsoft.Extensions.Logging;

using Newtonsoft.Json.Linq;

using Sentry;

namespace DisCatSharp;

/// <summary>
/// A Discord API wrapper.
/// </summary>
public sealed partial class DiscordClient : BaseDiscordClient
{
#region Internal Fields/Properties

	/// <summary>
	/// Whether this client is a shard.
	/// </summary>
	internal bool IsShard = false;

	/// <summary>
	/// Gets the message cache.
	/// </summary>
	internal RingBuffer<DiscordMessage>? MessageCache { get; }

	/// <summary>
	/// Gets the extensions.
	/// </summary>
	private List<BaseExtension>? _extensions = new();

	/// <summary>
	/// Gets the status update.
	/// </summary>
	private StatusUpdate? _status;

	/// <summary>
	/// Gets the connection lock.
	/// </summary>
	private readonly ManualResetEventSlim _connectionLock = new(true);

#endregion

#region Public Fields/Properties

	/// <summary>
	/// Gets the gateway protocol version.
	/// </summary>
	public int GatewayVersion { get; internal set; }

	/// <summary>
	/// Gets the gateway session information for this client.
	/// </summary>
	public GatewayInfo? GatewayInfo { get; internal set; }

	/// <summary>
	/// Gets the gateway URL.
	/// </summary>
	public Uri GatewayUri { get; internal set; }

	/// <summary>
	/// Gets the total number of shards the bot is connected to.
	/// </summary>
	public int ShardCount
		=> this.GatewayInfo?.ShardCount ?? this.Configuration.ShardCount;

	/// <summary>
	/// Gets the currently connected shard ID.
	/// </summary>
	public int ShardId
		=> this.Configuration.ShardId;

	/// <summary>
	/// Gets the intents configured for this client.
	/// </summary>
	public DiscordIntents Intents
		=> this.Configuration.Intents;

	/// <summary>
	/// Gets a dictionary of guilds that this client is in. The dictionary's key is the guild ID. Note that the
	/// guild objects in this dictionary will not be filled in if the specific guilds aren't available (the
	/// <see cref="GuildAvailable"/> or <see cref="GuildDownloadCompleted"/> events haven't been fired yet)
	/// </summary>
	public override IReadOnlyDictionary<ulong, DiscordGuild>? Guilds { get; }

	/// <summary>
	/// Gets the internal guild list.
	/// </summary>
	internal ConcurrentDictionary<ulong, DiscordGuild>? GuildsInternal = new();

	/// <summary>
	/// Gets the websocket latency for this client.
	/// </summary>
	public int Ping
		=> Volatile.Read(ref this._ping);

	/// <summary>
	/// Gets the current ping.
	/// </summary>
	private int _ping;

	/// <summary>
	/// Gets the collection of presences held by this client.
	/// </summary>
	public IReadOnlyDictionary<ulong, DiscordPresence> Presences
		=> this._presencesLazy.Value;

	/// <summary>
	/// Gets the internal presences.
	/// </summary>
	internal readonly Dictionary<ulong, DiscordPresence> PresencesInternal = new();

	/// <summary>
	/// Gets the internal presences lazy.
	/// </summary>
	private Lazy<IReadOnlyDictionary<ulong, DiscordPresence>> _presencesLazy;

	/// <summary>
	/// Gets the collection of presences held by this client.
	/// </summary>
	public IReadOnlyDictionary<string, DiscordActivity> EmbeddedActivities
		=> this._embeddedActivitiesLazy.Value;

	/// <summary>
	/// Gets the internal embedded activities.
	/// </summary>
	internal readonly Dictionary<string, DiscordActivity> EmbeddedActivitiesInternal = new();

	/// <summary>
	/// Gets the embedded activities lazy.
	/// </summary>
	private Lazy<IReadOnlyDictionary<string, DiscordActivity>> _embeddedActivitiesLazy;

#endregion

#region Constructor/Internal Setup

	/// <summary>
	/// Initializes a new instance of <see cref="DiscordClient"/>.
	/// </summary>
	/// <param name="config">Specifies configuration parameters.</param>
	public DiscordClient(DiscordConfiguration config)
		: base(config)
	{
		if (this.Configuration.MessageCacheSize > 0)
		{
			var intents = this.Configuration.Intents;
			this.MessageCache = intents.HasIntent(DiscordIntents.GuildMessages) ||
			                    intents.HasIntent(DiscordIntents.DirectMessages)
				? new RingBuffer<DiscordMessage>(this.Configuration.MessageCacheSize)
				: null;
		}

		this.InternalSetup();

		if (this.GuildsInternal != null)
			this.Guilds = new ReadOnlyConcurrentDictionary<ulong, DiscordGuild>(this.GuildsInternal);
	}

	/// <summary>
	/// Internal setup of the Client.
	/// </summary>
	internal void InternalSetup()
	{
		this._clientErrored = new("CLIENT_ERRORED", EventExecutionLimit, this.Goof);
		this._socketErrored = new("SOCKET_ERRORED", EventExecutionLimit, this.Goof);
		this._socketOpened = new("SOCKET_OPENED", EventExecutionLimit, this.EventErrorHandler);
		this._socketClosed = new("SOCKET_CLOSED", EventExecutionLimit, this.EventErrorHandler);
		this._ready = new("READY", EventExecutionLimit, this.EventErrorHandler);
		this._resumed = new("RESUMED", EventExecutionLimit, this.EventErrorHandler);
		this._channelCreated = new("CHANNEL_CREATED", EventExecutionLimit, this.EventErrorHandler);
		this._channelUpdated = new("CHANNEL_UPDATED", EventExecutionLimit, this.EventErrorHandler);
		this._channelDeleted = new("CHANNEL_DELETED", EventExecutionLimit, this.EventErrorHandler);
		this._dmChannelDeleted = new("DM_CHANNEL_DELETED", EventExecutionLimit, this.EventErrorHandler);
		this._channelPinsUpdated = new("CHANNEL_PINS_UPDATED", EventExecutionLimit, this.EventErrorHandler);
		this._guildCreated = new("GUILD_CREATED", EventExecutionLimit, this.EventErrorHandler);
		this._guildAvailable = new("GUILD_AVAILABLE", EventExecutionLimit, this.EventErrorHandler);
		this._guildUpdated = new("GUILD_UPDATED", EventExecutionLimit, this.EventErrorHandler);
		this._guildDeleted = new("GUILD_DELETED", EventExecutionLimit, this.EventErrorHandler);
		this._guildUnavailable = new("GUILD_UNAVAILABLE", EventExecutionLimit, this.EventErrorHandler);
		this._guildDownloadCompletedEv = new("GUILD_DOWNLOAD_COMPLETED", EventExecutionLimit, this.EventErrorHandler);
		this._inviteCreated = new("INVITE_CREATED", EventExecutionLimit, this.EventErrorHandler);
		this._inviteDeleted = new("INVITE_DELETED", EventExecutionLimit, this.EventErrorHandler);
		this._messageCreated = new("MESSAGE_CREATED", EventExecutionLimit, this.EventErrorHandler);
		this._presenceUpdated = new("PRESENCE_UPDATED", EventExecutionLimit, this.EventErrorHandler);
		this._guildBanAdded = new("GUILD_BAN_ADD", EventExecutionLimit, this.EventErrorHandler);
		this._guildBanRemoved = new("GUILD_BAN_REMOVED", EventExecutionLimit, this.EventErrorHandler);
		this._guildEmojisUpdated = new("GUILD_EMOJI_UPDATED", EventExecutionLimit, this.EventErrorHandler);
		this._guildStickersUpdated = new("GUILD_STICKER_UPDATED", EventExecutionLimit, this.EventErrorHandler);
		this._guildIntegrationsUpdated = new("GUILD_INTEGRATIONS_UPDATED", EventExecutionLimit, this.EventErrorHandler);
		this._guildMemberAdded = new("GUILD_MEMBER_ADD", EventExecutionLimit, this.EventErrorHandler);
		this._guildMemberRemoved = new("GUILD_MEMBER_REMOVED", EventExecutionLimit, this.EventErrorHandler);
		this._guildMemberUpdated = new("GUILD_MEMBER_UPDATED", EventExecutionLimit, this.EventErrorHandler);
		this._guildRoleCreated = new("GUILD_ROLE_CREATED", EventExecutionLimit, this.EventErrorHandler);
		this._guildRoleUpdated = new("GUILD_ROLE_UPDATED", EventExecutionLimit, this.EventErrorHandler);
		this._guildRoleDeleted = new("GUILD_ROLE_DELETED", EventExecutionLimit, this.EventErrorHandler);
		this._messageAcknowledged = new("MESSAGE_ACKNOWLEDGED", EventExecutionLimit, this.EventErrorHandler);
		this._messageUpdated = new("MESSAGE_UPDATED", EventExecutionLimit, this.EventErrorHandler);
		this._messageDeleted = new("MESSAGE_DELETED", EventExecutionLimit, this.EventErrorHandler);
		this._messagesBulkDeleted = new("MESSAGE_BULK_DELETED", EventExecutionLimit, this.EventErrorHandler);
		this._interactionCreated = new("INTERACTION_CREATED", EventExecutionLimit, this.EventErrorHandler);
		this._componentInteractionCreated = new("COMPONENT_INTERACTED", EventExecutionLimit, this.EventErrorHandler);
		this._contextMenuInteractionCreated =
			new("CONTEXT_MENU_INTERACTED", EventExecutionLimit, this.EventErrorHandler);
		this._typingStarted = new("TYPING_STARTED", EventExecutionLimit, this.EventErrorHandler);
		this._userSettingsUpdated = new("USER_SETTINGS_UPDATED", EventExecutionLimit, this.EventErrorHandler);
		this._userUpdated = new("USER_UPDATED", EventExecutionLimit, this.EventErrorHandler);
		this._voiceStateUpdated = new("VOICE_STATE_UPDATED", EventExecutionLimit, this.EventErrorHandler);
		this._voiceServerUpdated = new("VOICE_SERVER_UPDATED", EventExecutionLimit, this.EventErrorHandler);
		this._guildMembersChunked = new("GUILD_MEMBERS_CHUNKED", EventExecutionLimit, this.EventErrorHandler);
		this._unknownEvent = new("UNKNOWN_EVENT", EventExecutionLimit, this.EventErrorHandler);
		this._messageReactionAdded = new("MESSAGE_REACTION_ADDED", EventExecutionLimit, this.EventErrorHandler);
		this._messageReactionRemoved = new("MESSAGE_REACTION_REMOVED", EventExecutionLimit, this.EventErrorHandler);
		this._messageReactionsCleared = new("MESSAGE_REACTIONS_CLEARED", EventExecutionLimit, this.EventErrorHandler);
		this._messageReactionRemovedEmoji =
			new("MESSAGE_REACTION_REMOVED_EMOJI", EventExecutionLimit, this.EventErrorHandler);
		this._webhooksUpdated = new("WEBHOOKS_UPDATED", EventExecutionLimit, this.EventErrorHandler);
		this._heartbeated = new("HEARTBEATED", EventExecutionLimit, this.EventErrorHandler);
		this._applicationCommandCreated =
			new("APPLICATION_COMMAND_CREATED", EventExecutionLimit, this.EventErrorHandler);
		this._applicationCommandUpdated =
			new("APPLICATION_COMMAND_UPDATED", EventExecutionLimit, this.EventErrorHandler);
		this._applicationCommandDeleted =
			new("APPLICATION_COMMAND_DELETED", EventExecutionLimit, this.EventErrorHandler);
		this._guildApplicationCommandCountUpdated = new("GUILD_APPLICATION_COMMAND_COUNTS_UPDATED", EventExecutionLimit,
			this.EventErrorHandler);
		this._applicationCommandPermissionsUpdated = new("APPLICATION_COMMAND_PERMISSIONS_UPDATED", EventExecutionLimit,
			this.EventErrorHandler);
		this._guildIntegrationCreated = new("INTEGRATION_CREATED", EventExecutionLimit, this.EventErrorHandler);
		this._guildIntegrationUpdated = new("INTEGRATION_UPDATED", EventExecutionLimit, this.EventErrorHandler);
		this._guildIntegrationDeleted = new("INTEGRATION_DELETED", EventExecutionLimit, this.EventErrorHandler);
		this._stageInstanceCreated = new("STAGE_INSTANCE_CREATED", EventExecutionLimit, this.EventErrorHandler);
		this._stageInstanceUpdated = new("STAGE_INSTANCE_UPDATED", EventExecutionLimit, this.EventErrorHandler);
		this._stageInstanceDeleted = new("STAGE_INSTANCE_DELETED", EventExecutionLimit, this.EventErrorHandler);
		this._threadCreated = new("THREAD_CREATED", EventExecutionLimit, this.EventErrorHandler);
		this._threadUpdated = new("THREAD_UPDATED", EventExecutionLimit, this.EventErrorHandler);
		this._threadDeleted = new("THREAD_DELETED", EventExecutionLimit, this.EventErrorHandler);
		this._threadListSynced = new("THREAD_LIST_SYNCED", EventExecutionLimit, this.EventErrorHandler);
		this._threadMemberUpdated = new("THREAD_MEMBER_UPDATED", EventExecutionLimit, this.EventErrorHandler);
		this._threadMembersUpdated = new("THREAD_MEMBERS_UPDATED", EventExecutionLimit, this.EventErrorHandler);
		this._zombied = new("ZOMBIED", EventExecutionLimit, this.EventErrorHandler);
		this._payloadReceived = new("PAYLOAD_RECEIVED", EventExecutionLimit, this.EventErrorHandler);
		this._guildScheduledEventCreated =
			new("GUILD_SCHEDULED_EVENT_CREATED", EventExecutionLimit, this.EventErrorHandler);
		this._guildScheduledEventUpdated =
			new("GUILD_SCHEDULED_EVENT_UPDATED", EventExecutionLimit, this.EventErrorHandler);
		this._guildScheduledEventDeleted =
			new("GUILD_SCHEDULED_EVENT_DELETED", EventExecutionLimit, this.EventErrorHandler);
		this._guildScheduledEventUserAdded =
			new("GUILD_SCHEDULED_EVENT_USER_ADDED", EventExecutionLimit, this.EventErrorHandler);
		this._guildScheduledEventUserRemoved =
			new("GUILD_SCHEDULED_EVENT_USER_REMOVED", EventExecutionLimit, this.EventErrorHandler);
		this._embeddedActivityUpdated = new("EMBEDDED_ACTIVITY_UPDATED", EventExecutionLimit, this.EventErrorHandler);
		this._guildMemberTimeoutAdded = new("GUILD_MEMBER_TIMEOUT_ADDED", EventExecutionLimit, this.EventErrorHandler);
		this._guildMemberTimeoutChanged =
			new("GUILD_MEMBER_TIMEOUT_UPDATED", EventExecutionLimit, this.EventErrorHandler);
		this._guildMemberTimeoutRemoved =
			new("GUILD_MEMBER_TIMEOUT_REMOVED", EventExecutionLimit, this.EventErrorHandler);
		this.RateLimitHitInternal = new("RATELIMIT_HIT", EventExecutionLimit, this.EventErrorHandler);
		this._automodRuleCreated = new("AUTO_MODERATION_RULE_CREATED", EventExecutionLimit, this.EventErrorHandler);
		this._automodRuleUpdated = new("AUTO_MODERATION_RULE_UPDATED", EventExecutionLimit, this.EventErrorHandler);
		this._automodRuleDeleted = new("AUTO_MODERATION_RULE_DELETED", EventExecutionLimit, this.EventErrorHandler);
		this._automodActionExecuted =
			new("AUTO_MODERATION_ACTION_EXECUTED", EventExecutionLimit, this.EventErrorHandler);
		this._guildAuditLogEntryCreated =
			new("GUILD_AUDIT_LOG_ENTRY_CREATED", EventExecutionLimit, this.EventErrorHandler);
		this._voiceChannelStatusUpdated =
			new("VOICE_CHANNEL_STATUS_UPDATED", EventExecutionLimit, this.EventErrorHandler);
		this._entitlementCreated = new("ENTITLEMENT_CREATED", EventExecutionLimit, this.EventErrorHandler);
		this._entitlementUpdated = new("ENTITLEMENT_UPDATED", EventExecutionLimit, this.EventErrorHandler);
		this._entitlementDeleted = new("ENTITLEMENT_DELETED", EventExecutionLimit, this.EventErrorHandler);

		this.GuildsInternal?.Clear();

		this._presencesLazy = new(() => new ReadOnlyDictionary<ulong, DiscordPresence>(this.PresencesInternal));
		this._embeddedActivitiesLazy =
			new(() => new ReadOnlyDictionary<string, DiscordActivity>(this.EmbeddedActivitiesInternal));
	}

#endregion

#region Client Extension Methods

	/// <summary>
	/// Registers an extension with this client.
	/// </summary>
	/// <param name="ext">Extension to register.</param>
	public void AddExtension(BaseExtension ext)
	{
		ext.Setup(this);
		this._extensions?.Add(ext);
	}

	/// <summary>
	/// Retrieves a previously registered extension from this client.
	/// </summary>
	/// <typeparam name="T">The type of extension to retrieve.</typeparam>
	/// <returns>The requested extension.</returns>
	public T? GetExtension<T>() where T : BaseExtension
		=> this._extensions?.FirstOrDefault(x => x.GetType() == typeof(T)) as T;

#endregion

#region Public Connection Methods

	/// <summary>
	/// Connects to the gateway.
	/// </summary>
	/// <param name="activity">The activity to set. Defaults to null.</param>
	/// <param name="status">The optional status to set. Defaults to null.</param>
	/// <param name="idleSince">Since when is the client performing the specified activity. Defaults to null.</param>
	/// <exception cref="UnauthorizedException">Thrown when an invalid token was provided.</exception>
	/// <exception cref="BadRequestException">Thrown when an invalid parameter was provided.</exception>
	/// <exception cref="ServerErrorException">Thrown when Discord is unable to process the request.</exception>
	public async Task ConnectAsync(
		DiscordActivity? activity = null, UserStatus? status = null,
		DateTimeOffset? idleSince = null
	)
	{
		// Check if connection lock is already set, and set it if it isn't
		if (!this._connectionLock.Wait(0))
			throw new InvalidOperationException("This client is already connected.");

		this._connectionLock.Set();

		var w = 7500;
		var i = 5;
		var s = false;
		Exception cex = null;

		if (activity == null && status == null && idleSince == null)
			this._status = null;
		else
		{
			var sinceUnix = idleSince != null ? (long?)Utilities.GetUnixTime(idleSince.Value) : null;
			this._status = new()
			{
				Activity = activity != null ? new(activity) : null,
				Status = status ?? UserStatus.Online,
				IdleSince = sinceUnix,
				IsAfk = idleSince != null,
				ActivityInternal = activity
			};
		}

		if (!this.IsShard)
		{
			if (this.Configuration.TokenType != TokenType.Bot)
				this.Logger.LogWarning(LoggerEvents.Misc,
					"You are logging in with a token that is not a bot token. This is not officially supported by Discord, and can result in your account being terminated if you aren't careful.");
			this.Logger.LogInformation(LoggerEvents.Startup, "Lib {name}, version {version}", this.BotLibrary,
				this.VersionString);
		}

		while (i-- > 0 || this.Configuration.ReconnectIndefinitely)
			try
			{
				await this.InternalConnectAsync().ConfigureAwait(false);
				s = true;
				break;
			}
			catch (UnauthorizedException e)
			{
				FailConnection(this._connectionLock);
				throw new("Authentication failed. Check your token and try again.", e);
			}
			catch (PlatformNotSupportedException)
			{
				FailConnection(this._connectionLock);
				throw;
			}
			catch (NotImplementedException)
			{
				FailConnection(this._connectionLock);
				throw;
			}
			catch (Exception ex)
			{
				FailConnection(null);

				cex = ex;
				if (i <= 0 && !this.Configuration.ReconnectIndefinitely) break;

				this.Logger.LogError(LoggerEvents.ConnectionFailure, ex,
					"Connection attempt failed, retrying in {seconds}s", w / 1000);
				await Task.Delay(w, this._cancelToken).ConfigureAwait(false);

				if (i > 0)
					w *= 2;
			}

		if (s || cex == null)
			return;

		this._connectionLock.Set();
		throw new("Could not connect to Discord.", cex);

		// non-closure, hence args
		static void FailConnection(ManualResetEventSlim? cl) =>
			// unlock this (if applicable) so we can let others attempt to connect
			cl?.Set();
	}

	/// <summary>
	/// Reconnects to the gateway.
	/// </summary>
	/// <param name="startNewSession">Whether to start a new session.</param>
	public Task ReconnectAsync(bool startNewSession = true)
		=> this.InternalReconnectAsync(startNewSession, startNewSession ? 1000 : 4002);

	/// <summary>
	/// Disconnects from the gateway.
	/// </summary>
	public async Task DisconnectAsync()
	{
		this.Configuration.AutoReconnect = false;
		if (this.WebSocketClient != null)
			await this.WebSocketClient.DisconnectAsync().ConfigureAwait(false);
	}

#endregion

#region Public REST Methods

	/// <summary>
	/// Gets a user.
	/// </summary>
	/// <param name="userId">Id of the user</param>
	/// <param name="fetch">Whether to ignore the cache. Defaults to false.</param>
	/// <returns>The requested user.</returns>
	/// <exception cref="NotFoundException">Thrown when the user does not exist.</exception>
	/// <exception cref="BadRequestException">Thrown when an invalid parameter was provided.</exception>
	/// <exception cref="ServerErrorException">Thrown when Discord is unable to process the request.</exception>
	public async Task<DiscordUser> GetUserAsync(ulong userId, bool fetch = false)
	{
<<<<<<< HEAD
		if (!fetch && this.TryGetCachedUserInternal(userId, out var cachedUsr))
			return cachedUsr;
=======
		if (fetch || !this.TryGetCachedUserInternal(userId, out var cachedUsr))
		{
			var usr = await this.ApiClient.GetUserAsync(userId).ConfigureAwait(false);
			usr = this.UserCache.AddOrUpdate(userId, usr, (id, old) =>
			{
				old.Username = usr.Username;
				old.Discriminator = usr.Discriminator;
				old.AvatarHash = usr.AvatarHash;
				old.BannerHash = usr.BannerHash;
				old.BannerColorInternal = usr.BannerColorInternal;
				old.AvatarDecorationData = usr.AvatarDecorationData;
				old.ThemeColorsInternal = usr.ThemeColorsInternal;
				old.Pronouns = usr.Pronouns;
				old.GlobalName = usr.GlobalName;
				return old;
			});
>>>>>>> f1898751

		var usr = await this.ApiClient.GetUserAsync(userId).ConfigureAwait(false);
		var cacheUser = usr;
		usr = this.UserCache.AddOrUpdate(userId, usr, (id, old) =>
		{
			old.Username = cacheUser.Username;
			old.Discriminator = cacheUser.Discriminator;
			old.AvatarHash = cacheUser.AvatarHash;
			old.BannerHash = cacheUser.BannerHash;
			old.BannerColorInternal = cacheUser.BannerColorInternal;
			old.AvatarDecorationHash = cacheUser.AvatarDecorationHash;
			old.ThemeColorsInternal = cacheUser.ThemeColorsInternal;
			old.Pronouns = cacheUser.Pronouns;
			old.GlobalName = cacheUser.GlobalName;
			return old;
		});

		return usr;
	}

	/// <summary>
	/// Gets a applications rpc information.
	/// </summary>
	/// <param name="applicationId">Id of the application</param>
	/// <returns>The requested application.</returns>
	/// <exception cref="NotFoundException">Thrown when the application does not exist.</exception>
	/// <exception cref="BadRequestException">Thrown when an invalid parameter was provided.</exception>
	/// <exception cref="ServerErrorException">Thrown when Discord is unable to process the request.</exception>
	public async Task<DiscordRpcApplication> GetRpcApplicationAsync(ulong applicationId)
		=> await this.ApiClient.GetApplicationRpcInfoAsync(applicationId).ConfigureAwait(false);

	public async Task<DiscordApplication> GetCurrentApplicationInfoAsync()
	{
		var transportApplication = await this.ApiClient.GetCurrentApplicationInfoAsync().ConfigureAwait(false);
		var app = new DiscordApplication
		{
			Discord = this,
			Id = transportApplication.Id,
			Name = transportApplication.Name,
			Description = transportApplication.Description,
			Summary = transportApplication.Summary,
			IconHash = transportApplication.IconHash,
			RpcOrigins = transportApplication.RpcOrigins != null
				? new ReadOnlyCollection<string>(transportApplication.RpcOrigins)
				: null,
			Flags = transportApplication.Flags,
			IsHook = transportApplication.IsHook,
			Type = transportApplication.Type,
			PrivacyPolicyUrl = transportApplication.PrivacyPolicyUrl,
			TermsOfServiceUrl = transportApplication.TermsOfServiceUrl,
			CustomInstallUrl = transportApplication.CustomInstallUrl,
			InstallParams = transportApplication.InstallParams,
			RoleConnectionsVerificationUrl = transportApplication.RoleConnectionsVerificationUrl.ValueOrDefault(),
			Tags = (transportApplication.Tags ?? Enumerable.Empty<string>()).ToArray(),
			GuildId = transportApplication.GuildId.ValueOrDefault(),
			Slug = transportApplication.Slug.ValueOrDefault(),
			PrimarySkuId = transportApplication.PrimarySkuId.ValueOrDefault(),
			VerifyKey = transportApplication.VerifyKey.ValueOrDefault(),
			CoverImageHash = transportApplication.CoverImageHash.ValueOrDefault(),
			Guild = transportApplication.Guild.ValueOrDefault(),
			ApproximateGuildCount = transportApplication.ApproximateGuildCount.ValueOrDefault(),
			RequiresCodeGrant = transportApplication.BotRequiresCodeGrant.ValueOrDefault(),
			IsPublic = transportApplication.IsPublicBot.ValueOrDefault(),
			RedirectUris = transportApplication.RedirectUris.ValueOrDefault(),
			InteractionsEndpointUrl = transportApplication.InteractionsEndpointUrl.ValueOrDefault()
		};

		return app;
	}

	/// <summary>
	/// Tries to get a user.
	/// </summary>
	/// <param name="userId">Id of the user.</param>
	/// <param name="user">The user, if found.</param>
	/// <param name="fetch">Whether to ignore the cache. Defaults to true.</param>
	/// <returns>True if found, otherwise false.</returns>
	public bool TryGetUser(ulong userId, out DiscordUser? user, bool fetch = true)
	{
		try
		{
			user = this.GetUserAsync(userId, fetch).ConfigureAwait(false).GetAwaiter().GetResult();
			return true;
		}
		catch (Exception)
		{
			user = null;
			return false;
		}
	}

	/// <summary>
	/// Gets the published store sku listings (premium application subscription).
	/// </summary>
	/// <param name="applicationId">The application id to fetch the listings for.</param>
	/// <returns>A list of published listings with <see cref="DiscordStoreSku"/>s.</returns>
	public async Task<IReadOnlyList<DiscordStoreSku>> GetPublishedListingsAsync(ulong applicationId)
		=> await this.ApiClient.GetPublishedListingsAsync(applicationId).ConfigureAwait(false);

	/// <summary>
	/// Gets the applications skus.
	/// </summary>
	/// <returns>A list of published listings with <see cref="DiscordSku"/>s.</returns>
	/// <exception cref="NotFoundException">Thrown when the skus do not exist.</exception>
	public async Task<IReadOnlyList<DiscordSku>> GetSkusAsync()
		=> await this.ApiClient.GetSkusAsync(this.CurrentApplication.Id).ConfigureAwait(false);

	/// <summary>
	/// Gets the applications entitlements.
	/// </summary>
	/// <param name="guildId">Filter returned entitlements to a specific guild id.</param>
	/// <param name="userId">Filter returned entitlements to a specific user id.</param>
	/// <returns>A list of <see cref="DiscordEntitlement"/>.</returns>
	/// <exception cref="NotFoundException">Thrown when the entitlements do not exist.</exception>
	public async Task<IReadOnlyList<DiscordEntitlement>> GetEntitlementsAsync(
		ulong? guildId = null, ulong? userId = null
	)
		=> await this.ApiClient.GetEntitlementsAsync(this.CurrentApplication.Id, guildId, userId).ConfigureAwait(false);

	/// <summary>
	/// Creates a test entitlement.
	/// </summary>
	/// <param name="skuId">The sku id to create the entitlement for.</param>
	/// <param name="ownerId">The owner id to create the entitlement for.</param>
	/// <param name="ownerType">The owner type to create the entitlement for.</param>
	/// <returns>A partial <see cref="DiscordEntitlement"/>.</returns>
	public async Task<DiscordEntitlement> CreateTestEntitlementsAsync(
		ulong skuId, ulong ownerId,
		EntitlementOwnerType ownerType
	)
		=> await this.ApiClient.CreateTestEntitlementsAsync(this.CurrentApplication.Id, skuId, ownerId, ownerType)
			.ConfigureAwait(false);

	/// <summary>
	/// Deletes a test entitlement.
	/// </summary>
	/// <param name="entitlementId">The entitlement id to delete.</param>
	public async Task DeleteTestEntitlementsAsync(ulong entitlementId)
		=> await this.ApiClient.DeleteTestEntitlementsAsync(this.CurrentApplication.Id, entitlementId)
			.ConfigureAwait(false);

	/// <summary>
	/// Gets the applications role connection metadata.
	/// </summary>
	/// <returns>A list of metadata records or <see langword="null"/>.</returns>
	public async Task<IReadOnlyList<DiscordApplicationRoleConnectionMetadata>> GetRoleConnectionMetadata()
		=> await this.ApiClient.GetRoleConnectionMetadataRecordsAsync(this.CurrentApplication.Id).ConfigureAwait(false);

	/// <summary>
	/// Updates the applications role connection metadata.
	/// </summary>
	/// <param name="metadata">A list of metadata objects. Max 5.</param>
	public async Task<IReadOnlyList<DiscordApplicationRoleConnectionMetadata>> UpdateRoleConnectionMetadata(
		IEnumerable<DiscordApplicationRoleConnectionMetadata> metadata
	)
		=> await this.ApiClient.UpdateRoleConnectionMetadataRecordsAsync(this.CurrentApplication.Id, metadata)
			.ConfigureAwait(false);

	/// <summary>
	/// Removes all global application commands.
	/// </summary>
	public async Task RemoveGlobalApplicationCommandsAsync()
		=> await this.ApiClient
			.BulkOverwriteGlobalApplicationCommandsAsync(this.CurrentApplication.Id,
				Array.Empty<DiscordApplicationCommand>())
			.ConfigureAwait(false);

	/// <summary>
	/// Removes all global application commands for a specific guild id.
	/// </summary>
	/// <param name="guildId">The target guild id.</param>
	public async Task RemoveGuildApplicationCommandsAsync(ulong guildId)
		=> await this.ApiClient
			.BulkOverwriteGuildApplicationCommandsAsync(this.CurrentApplication.Id, guildId,
				Array.Empty<DiscordApplicationCommand>())
			.ConfigureAwait(false);

	/// <summary>
	/// Removes all global application commands for a specific guild.
	/// </summary>
	/// <param name="guild">The target guild.</param>
	public async Task RemoveGuildApplicationCommandsAsync(DiscordGuild guild)
		=> await this.RemoveGuildApplicationCommandsAsync(guild.Id).ConfigureAwait(false);

	/// <summary>
	/// Gets a channel.
	/// </summary>
	/// <param name="id">The id of the channel to get.</param>
	/// <param name="fetch">Whether to ignore the cache. Defaults to false.</param>
	/// <returns>The requested channel.</returns>
	/// <exception cref="NotFoundException">Thrown when the channel does not exist.</exception>
	/// <exception cref="BadRequestException">Thrown when an invalid parameter was provided.</exception>
	/// <exception cref="ServerErrorException">Thrown when Discord is unable to process the request.</exception>
	public async Task<DiscordChannel> GetChannelAsync(ulong id, bool fetch = false)
		=> (fetch ? null : this.InternalGetCachedChannel(id)) ??
		   await this.ApiClient.GetChannelAsync(id).ConfigureAwait(false);

	/// <summary>
	/// Tries to get a channel.
	/// </summary>
	/// <param name="id">The id of the channel to get.</param>
	/// <param name="channel">The queried channel, if found.</param>
	/// <param name="fetch">Whether to ignore the cache. Defaults to true.</param>
	/// <returns>True if channel found, otherwise false.</returns>
	public bool TryGetChannel(ulong id, out DiscordChannel? channel, bool fetch = true)
	{
		try
		{
			channel = this.GetChannelAsync(id, fetch).ConfigureAwait(false).GetAwaiter().GetResult();
			return true;
		}
		catch (Exception)
		{
			channel = null;
			return false;
		}
	}

	/// <summary>
	/// Gets a thread.
	/// </summary>
	/// <param name="id">The id of the thread to get.</param>
	/// <param name="fetch">Whether to ignore the cache. Defaults to false.</param>
	/// <returns>The requested thread.</returns>
	/// <exception cref="NotFoundException">Thrown when the thread does not exist.</exception>
	/// <exception cref="BadRequestException">Thrown when an invalid parameter was provided.</exception>
	/// <exception cref="ServerErrorException">Thrown when Discord is unable to process the request.</exception>
	public async Task<DiscordThreadChannel> GetThreadAsync(ulong id, bool fetch = false)
		=> (fetch ? null : this.InternalGetCachedThread(id)) ??
		   await this.ApiClient.GetThreadAsync(id).ConfigureAwait(false);

	/// <summary>
	/// Tries to get a thread.
	/// </summary>
	/// <param name="id">The id of the thread to get.</param>
	/// <param name="thread">The thread, if found.</param>
	/// <param name="fetch">Whether to ignore the cache. Defaults to true.</param>
	/// <returns>True if found, otherwise false.</returns>
	public bool TryGetThread(ulong id, out DiscordThreadChannel? thread, bool fetch = true)
	{
		try
		{
			thread = this.GetThreadAsync(id, fetch).ConfigureAwait(false).GetAwaiter().GetResult();
			return true;
		}
		catch (Exception)
		{
			thread = null;
			return false;
		}
	}

	/// <summary>
	/// Sends a normal message.
	/// </summary>
	/// <param name="channel">The channel to send to.</param>
	/// <param name="content">The message content to send.</param>
	/// <returns>The message that was sent.</returns>
	/// <exception cref="UnauthorizedException">Thrown when the client does not have the <see cref="Permissions.SendMessages"/> permission.</exception>
	/// <exception cref="NotFoundException">Thrown when the channel does not exist.</exception>
	/// <exception cref="BadRequestException">Thrown when an invalid parameter was provided.</exception>
	/// <exception cref="ServerErrorException">Thrown when Discord is unable to process the request.</exception>
	public Task<DiscordMessage> SendMessageAsync(DiscordChannel channel, string content)
		=> this.ApiClient.CreateMessageAsync(channel.Id, content, null, null, null, false, false);

	/// <summary>
	/// Sends a message with an embed.
	/// </summary>
	/// <param name="channel">The channel to send to.</param>
	/// <param name="embed">The embed to attach to the message.</param>
	/// <returns>The message that was sent.</returns>
	/// <exception cref="UnauthorizedException">Thrown when the client does not have the <see cref="Permissions.SendMessages"/> permission.</exception>
	/// <exception cref="NotFoundException">Thrown when the channel does not exist.</exception>
	/// <exception cref="BadRequestException">Thrown when an invalid parameter was provided.</exception>
	/// <exception cref="ServerErrorException">Thrown when Discord is unable to process the request.</exception>
	public Task<DiscordMessage> SendMessageAsync(DiscordChannel channel, DiscordEmbed? embed)
		=> this.ApiClient.CreateMessageAsync(channel.Id, null, embed != null
			? new[] { embed }
			: null, null, null, false, false);

	/// <summary>
	/// Sends a message with content and an embed.
	/// </summary>
	/// <param name="channel">Channel to send to.</param>
	/// <param name="content">The message content to send.</param>
	/// <param name="embed">The embed to attach to the message.</param>
	/// <returns>The message that was sent.</returns>
	/// <exception cref="UnauthorizedException">Thrown when the client does not have the <see cref="Permissions.SendMessages"/> permission.</exception>
	/// <exception cref="NotFoundException">Thrown when the channel does not exist.</exception>
	/// <exception cref="BadRequestException">Thrown when an invalid parameter was provided.</exception>
	/// <exception cref="ServerErrorException">Thrown when Discord is unable to process the request.</exception>
	public Task<DiscordMessage> SendMessageAsync(DiscordChannel channel, string content, DiscordEmbed? embed)
		=> this.ApiClient.CreateMessageAsync(channel.Id, content, embed != null
			? new[] { embed }
			: null, null, null, false, false);

	/// <summary>
	/// Sends a message with the <see cref="DisCatSharp.Entities.DiscordMessageBuilder"/>.
	/// </summary>
	/// <param name="channel">The channel to send the message to.</param>
	/// <param name="builder">The message builder.</param>
	/// <returns>The message that was sent.</returns>
	/// <exception cref="UnauthorizedException">Thrown when the client does not have the <see cref="Permissions.SendMessages"/> permission if TTS is false and <see cref="Permissions.SendTtsMessages"/> if TTS is true.</exception>
	/// <exception cref="NotFoundException">Thrown when the channel does not exist.</exception>
	/// <exception cref="BadRequestException">Thrown when an invalid parameter was provided.</exception>
	/// <exception cref="ServerErrorException">Thrown when Discord is unable to process the request.</exception>
	public Task<DiscordMessage> SendMessageAsync(DiscordChannel channel, DiscordMessageBuilder builder)
		=> this.ApiClient.CreateMessageAsync(channel.Id, builder);

	/// <summary>
	/// Sends a message with an <see cref="Action{DiscordMessageBuilder}"/>.
	/// </summary>
	/// <param name="channel">The channel to send the message to.</param>
	/// <param name="action">The message builder.</param>
	/// <returns>The message that was sent.</returns>
	/// <exception cref="UnauthorizedException">Thrown when the client does not have the <see cref="Permissions.SendMessages"/> permission if TTS is false and <see cref="Permissions.SendTtsMessages"/> if TTS is true.</exception>
	/// <exception cref="NotFoundException">Thrown when the channel does not exist.</exception>
	/// <exception cref="BadRequestException">Thrown when an invalid parameter was provided.</exception>
	/// <exception cref="ServerErrorException">Thrown when Discord is unable to process the request.</exception>
	public Task<DiscordMessage> SendMessageAsync(DiscordChannel channel, Action<DiscordMessageBuilder> action)
	{
		var builder = new DiscordMessageBuilder();
		action(builder);

		return this.ApiClient.CreateMessageAsync(channel.Id, builder);
	}

	/// <summary>
	/// Creates a guild. This requires the bot to be in less than 10 guilds total.
	/// </summary>
	/// <param name="name">Name of the guild.</param>
	/// <param name="region">Voice region of the guild.</param>
	/// <param name="icon">Stream containing the icon for the guild.</param>
	/// <param name="verificationLevel">Verification level for the guild.</param>
	/// <param name="defaultMessageNotifications">Default message notification settings for the guild.</param>
	/// <param name="systemChannelFlags">System channel flags for the guild.</param>
	/// <returns>The created guild.</returns>
	/// <exception cref="NotFoundException">Thrown when the channel does not exist.</exception>
	/// <exception cref="BadRequestException">Thrown when an invalid parameter was provided.</exception>
	/// <exception cref="ServerErrorException">Thrown when Discord is unable to process the request.</exception>
	public Task<DiscordGuild> CreateGuildAsync(
		string name, string? region = null, Optional<Stream> icon = default,
		VerificationLevel? verificationLevel = null,
		DefaultMessageNotifications? defaultMessageNotifications = null,
		SystemChannelFlags? systemChannelFlags = null
	)
	{
		var iconBase64 = ImageTool.Base64FromStream(icon);
		return this.ApiClient.CreateGuildAsync(name, region, iconBase64, verificationLevel, defaultMessageNotifications,
			systemChannelFlags);
	}

	/// <summary>
	/// Creates a guild from a template. This requires the bot to be in less than 10 guilds total.
	/// </summary>
	/// <param name="code">The template code.</param>
	/// <param name="name">Name of the guild.</param>
	/// <param name="icon">Stream containing the icon for the guild.</param>
	/// <returns>The created guild.</returns>
	/// <exception cref="BadRequestException">Thrown when an invalid parameter was provided.</exception>
	/// <exception cref="ServerErrorException">Thrown when Discord is unable to process the request.</exception>
	public Task<DiscordGuild> CreateGuildFromTemplateAsync(string code, string name, Optional<Stream> icon = default)
	{
		var iconBase64 = ImageTool.Base64FromStream(icon);
		return this.ApiClient.CreateGuildFromTemplateAsync(code, name, iconBase64);
	}

	/// <summary>
	/// Gets a guild.
	/// <para>Setting <paramref name="withCounts"/> to true will make a REST request.</para>
	/// </summary>
	/// <param name="id">The guild ID to search for.</param>
	/// <param name="withCounts">Whether to include approximate presence and member counts in the returned guild.</param>
	/// <param name="fetch">Whether to ignore the cache. Defaults to false.</param>
	/// <returns>The requested Guild.</returns>
	/// <exception cref="NotFoundException">Thrown when the guild does not exist.</exception>
	/// <exception cref="BadRequestException">Thrown when an invalid parameter was provided.</exception>
	/// <exception cref="ServerErrorException">Thrown when Discord is unable to process the request.</exception>
	public async Task<DiscordGuild> GetGuildAsync(ulong id, bool? withCounts = null, bool fetch = false)
	{
		if (!fetch && this.GuildsInternal.TryGetValue(id, out var guild) && (!withCounts.HasValue || !withCounts.Value))
			return guild;

		guild = await this.ApiClient.GetGuildAsync(id, withCounts).ConfigureAwait(false);
		var channels = await this.ApiClient.GetGuildChannelsAsync(guild.Id).ConfigureAwait(false);
		foreach (var channel in channels) guild.ChannelsInternal[channel.Id] = channel;

		return guild;
	}

	/// <summary>
	/// Tries to get a guild.
	/// <para>Setting <paramref name="withCounts"/> to true will make a REST request.</para>
	/// </summary>
	/// <param name="id">The guild ID to search for.</param>
	/// <param name="guild">The guild, if found.</param>
	/// <param name="withCounts">Whether to include approximate presence and member counts in the returned guild.</param>
	/// <param name="fetch">Whether to ignore the cache. Defaults to true.</param>
	/// <returns>True if the guild was found, otherwise false.</returns>
	public bool TryGetGuild(ulong id, out DiscordGuild? guild, bool? withCounts = null, bool fetch = true)
	{
		try
		{
			guild = this.GetGuildAsync(id, withCounts, fetch).ConfigureAwait(false).GetAwaiter().GetResult();
			return true;
		}
		catch (Exception)
		{
			guild = null;
			return false;
		}
	}

	/// <summary>
	/// Gets a guild preview.
	/// </summary>
	/// <param name="id">The guild ID.</param>
	/// <returns>A preview of the requested guild.</returns>
	/// <exception cref="NotFoundException">Thrown when the guild does not exist.</exception>
	/// <exception cref="BadRequestException">Thrown when an invalid parameter was provided.</exception>
	/// <exception cref="ServerErrorException">Thrown when Discord is unable to process the request.</exception>
	public Task<DiscordGuildPreview> GetGuildPreviewAsync(ulong id)
		=> this.ApiClient.GetGuildPreviewAsync(id);

	/// <summary>
	/// Tries to get a guild preview.
	/// </summary>
	/// <param name="id">The guild ID.</param>
	/// <param name="preview">The preview, if found.</param>
	/// <returns>True if the preview was found, otherwise false.</returns>
	public bool TryGetGuildPreview(ulong id, out DiscordGuildPreview? preview)
	{
		try
		{
			preview = this.ApiClient.GetGuildPreviewAsync(id).ConfigureAwait(false).GetAwaiter().GetResult();
			return true;
		}
		catch (Exception)
		{
			preview = null;
			return false;
		}
	}

	/// <summary>
	/// Gets a guild widget.
	/// </summary>
	/// <param name="id">The Guild Id.</param>
	/// <returns>A guild widget.</returns>
	/// <exception cref="BadRequestException">Thrown when an invalid parameter was provided.</exception>
	/// <exception cref="ServerErrorException">Thrown when Discord is unable to process the request.</exception>
	public Task<DiscordWidget> GetGuildWidgetAsync(ulong id)
		=> this.ApiClient.GetGuildWidgetAsync(id);

	/// <summary>
	/// Tries to get a guild widget.
	/// </summary>
	/// <param name="id">The Guild Id.</param>
	/// <param name="widget">The widget, if found.</param>
	/// <returns>True if the widget was found, otherwise false.</returns>
	public bool TryGetGuildWidget(ulong id, out DiscordWidget? widget)
	{
		try
		{
			widget = this.ApiClient.GetGuildWidgetAsync(id).ConfigureAwait(false).GetAwaiter().GetResult();
			return true;
		}
		catch (Exception)
		{
			widget = null;
			return false;
		}
	}

	/// <summary>
	/// Gets an invite.
	/// </summary>
	/// <param name="code">The invite code.</param>
	/// <param name="withCounts">Whether to include presence and total member counts in the returned invite.</param>
	/// <param name="withExpiration">Whether to include the expiration date in the returned invite.</param>
	/// <param name="scheduledEventId">The scheduled event id.</param>
	/// <returns>The requested invite.</returns>
	/// <exception cref="NotFoundException">Thrown when the invite does not exists.</exception>
	/// <exception cref="BadRequestException">Thrown when an invalid parameter was provided.</exception>
	/// <exception cref="ServerErrorException">Thrown when Discord is unable to process the request.</exception>
	public Task<DiscordInvite> GetInviteByCodeAsync(
		string code, bool? withCounts = null, bool? withExpiration = null,
		ulong? scheduledEventId = null
	)
		=> this.ApiClient.GetInviteAsync(code, withCounts, withExpiration, scheduledEventId);

	/// <summary>
	/// Tries to get an invite.
	/// </summary>
	/// <param name="code">The invite code.</param>
	/// <param name="invite">The invite, if found.</param>
	/// <param name="withCounts">Whether to include presence and total member counts in the returned invite.</param>
	/// <param name="withExpiration">Whether to include the expiration date in the returned invite.</param>
	/// <param name="scheduledEventId">The scheduled event id.</param>
	/// <returns>True if the invite was found, otherwise false.</returns>
	public bool TryGetInviteByCode(
		string code, out DiscordInvite? invite, bool? withCounts = null,
		bool? withExpiration = null, ulong? scheduledEventId = null
	)
	{
		try
		{
			invite = this.GetInviteByCodeAsync(code, withCounts, withExpiration, scheduledEventId).ConfigureAwait(false)
				.GetAwaiter().GetResult();
			return true;
		}
		catch (Exception)
		{
			invite = null;
			return false;
		}
	}

	/// <summary>
	/// Gets a list of user connections.
	/// </summary>
	/// <exception cref="BadRequestException">Thrown when an invalid parameter was provided.</exception>
	/// <exception cref="ServerErrorException">Thrown when Discord is unable to process the request.</exception>
	public Task<IReadOnlyList<DiscordConnection>> GetConnectionsAsync()
		=> this.ApiClient.GetUserConnectionsAsync();

	/// <summary>
	/// Gets a sticker.
	/// </summary>
	/// <returns>The requested sticker.</returns>
	/// <param name="id">The id of the sticker.</param>
	/// <exception cref="NotFoundException">Thrown when the sticker does not exist.</exception>
	/// <exception cref="BadRequestException">Thrown when an invalid parameter was provided.</exception>
	/// <exception cref="ServerErrorException">Thrown when Discord is unable to process the request.</exception>
	public Task<DiscordSticker> GetStickerAsync(ulong id)
		=> this.ApiClient.GetStickerAsync(id);

	/// <summary>
	/// Tries to get a sticker.
	/// </summary>
	/// <returns>True if found, otherwise false.</returns>
	/// <param name="id">The id of the sticker.</param>
	/// <param name="sticker">The sticker, if found.</param>
	public bool TryGetSticker(ulong id, out DiscordSticker? sticker)
	{
		try
		{
			sticker = this.GetStickerAsync(id).ConfigureAwait(false).GetAwaiter().GetResult();
			return true;
		}
		catch (Exception)
		{
			sticker = null;
			return false;
		}
	}

	/// <summary>
	/// Gets all sticker packs.
	/// </summary>
	/// <returns>List of sticker packs.</returns>
	/// <exception cref="BadRequestException">Thrown when an invalid parameter was provided.</exception>
	/// <exception cref="ServerErrorException">Thrown when Discord is unable to process the request.</exception>
	public Task<IReadOnlyList<DiscordStickerPack>> GetStickerPacksAsync()
		=> this.ApiClient.GetStickerPacksAsync();

	/// <summary>
	/// Gets the In-App OAuth Url.
	/// </summary>
	/// <param name="scopes">Defaults to <see cref="DisCatSharp.Enums.OAuthScopes.BOT_DEFAULT"/>.</param>
	/// <param name="redirectUrl">Redirect Uri.</param>
	/// <param name="permissions">Defaults to <see cref="Permissions.None"/>.</param>
	/// <returns>The OAuth Url</returns>
	public Uri GetInAppOAuth(
		Permissions permissions = Permissions.None, OAuthScopes scopes = OAuthScopes.BOT_DEFAULT,
		string? redirectUrl = null
	)
	{
		permissions &= PermissionMethods.FullPerms;
		return
			new(new
					QueryUriBuilder($"{DiscordDomain.GetDomain(CoreDomain.Discord).Url}{Endpoints.OAUTH2}{Endpoints.AUTHORIZE}")
				.AddParameter("client_id", this.CurrentApplication.Id.ToString(CultureInfo.InvariantCulture))
				.AddParameter("scope", OAuth.ResolveScopes(scopes))
				.AddParameter("permissions", ((long)permissions).ToString(CultureInfo.InvariantCulture))
				.AddParameter("state", "")
				.AddParameter("redirect_uri", redirectUrl ?? string.Empty)
				.ToString());
	}

	/// <summary>
	/// Generates an In-App OAuth Url.
	/// </summary>
	/// <param name="bot">The bot to generate the url for.</param>
	/// <param name="scopes">Defaults to <see cref="DisCatSharp.Enums.OAuthScopes.BOT_DEFAULT"/>.</param>
	/// <param name="redirectUrl">Redirect Uri.</param>
	/// <param name="permissions">Defaults to <see cref="Permissions.None"/>.</param>
	/// <returns>The OAuth Url</returns>
	public Uri GenerateInAppOauthFor(
		DiscordUser bot, Permissions permissions = Permissions.None,
		OAuthScopes scopes = OAuthScopes.BOT_DEFAULT, string? redirectUrl = null
	)
	{
		if (!bot.IsBot)
			throw new ArgumentException("The user must be a bot.", nameof(bot));

		permissions &= PermissionMethods.FullPerms;
		return
			new(new
					QueryUriBuilder($"{DiscordDomain.GetDomain(CoreDomain.Discord).Url}{Endpoints.OAUTH2}{Endpoints.AUTHORIZE}")
				.AddParameter("client_id", bot.Id.ToString(CultureInfo.InvariantCulture))
				.AddParameter("scope", OAuth.ResolveScopes(scopes))
				.AddParameter("permissions", ((long)permissions).ToString(CultureInfo.InvariantCulture))
				.AddParameter("state", "")
				.AddParameter("redirect_uri", redirectUrl ?? "")
				.ToString());
	}

	/// <summary>
	/// Gets a webhook.
	/// </summary>
	/// <param name="id">The target webhook id.</param>
	/// <returns>The requested webhook.</returns>
	/// <exception cref="NotFoundException">Thrown when the webhook does not exist.</exception>
	/// <exception cref="BadRequestException">Thrown when an invalid parameter was provided.</exception>
	/// <exception cref="ServerErrorException">Thrown when Discord is unable to process the request.</exception>
	public Task<DiscordWebhook> GetWebhookAsync(ulong id)
		=> this.ApiClient.GetWebhookAsync(id);

	/// <summary>
	/// Tries to get a webhook.
	/// </summary>
	/// <param name="id">The target webhook id.</param>
	/// <param name="webhook">The webhook, if found.</param>
	/// <returns>True if found, otherwise false.</returns>
	public bool TryGetWebhook(ulong id, out DiscordWebhook? webhook)
	{
		try
		{
			webhook = this.GetWebhookAsync(id).ConfigureAwait(false).GetAwaiter().GetResult();
			return true;
		}
		catch (Exception)
		{
			webhook = null;
			return false;
		}
	}

	/// <summary>
	/// Gets a webhook with a token.
	/// </summary>
	/// <param name="id">The target webhook id.</param>
	/// <param name="token">The target webhook token.</param>
	/// <returns>The requested webhook.</returns>
	/// <exception cref="NotFoundException">Thrown when the webhook does not exist.</exception>
	/// <exception cref="BadRequestException">Thrown when an invalid parameter was provided.</exception>
	/// <exception cref="ServerErrorException">Thrown when Discord is unable to process the request.</exception>
	public Task<DiscordWebhook> GetWebhookWithTokenAsync(ulong id, string token)
		=> this.ApiClient.GetWebhookWithTokenAsync(id, token);

	/// <summary>
	/// Tries to get a webhook with a token.
	/// </summary>
	/// <param name="id">The target webhook id.</param>
	/// <param name="token">The target webhook token.</param>
	/// <param name="webhook">The webhook, if found.</param>
	/// <returns>True if found, otherwise false.</returns>
	public bool TryGetWebhookWithToken(ulong id, string token, out DiscordWebhook? webhook)
	{
		try
		{
			webhook = this.GetWebhookWithTokenAsync(id, token).ConfigureAwait(false).GetAwaiter().GetResult();
			return true;
		}
		catch (Exception)
		{
			webhook = null;
			return false;
		}
	}

	/// <summary>
	/// Updates current user's activity and status.
	/// </summary>
	/// <param name="activity">Activity to set.</param>
	/// <param name="userStatus">Status of the user.</param>
	/// <param name="idleSince">Since when is the client performing the specified activity.</param>
	/// <returns></returns>
	public Task UpdateStatusAsync(
		DiscordActivity? activity = null, UserStatus? userStatus = null,
		DateTimeOffset? idleSince = null
	)
		=> this.InternalUpdateStatusAsync(activity, userStatus, idleSince);

	/// <summary>
	/// Edits current user.
	/// </summary>
	/// <param name="username">New username.</param>
	/// <param name="avatar">New avatar.</param>
	/// <returns>The modified user.</returns>
	/// <exception cref="NotFoundException">Thrown when the user does not exist.</exception>
	/// <exception cref="BadRequestException">Thrown when an invalid parameter was provided.</exception>
	/// <exception cref="ServerErrorException">Thrown when Discord is unable to process the request.</exception>
	public async Task<DiscordUser> UpdateCurrentUserAsync(string? username = null, Optional<Stream> avatar = default)
	{
		var base64Avatar = ImageTool.Base64FromStream(avatar);

		var usr = await this.ApiClient.ModifyCurrentUserAsync(username, base64Avatar).ConfigureAwait(false);

		this.CurrentUser.Username = usr.Username;
		this.CurrentUser.Discriminator = usr.Discriminator;
		this.CurrentUser.AvatarHash = usr.AvatarHash;
		return this.CurrentUser;
	}

	/// <summary>
	/// Gets a guild template by the code.
	/// </summary>
	/// <param name="code">The code of the template.</param>
	/// <returns>The guild template for the code.</returns>
	/// <exception cref="BadRequestException">Thrown when an invalid parameter was provided.</exception>
	/// <exception cref="ServerErrorException">Thrown when Discord is unable to process the request.</exception>
	public Task<DiscordGuildTemplate> GetTemplateAsync(string code)
		=> this.ApiClient.GetTemplateAsync(code);

	/// <summary>
	/// Gets all the global application commands for this application.
	/// </summary>
	/// <param name="withLocalizations">Whether to get the full localization dict.</param>
	/// <returns>A list of global application commands.</returns>
	public Task<IReadOnlyList<DiscordApplicationCommand>> GetGlobalApplicationCommandsAsync(
		bool withLocalizations = false
	) =>
		this.ApiClient.GetGlobalApplicationCommandsAsync(this.CurrentApplication.Id, withLocalizations);

	/// <summary>
	/// Overwrites the existing global application commands. New commands are automatically created and missing commands are automatically deleted.
	/// </summary>
	/// <param name="commands">The list of commands to overwrite with.</param>
	/// <returns>The list of global commands.</returns>
	public Task<IReadOnlyList<DiscordApplicationCommand>> BulkOverwriteGlobalApplicationCommandsAsync(
		IEnumerable<DiscordApplicationCommand> commands
	) =>
		this.ApiClient.BulkOverwriteGlobalApplicationCommandsAsync(this.CurrentApplication.Id, commands);

	/// <summary>
	/// Creates or overwrites a global application command.
	/// </summary>
	/// <param name="command">The command to create.</param>
	/// <returns>The created command.</returns>
	public Task<DiscordApplicationCommand> CreateGlobalApplicationCommandAsync(DiscordApplicationCommand command) =>
		this.ApiClient.CreateGlobalApplicationCommandAsync(this.CurrentApplication.Id, command);

	/// <summary>
	/// Gets a global application command by its id.
	/// </summary>
	/// <param name="commandId">The id of the command to get.</param>
	/// <returns>The command with the id.</returns>
	public Task<DiscordApplicationCommand> GetGlobalApplicationCommandAsync(ulong commandId) =>
		this.ApiClient.GetGlobalApplicationCommandAsync(this.CurrentApplication.Id, commandId);

	/// <summary>
	/// Edits a global application command.
	/// </summary>
	/// <param name="commandId">The id of the command to edit.</param>
	/// <param name="action">Action to perform.</param>
	/// <returns>The edited command.</returns>
	public async Task<DiscordApplicationCommand> EditGlobalApplicationCommandAsync(
		ulong commandId, Action<ApplicationCommandEditModel> action
	)
	{
		var mdl = new ApplicationCommandEditModel();
		action(mdl);
		var applicationId = this.CurrentApplication?.Id ??
		                    (await this.GetCurrentApplicationAsync().ConfigureAwait(false)).Id;
		return await this.ApiClient.EditGlobalApplicationCommandAsync(applicationId, commandId, mdl.Name,
			mdl.Description, mdl.Options,
			mdl.NameLocalizations,
			mdl.DescriptionLocalizations,
			mdl.DefaultMemberPermissions, mdl.DmPermission,
			mdl.IsNsfw, mdl.AllowedContexts,
			mdl.IntegrationTypes).ConfigureAwait(false);
	}

	/// <summary>
	/// Deletes a global application command.
	/// </summary>
	/// <param name="commandId">The id of the command to delete.</param>
	public Task DeleteGlobalApplicationCommandAsync(ulong commandId) =>
		this.ApiClient.DeleteGlobalApplicationCommandAsync(this.CurrentApplication.Id, commandId);

	/// <summary>
	/// Gets all the application commands for a guild.
	/// </summary>
	/// <param name="guildId">The id of the guild to get application commands for.</param>
	/// <param name="withLocalizations">Whether to get the full localization dict.</param>
	/// <returns>A list of application commands in the guild.</returns>
	public Task<IReadOnlyList<DiscordApplicationCommand>> GetGuildApplicationCommandsAsync(
		ulong guildId, bool withLocalizations = false
	) =>
		this.ApiClient.GetGuildApplicationCommandsAsync(this.CurrentApplication.Id, guildId, withLocalizations);

	/// <summary>
	/// Overwrites the existing application commands in a guild. New commands are automatically created and missing commands are automatically deleted.
	/// </summary>
	/// <param name="guildId">The id of the guild.</param>
	/// <param name="commands">The list of commands to overwrite with.</param>
	/// <returns>The list of guild commands.</returns>
	public Task<IReadOnlyList<DiscordApplicationCommand>> BulkOverwriteGuildApplicationCommandsAsync(
		ulong guildId, IEnumerable<DiscordApplicationCommand> commands
	) =>
		this.ApiClient.BulkOverwriteGuildApplicationCommandsAsync(this.CurrentApplication.Id, guildId, commands);

	/// <summary>
	/// Creates or overwrites a guild application command.
	/// </summary>
	/// <param name="guildId">The id of the guild to create the application command in.</param>
	/// <param name="command">The command to create.</param>
	/// <returns>The created command.</returns>
	public Task<DiscordApplicationCommand> CreateGuildApplicationCommandAsync(
		ulong guildId, DiscordApplicationCommand command
	) =>
		this.ApiClient.CreateGuildApplicationCommandAsync(this.CurrentApplication.Id, guildId, command);

	/// <summary>
	/// Gets a application command in a guild by its id.
	/// </summary>
	/// <param name="guildId">The id of the guild the application command is in.</param>
	/// <param name="commandId">The id of the command to get.</param>
	/// <returns>The command with the id.</returns>
	public Task<DiscordApplicationCommand> GetGuildApplicationCommandAsync(ulong guildId, ulong commandId) =>
		this.ApiClient.GetGuildApplicationCommandAsync(this.CurrentApplication.Id, guildId, commandId);

	/// <summary>
	/// Edits a application command in a guild.
	/// </summary>
	/// <param name="guildId">The id of the guild the application command is in.</param>
	/// <param name="commandId">The id of the command to edit.</param>
	/// <param name="action">Action to perform.</param>
	/// <returns>The edited command.</returns>
	public async Task<DiscordApplicationCommand> EditGuildApplicationCommandAsync(
		ulong guildId, ulong commandId, Action<ApplicationCommandEditModel> action
	)
	{
		var mdl = new ApplicationCommandEditModel();
		action(mdl);
		var applicationId = this.CurrentApplication?.Id ??
		                    (await this.GetCurrentApplicationAsync().ConfigureAwait(false)).Id;
		return await this.ApiClient.EditGuildApplicationCommandAsync(applicationId, guildId, commandId, mdl.Name,
			mdl.Description, mdl.Options,
			mdl.NameLocalizations,
			mdl.DescriptionLocalizations,
			mdl.DefaultMemberPermissions, mdl.DmPermission,
			mdl.IsNsfw, mdl.AllowedContexts,
			mdl.IntegrationTypes).ConfigureAwait(false);
	}

	/// <summary>
	/// Deletes a application command in a guild.
	/// </summary>
	/// <param name="guildId">The id of the guild to delete the application command in.</param>
	/// <param name="commandId">The id of the command.</param>
	public Task DeleteGuildApplicationCommandAsync(ulong guildId, ulong commandId) =>
		this.ApiClient.DeleteGuildApplicationCommandAsync(this.CurrentApplication.Id, guildId, commandId);

#endregion

#region Internal Caching Methods

	/// <summary>
	/// Gets the internal cached threads.
	/// </summary>
	/// <param name="threadId">The target thread id.</param>
	/// <returns>The requested thread.</returns>
	internal DiscordThreadChannel? InternalGetCachedThread(ulong threadId)
	{
		if (this.Guilds == null)
			return null;

		foreach (var guild in this.Guilds.Values)
			if (guild.Threads.TryGetValue(threadId, out var foundThread))
				return foundThread;

		return null;
	}

	/// <summary>
	/// Gets the internal cached scheduled event.
	/// </summary>
	/// <param name="scheduledEventId">The target scheduled event id.</param>
	/// <returns>The requested scheduled event.</returns>
	internal DiscordScheduledEvent? InternalGetCachedScheduledEvent(ulong scheduledEventId)
	{
		if (this.Guilds == null)
			return null;

		foreach (var guild in this.Guilds.Values)
			if (guild.ScheduledEvents.TryGetValue(scheduledEventId, out var foundScheduledEvent))
				return foundScheduledEvent;

		return null;
	}

	/// <summary>
	/// Gets the internal cached channel.
	/// </summary>
	/// <param name="channelId">The target channel id.</param>
	/// <param name="guildId">The target guild id.</param>
	/// <returns>The requested channel.</returns>
	internal DiscordChannel? InternalGetCachedChannel(ulong channelId, ulong? guildId = null)
	{
		if (this.Guilds == null)
			return null;

		foreach (var guild in this.Guilds.Values)
			if (guild.Channels.TryGetValue(channelId, out var foundChannel))
			{
				if (guildId.HasValue)
					foundChannel.GuildId = guildId;
				return foundChannel;
			}

		return null;
	}

	/// <summary>
	/// Gets the internal cached guild.
	/// </summary>
	/// <param name="guildId">The target guild id.</param>
	/// <returns>The requested guild.</returns>
	internal DiscordGuild? InternalGetCachedGuild(ulong? guildId)
		=> this.GuildsInternal == null || !guildId.HasValue
			? null
			: this.GuildsInternal.TryGetValue(guildId.Value, out var guild)
				? guild
				: null;

	/// <summary>
	/// Updates a message.
	/// </summary>
	/// <param name="message">The message to update.</param>
	/// <param name="author">The author to update.</param>
	/// <param name="guild">The guild to update.</param>
	/// <param name="member">The member to update.</param>
	private void UpdateMessage(
		DiscordMessage message, TransportUser? author, DiscordGuild? guild,
		TransportMember? member
	)
	{
		if (author != null)
		{
			var usr = new DiscordUser(author)
			{
				Discord = this
			};

			if (member != null)
				member.User = author;

			message.Author = this.UpdateUser(usr, guild?.Id, guild, member);
		}

		var channel = this.InternalGetCachedChannel(message.ChannelId);

		if (channel != null) return;

		channel = !message.GuildId.HasValue
			? new DiscordDmChannel
			{
				Id = message.ChannelId,
				Discord = this,
				Type = ChannelType.Private
			}
			: new DiscordChannel
			{
				Id = message.ChannelId,
				Discord = this
			};

		message.Channel = channel;
	}

	/// <summary>
	/// Updates a scheduled event.
	/// </summary>
	/// <param name="scheduledEvent">The scheduled event to update.</param>
	/// <param name="guild">The guild to update.</param>
	/// <returns>The updated scheduled event.</returns>
	private DiscordScheduledEvent UpdateScheduledEvent(DiscordScheduledEvent scheduledEvent, DiscordGuild guild)
	{
		if (scheduledEvent != null!)
			_ = guild.ScheduledEventsInternal.AddOrUpdate(scheduledEvent.Id, scheduledEvent, (id, old) =>
			{
				old.Discord = this;
				old.Description = scheduledEvent.Description;
				old.ChannelId = scheduledEvent.ChannelId;
				old.EntityId = scheduledEvent.EntityId;
				old.EntityType = scheduledEvent.EntityType;
				old.EntityMetadata = scheduledEvent.EntityMetadata;
				old.Name = scheduledEvent.Name;
				old.Status = scheduledEvent.Status;
				old.UserCount = scheduledEvent.UserCount;
				old.ScheduledStartTimeRaw = scheduledEvent.ScheduledStartTimeRaw;
				old.ScheduledEndTimeRaw = scheduledEvent.ScheduledEndTimeRaw;
				return old;
			});

		return scheduledEvent;
	}

	/// <summary>
	/// Updates a user.
	/// </summary>
	/// <param name="usr">The user to update.</param>
	/// <param name="guildId">The guild id to update.</param>
	/// <param name="guild">The guild to update.</param>
	/// <param name="mbr">The member to update.</param>
	/// <returns>The updated user.</returns>
	private DiscordUser UpdateUser(DiscordUser usr, ulong? guildId, DiscordGuild? guild, TransportMember? mbr)
	{
		if (mbr != null)
		{
			if (mbr.User != null)
			{
				usr = new(mbr.User)
				{
					Discord = this
				};

				var cachedUser = usr;
				_ = this.UserCache.AddOrUpdate(usr.Id, usr, (id, old) =>
				{
<<<<<<< HEAD
					old.Username = cachedUser.Username;
					old.Discriminator = cachedUser.Discriminator;
					old.AvatarHash = cachedUser.AvatarHash;
					old.BannerHash = cachedUser.BannerHash;
					old.BannerColorInternal = cachedUser.BannerColorInternal;
					old.AvatarDecorationHash = cachedUser.AvatarDecorationHash;
					old.ThemeColorsInternal = cachedUser.ThemeColorsInternal;
					old.Pronouns = cachedUser.Pronouns;
					old.Locale = cachedUser.Locale;
					old.GlobalName = cachedUser.GlobalName;
=======
					old.Username = usr.Username;
					old.Discriminator = usr.Discriminator;
					old.AvatarHash = usr.AvatarHash;
					old.BannerHash = usr.BannerHash;
					old.BannerColorInternal = usr.BannerColorInternal;
					old.AvatarDecorationData = usr.AvatarDecorationData;
					old.ThemeColorsInternal = usr.ThemeColorsInternal;
					old.Pronouns = usr.Pronouns;
					old.Locale = usr.Locale;
					old.GlobalName = usr.GlobalName;
>>>>>>> f1898751
					return old;
				});

				usr = new DiscordMember(mbr)
				{
					Discord = this,
					GuildId = guildId ?? 0
				};
			}

			var intents = this.Configuration.Intents;

			DiscordMember member = default;

			if (intents.HasAllPrivilegedIntents() && (!guild?.IsLarge ?? true))
				return
					usr; // we have the necessary privileged intents, no need to worry about caching here unless guild is large.

			if (guild?.MembersInternal.TryGetValue(usr.Id, out member) == false)
			{
				if (intents.HasIntent(DiscordIntents.GuildMembers) ||
				    this.Configuration.AlwaysCacheMembers) // member can be updated by events, so cache it
					guild.MembersInternal.TryAdd(usr.Id, (DiscordMember)usr);
			}
			else if (intents.HasIntent(DiscordIntents.GuildPresences) ||
			         this.Configuration.AlwaysCacheMembers) // we can attempt to update it if it's already in cache.
				if (!intents.HasIntent(DiscordIntents
					.GuildMembers)) // no need to update if we already have the member events
					_ = guild?.MembersInternal.TryUpdate(usr.Id, (DiscordMember)usr, member);
		}
		else if (!string.IsNullOrEmpty(usr.Username)) // check if not a skeleton user
			_ = this.UserCache.AddOrUpdate(usr.Id, usr, (id, old) =>
			{
				old.Username = usr.Username;
				old.Discriminator = usr.Discriminator;
				old.AvatarHash = usr.AvatarHash;
				old.BannerHash = usr.BannerHash;
				old.BannerColorInternal = usr.BannerColorInternal;
				old.AvatarDecorationData = usr.AvatarDecorationData;
				old.ThemeColorsInternal = usr.ThemeColorsInternal;
				old.Pronouns = usr.Pronouns;
				old.Locale = usr.Locale;
				old.GlobalName = usr.GlobalName;
				return old;
			});

		return usr;
	}

	/// <summary>
	/// Updates the cached scheduled events in a guild.
	/// </summary>
	/// <param name="guild">The guild.</param>
	/// <param name="rawEvents">The raw events.</param>
	private void UpdateCachedScheduledEvent(DiscordGuild guild, JArray? rawEvents)
	{
		if (this._disposed)
			return;

		if (rawEvents == null)
			return;

		guild.ScheduledEventsInternal.Clear();

		foreach (var xj in rawEvents)
		{
			var xtm = xj.ToDiscordObject<DiscordScheduledEvent>();

			xtm.Discord = this;

			guild.ScheduledEventsInternal[xtm.Id] = xtm;
		}
	}

	/// <summary>
	/// Updates the cached guild.
	/// </summary>
	/// <param name="newGuild">The new guild.</param>
	/// <param name="rawMembers">The raw members.</param>
	private void UpdateCachedGuild(DiscordGuild newGuild, JArray? rawMembers)
	{
		if (this._disposed)
			return;

		if (!this.GuildsInternal!.ContainsKey(newGuild.Id))
			this.GuildsInternal[newGuild.Id] = newGuild;

		var guild = this.GuildsInternal[newGuild.Id];

		if (newGuild.ChannelsInternal is { IsEmpty: false })
			foreach (var channel in newGuild.ChannelsInternal.Values)
			{
				if (guild.ChannelsInternal.TryGetValue(channel.Id, out _)) continue;

				channel.Initialize(this);

				guild.ChannelsInternal[channel.Id] = channel;
			}

		if (newGuild.ThreadsInternal is { IsEmpty: false })
			foreach (var thread in newGuild.ThreadsInternal.Values)
			{
				if (guild.ThreadsInternal.TryGetValue(thread.Id, out _)) continue;

				guild.ThreadsInternal[thread.Id] = thread;
			}

		if (newGuild.ScheduledEventsInternal is { IsEmpty: false })
			foreach (var @event in newGuild.ScheduledEventsInternal.Values)
			{
				if (guild.ScheduledEventsInternal.TryGetValue(@event.Id, out _)) continue;

				guild.ScheduledEventsInternal[@event.Id] = @event;
			}

		foreach (var newEmoji in newGuild.EmojisInternal.Values)
			_ = guild.EmojisInternal.GetOrAdd(newEmoji.Id, _ => newEmoji);

		foreach (var newSticker in newGuild.StickersInternal.Values)
			_ = guild.StickersInternal.GetOrAdd(newSticker.Id, _ => newSticker);

		foreach (var newStageInstance in newGuild.StageInstancesInternal.Values)
			_ = guild.StageInstancesInternal.GetOrAdd(newStageInstance.Id, _ => newStageInstance);

		if (rawMembers != null)
		{
			guild.MembersInternal.Clear();

			foreach (var xj in rawMembers)
			{
				var xtm = xj.ToDiscordObject<TransportMember>();

				var xu = new DiscordUser(xtm.User!)
				{
					Discord = this
				};
				_ = this.UserCache.AddOrUpdate(xtm.User.Id, xu, (id, old) =>
				{
					old.Username = xu.Username;
					old.Discriminator = xu.Discriminator;
					old.AvatarHash = xu.AvatarHash;
					old.PremiumType = xu.PremiumType;
					old.GlobalName = xu.GlobalName;
					return old;
				});

				guild.MembersInternal[xtm.User.Id] = new(xtm)
				{
					Discord = this,
					GuildId = guild.Id
				};
			}
		}

		foreach (var role in newGuild.RolesInternal.Values)
		{
			if (guild.RolesInternal.TryGetValue(role.Id, out _)) continue;

			role.GuildId = guild.Id;
			guild.RolesInternal[role.Id] = role;
		}

		guild.Name = newGuild.Name;
		guild.AfkChannelId = newGuild.AfkChannelId;
		guild.AfkTimeout = newGuild.AfkTimeout;
		guild.DefaultMessageNotifications = newGuild.DefaultMessageNotifications;
		guild.RawFeatures = newGuild.RawFeatures;
		guild.IconHash = newGuild.IconHash;
		guild.MfaLevel = newGuild.MfaLevel;
		guild.OwnerId = newGuild.OwnerId;
		guild.VoiceRegionId = newGuild.VoiceRegionId;
		guild.SplashHash = newGuild.SplashHash;
		guild.VerificationLevel = newGuild.VerificationLevel;
		guild.WidgetEnabled = newGuild.WidgetEnabled;
		guild.WidgetChannelId = newGuild.WidgetChannelId;
		guild.ExplicitContentFilter = newGuild.ExplicitContentFilter;
		guild.PremiumTier = newGuild.PremiumTier;
		guild.PremiumSubscriptionCount = newGuild.PremiumSubscriptionCount;
		guild.PremiumProgressBarEnabled = newGuild.PremiumProgressBarEnabled;
		guild.BannerHash = newGuild.BannerHash;
		guild.Description = newGuild.Description;
		guild.VanityUrlCode = newGuild.VanityUrlCode;
		guild.SystemChannelId = newGuild.SystemChannelId;
		guild.SystemChannelFlags = newGuild.SystemChannelFlags;
		guild.DiscoverySplashHash = newGuild.DiscoverySplashHash;
		guild.MaxMembers = newGuild.MaxMembers;
		guild.MaxPresences = newGuild.MaxPresences;
		guild.ApproximateMemberCount = newGuild.ApproximateMemberCount;
		guild.ApproximatePresenceCount = newGuild.ApproximatePresenceCount;
		guild.MaxVideoChannelUsers = newGuild.MaxVideoChannelUsers;
		guild.PreferredLocale = newGuild.PreferredLocale;
		guild.RulesChannelId = newGuild.RulesChannelId;
		guild.PublicUpdatesChannelId = newGuild.PublicUpdatesChannelId;
		guild.ApplicationId = newGuild.ApplicationId;

		// fields not sent for update:
		// - guild.Channels
		// - voice states
		// - guild.JoinedAt = new_guild.JoinedAt;
		// - guild.Large = new_guild.Large;
		// - guild.MemberCount = Math.Max(new_guild.MemberCount, guild._members.Count);
		// - guild.Unavailable = new_guild.Unavailable;
	}

	/// <summary>
	/// Populates the message reactions and cache.
	/// </summary>
	/// <param name="message">The message.</param>
	/// <param name="author">The author.</param>
	/// <param name="member">The member.</param>
	private void PopulateMessageReactionsAndCache(DiscordMessage message, TransportUser author, TransportMember member)
	{
		var guild = message.Channel?.Guild ?? this.InternalGetCachedGuild(message.GuildId);

		this.UpdateMessage(message, author, guild, member);

		message.ReactionsInternal ??= new();
		foreach (var xr in message.ReactionsInternal)
			xr.Emoji.Discord = this;

		if (this.Configuration.MessageCacheSize > 0 && message.Channel != null!)
			this.MessageCache?.Add(message);
	}

#endregion

#region Disposal

	/// <summary>
	/// Disposes the client.
	/// </summary>
	~DiscordClient()
	{
		this.Dispose();
	}

	/// <summary>
	/// Whether the client is disposed.
	/// </summary>
	private bool _disposed;

	/// <summary>
	/// Disposes the client.
	/// </summary>
	public override void Dispose()
	{
		if (this._disposed)
			return;

		this._disposed = true;
		GC.SuppressFinalize(this);

		this.DisconnectAsync().ConfigureAwait(false).GetAwaiter().GetResult();
		this.ApiClient.Rest.Dispose();
		this.CurrentUser = null;

		var extensions = this._extensions; // prevent _extensions being modified during dispose
		this._extensions = null;
		foreach (var extension in extensions)
			if (extension is IDisposable disposable)
				disposable.Dispose();

		try
		{
			this._cancelTokenSource?.Cancel();
			this._cancelTokenSource?.Dispose();
		}
		catch
		{ }

		this.GuildsInternal = null;
		this._heartbeatTask = null;

		if (this.Configuration.EnableSentry)
			SentrySdk.EndSession();
	}

#endregion
}<|MERGE_RESOLUTION|>--- conflicted
+++ resolved
@@ -450,27 +450,8 @@
 	/// <exception cref="ServerErrorException">Thrown when Discord is unable to process the request.</exception>
 	public async Task<DiscordUser> GetUserAsync(ulong userId, bool fetch = false)
 	{
-<<<<<<< HEAD
 		if (!fetch && this.TryGetCachedUserInternal(userId, out var cachedUsr))
 			return cachedUsr;
-=======
-		if (fetch || !this.TryGetCachedUserInternal(userId, out var cachedUsr))
-		{
-			var usr = await this.ApiClient.GetUserAsync(userId).ConfigureAwait(false);
-			usr = this.UserCache.AddOrUpdate(userId, usr, (id, old) =>
-			{
-				old.Username = usr.Username;
-				old.Discriminator = usr.Discriminator;
-				old.AvatarHash = usr.AvatarHash;
-				old.BannerHash = usr.BannerHash;
-				old.BannerColorInternal = usr.BannerColorInternal;
-				old.AvatarDecorationData = usr.AvatarDecorationData;
-				old.ThemeColorsInternal = usr.ThemeColorsInternal;
-				old.Pronouns = usr.Pronouns;
-				old.GlobalName = usr.GlobalName;
-				return old;
-			});
->>>>>>> f1898751
 
 		var usr = await this.ApiClient.GetUserAsync(userId).ConfigureAwait(false);
 		var cacheUser = usr;
@@ -1504,7 +1485,6 @@
 				var cachedUser = usr;
 				_ = this.UserCache.AddOrUpdate(usr.Id, usr, (id, old) =>
 				{
-<<<<<<< HEAD
 					old.Username = cachedUser.Username;
 					old.Discriminator = cachedUser.Discriminator;
 					old.AvatarHash = cachedUser.AvatarHash;
@@ -1515,18 +1495,6 @@
 					old.Pronouns = cachedUser.Pronouns;
 					old.Locale = cachedUser.Locale;
 					old.GlobalName = cachedUser.GlobalName;
-=======
-					old.Username = usr.Username;
-					old.Discriminator = usr.Discriminator;
-					old.AvatarHash = usr.AvatarHash;
-					old.BannerHash = usr.BannerHash;
-					old.BannerColorInternal = usr.BannerColorInternal;
-					old.AvatarDecorationData = usr.AvatarDecorationData;
-					old.ThemeColorsInternal = usr.ThemeColorsInternal;
-					old.Pronouns = usr.Pronouns;
-					old.Locale = usr.Locale;
-					old.GlobalName = usr.GlobalName;
->>>>>>> f1898751
 					return old;
 				});
 
