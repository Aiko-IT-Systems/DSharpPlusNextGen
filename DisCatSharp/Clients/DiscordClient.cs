--- conflicted
+++ resolved
@@ -509,23 +509,6 @@
 	/// Gets the published store sku listings (premium application subscription).
 	/// </summary>
 	/// <param name="applicationId">The application id to fetch the listings for.</param>
-<<<<<<< HEAD
-	/// <param name="skuList">A list of published listings with <see cref="DiscordStoreSku"/>s, if found.</param>
-	/// <returns>True if found, otherwise false.</returns>
-	public bool TryGetPublishedListings(ulong applicationId, out IReadOnlyList<DiscordStoreSku>? skuList)
-	{
-		try
-		{
-			skuList = this.ApiClient.GetPublishedListingsAsync(applicationId).ConfigureAwait(false).GetAwaiter().GetResult();
-			return true;
-		}
-		catch (Exception)
-		{
-			skuList = null;
-			return false;
-		}
-	}
-=======
 	/// <returns>A list of published listings with <see cref="DiscordStoreSku"/>s.</returns>
 	public async Task<IReadOnlyList<DiscordStoreSku>> GetPublishedListingsAsync(ulong applicationId)
 		=> await this.ApiClient.GetPublishedListingsAsync(applicationId).ConfigureAwait(false);
@@ -564,7 +547,6 @@
 	/// <param name="entitlementId">The entitlement id to delete.</param>
 	public async Task DeleteTestEntitlementsAsync(ulong entitlementId)
 		=> await this.ApiClient.DeleteTestEntitlementsAsync(this.CurrentApplication.Id, entitlementId).ConfigureAwait(false);
->>>>>>> 4790cf0b
 
 	/// <summary>
 	/// Gets the applications role connection metadata.
