// This file is part of the DisCatSharp project, based off DSharpPlus.
//
// Copyright (c) 2021-2023 AITSYS
//
// Permission is hereby granted, free of charge, to any person obtaining a copy
// of this software and associated documentation files (the "Software"), to deal
// in the Software without restriction, including without limitation the rights
// to use, copy, modify, merge, publish, distribute, sublicense, and/or sell
// copies of the Software, and to permit persons to whom the Software is
// furnished to do so, subject to the following conditions:
//
// The above copyright notice and this permission notice shall be included in all
// copies or substantial portions of the Software.
//
// THE SOFTWARE IS PROVIDED "AS IS", WITHOUT WARRANTY OF ANY KIND, EXPRESS OR
// IMPLIED, INCLUDING BUT NOT LIMITED TO THE WARRANTIES OF MERCHANTABILITY,
// FITNESS FOR A PARTICULAR PURPOSE AND NON-INFRINGEMENT. IN NO EVENT SHALL THE
// AUTHORS OR COPYRIGHT HOLDERS BE LIABLE FOR ANY CLAIM, DAMAGES OR OTHER
// LIABILITY, WHETHER IN AN ACTION OF CONTRACT, TORT OR OTHERWISE, ARISING FROM,
// OUT OF OR IN CONNECTION WITH THE SOFTWARE OR THE USE OR OTHER DEALINGS IN THE
// SOFTWARE.

#pragma warning disable CS0618
using System;
using System.Collections.Concurrent;
using System.Collections.Generic;
using System.Collections.ObjectModel;
using System.IO;
using System.Linq;
using System.Net.Http;
using System.Reflection;
using System.Threading.Tasks;

using DisCatSharp.Attributes;
using DisCatSharp.Entities;
using DisCatSharp.Enums;
using DisCatSharp.Exceptions;
using DisCatSharp.Net;

using Microsoft.Extensions.DependencyInjection;
using Microsoft.Extensions.Logging;
using Microsoft.Extensions.Logging.Console;
using Microsoft.Extensions.Options;

using Sentry;

namespace DisCatSharp;

/// <summary>
/// Represents a common base for various Discord Client implementations.
/// </summary>
public abstract class BaseDiscordClient : IDisposable
{
	/// <summary>
	/// Gets the api client.
	/// </summary>
	protected internal DiscordApiClient ApiClient { get; }

	/// <summary>
	/// Gets the sentry client.
	/// </summary>
	internal SentryClient Sentry { get; set; }

	/// <summary>
	/// Gets the sentry dsn.
	/// </summary>
	internal static string SentryDsn { get; set; } = "https://1da216e26a2741b99e8ccfccea1b7ac8@o1113828.ingest.sentry.io/4504901362515968";

	/// <summary>
	/// Gets the configuration.
	/// </summary>
	protected internal DiscordConfiguration Configuration { get; }

	/// <summary>
	/// Gets the instance of the logger for this client.
	/// </summary>
	public ILogger<BaseDiscordClient> Logger { get; internal set; }

	/// <summary>
	/// Gets the string representing the version of bot lib.
	/// </summary>
	public string VersionString { get; }

	/// <summary>
	/// Gets the bot library name.
	/// </summary>
	// ReSharper disable once MemberCanBeProtected.Global
	// ReSharper disable once MemberCanBeMadeStatic.Global
	public string BotLibrary
		=> "DisCatSharp";

	/// <summary>
	/// Gets the current user.
	/// </summary>
	public DiscordUser? CurrentUser { get; internal set; }

	/// <summary>
	/// Gets the current application.
	/// </summary>
	public DiscordApplication? CurrentApplication { get; internal set; }

	/// <summary>
	/// Exposes a <see cref="HttpClient">Http Client</see> for custom operations.
	/// </summary>
	public HttpClient RestClient { get; internal set; }

	/// <summary>
	/// Gets the cached guilds for this client.
	/// </summary>
	public abstract IReadOnlyDictionary<ulong, DiscordGuild> Guilds { get; }

	/// <summary>
	/// Gets the cached users for this client.
	/// </summary>
	public ConcurrentDictionary<ulong, DiscordUser> UserCache { get; internal set; }

	/// <summary>
	/// <para>Gets the service provider.</para>
	/// <para>This allows passing data around without resorting to static members.</para>
	/// <para>Defaults to null.</para>
	/// </summary>
	internal IServiceProvider ServiceProvider { get; set; }

	/// <summary>
	/// Gets the list of available voice regions. Note that this property will not contain VIP voice regions.
	/// </summary>
	public IReadOnlyDictionary<string, DiscordVoiceRegion> VoiceRegions
		=> this.VoiceRegionsLazy.Value;

	/// <summary>
	/// Gets the dictionary of available voice regions. This property is meant as a way to modify <see cref="VoiceRegions"/>.
	/// </summary>
	protected internal ConcurrentDictionary<string, DiscordVoiceRegion> InternalVoiceRegions { get; set; }

	/// <summary>
	/// Gets the lazy dictionary of available voice regions.
	/// </summary>
	internal Lazy<IReadOnlyDictionary<string, DiscordVoiceRegion>> VoiceRegionsLazy;

	/// <summary>
	/// Initializes this Discord API client.
	/// </summary>
	/// <param name="config">Configuration for this client.</param>
	protected BaseDiscordClient(DiscordConfiguration config)
	{
		this.Configuration = new(config);
		this.ServiceProvider = config.ServiceProvider;
		if (this.Configuration.CustomSentryDsn != null)
			SentryDsn = this.Configuration.CustomSentryDsn;
		if (this.ServiceProvider != null)
		{
			this.Configuration.LoggerFactory ??= config.ServiceProvider.GetService<ILoggerFactory>();
			this.Logger = config.ServiceProvider.GetService<ILogger<BaseDiscordClient>>()!;
		}

		switch (this.Configuration.LoggerFactory)
		{
			case null when !this.Configuration.EnableSentry:
				this.Configuration.LoggerFactory = new DefaultLoggerFactory();
				this.Configuration.LoggerFactory.AddProvider(new DefaultLoggerProvider(this));
				break;
			case null when this.Configuration.EnableSentry:
			{
				var configureNamedOptions = new ConfigureNamedOptions<ConsoleLoggerOptions>(string.Empty, x =>
				{
					x.Format = ConsoleLoggerFormat.Default;
					x.TimestampFormat = this.Configuration.LogTimestampFormat;
					x.LogToStandardErrorThreshold = this.Configuration.MinimumLogLevel;
				});
				var optionsFactory = new OptionsFactory<ConsoleLoggerOptions>(new[] { configureNamedOptions }, Enumerable.Empty<IPostConfigureOptions<ConsoleLoggerOptions>>());
				var optionsMonitor = new OptionsMonitor<ConsoleLoggerOptions>(optionsFactory, Enumerable.Empty<IOptionsChangeTokenSource<ConsoleLoggerOptions>>(), new OptionsCache<ConsoleLoggerOptions>());

				var l = new ConsoleLoggerProvider(optionsMonitor);
				this.Configuration.LoggerFactory = new LoggerFactory();
				this.Configuration.LoggerFactory.AddProvider(l);
				break;
			}
		}

		var ass = typeof(DiscordClient).GetTypeInfo().Assembly;
		var vrs = "";
		var ivr = ass.GetCustomAttribute<AssemblyInformationalVersionAttribute>();
		if (ivr != null)
			vrs = ivr.InformationalVersion;
		else
		{
			var v = ass.GetName().Version;
			vrs = v?.ToString(3);
		}

		if (!this.Configuration.HasShardLogger)
			if (this.Configuration.LoggerFactory != null && this.Configuration.EnableSentry)
				this.Configuration.LoggerFactory.AddSentry(o =>
				{
					o.InitializeSdk = true;
					o.Dsn = SentryDsn;
					o.DetectStartupTime = StartupTimeDetectionMode.Fast;
					o.DiagnosticLevel = SentryLevel.Debug;
					o.Environment = "dev";
					o.IsGlobalModeEnabled = false;
					o.TracesSampleRate = 1.0;
					o.ReportAssembliesMode = ReportAssembliesMode.InformationalVersion;
					o.AddInAppInclude("DisCatSharp");
					o.AttachStacktrace = true;
					o.StackTraceMode = StackTraceMode.Enhanced;
					o.Release = $"{this.BotLibrary}@{vrs}";
					o.SendClientReports = true;
					o.IsEnvironmentUser = false;
					o.UseAsyncFileIO = true;
					o.EnableScopeSync = true;
					if (!this.Configuration.DisableExceptionFilter)
						o.AddExceptionFilter(new DisCatSharpExceptionFilter(this.Configuration));
					o.Debug = this.Configuration.SentryDebug;
					o.BeforeSend = e =>
					{
						if (!this.Configuration.DisableExceptionFilter)
						{
							if (e.Exception != null)
							{
								if (!this.Configuration.TrackExceptions?.Contains(e.Exception.GetType()) ?? true)
									return null;
							}
							else if (e.Extra.Count == 0 || !e.Extra.ContainsKey("Found Fields"))
								return null;
						}

						if (e.HasUser())
							return e;

						if (this.Configuration.AttachUserInfo && this.CurrentUser! != null!)
							e.User = new()
							{
								Id = this.CurrentUser.Id.ToString(),
								Username = this.CurrentUser.UsernameWithDiscriminator,
								Other = new Dictionary<string, string>()
								{
									{ "developer", this.Configuration.DeveloperUserId?.ToString() ?? "not_given" },
									{ "email", this.Configuration.FeedbackEmail ?? "not_given" }
								}
							};
						return e;
					};
				});

		if (this.Configuration.EnableSentry)
			this.Sentry = new(new()
			{
				DetectStartupTime = StartupTimeDetectionMode.Fast,
				DiagnosticLevel = SentryLevel.Debug,
				Environment = "dev",
				IsGlobalModeEnabled = false,
				TracesSampleRate = 1.0,
				ReportAssembliesMode = ReportAssembliesMode.InformationalVersion,
				Dsn = SentryDsn,
				AttachStacktrace = true,
				StackTraceMode = StackTraceMode.Enhanced,
				SendClientReports = true,
				Release = $"{this.BotLibrary}@{vrs}",
				IsEnvironmentUser = false,
				UseAsyncFileIO = true,
				EnableScopeSync = true,
				Debug = this.Configuration.SentryDebug,
				BeforeSend = e =>
				{
					if (!this.Configuration.DisableExceptionFilter)
					{
						if (e.Exception != null)
						{
							if (!this.Configuration.TrackExceptions?.Contains(e.Exception.GetType()) ?? true)
								return null;
						}
						else if (e.Extra.Count == 0 || !e.Extra.ContainsKey("Found Fields"))
							return null;
					}

					if (e.HasUser())
						return e;

					if (this.Configuration.AttachUserInfo && this.CurrentUser! != null!)
						e.User = new()
						{
							Id = this.CurrentUser.Id.ToString(),
							Username = this.CurrentUser.UsernameWithDiscriminator,
							Other = new Dictionary<string, string>()
							{
								{ "developer", this.Configuration.DeveloperUserId?.ToString() ?? "not_given" },
								{ "email", this.Configuration.FeedbackEmail ?? "not_given" }
							}
						};
					return e;
				}
			});

		this.Logger ??= this.Configuration.LoggerFactory!.CreateLogger<BaseDiscordClient>();

		this.ApiClient = new(this);
		this.UserCache = new();
		this.InternalVoiceRegions = new();
		this.VoiceRegionsLazy = new(() => new ReadOnlyDictionary<string, DiscordVoiceRegion>(this.InternalVoiceRegions));

		this.RestClient = new();
		this.RestClient.DefaultRequestHeaders.TryAddWithoutValidation("User-Agent", Utilities.GetUserAgent());
		this.RestClient.DefaultRequestHeaders.TryAddWithoutValidation("x-discord-locale", this.Configuration.Locale);
		if (!string.IsNullOrWhiteSpace(this.Configuration.Timezone))
			this.RestClient.DefaultRequestHeaders.TryAddWithoutValidation("x-discord-timezone", this.Configuration.Timezone);
		if (this.Configuration.Override != null)
			this.RestClient.DefaultRequestHeaders.TryAddWithoutValidation("x-super-properties", this.Configuration.Override);

		var a = typeof(DiscordClient).GetTypeInfo().Assembly;

		var iv = a.GetCustomAttribute<AssemblyInformationalVersionAttribute>();
		if (iv != null)
			this.VersionString = iv.InformationalVersion;
		else
		{
			var v = a.GetName().Version;
			var vs = v.ToString(3);

			if (v.Revision > 0)
				this.VersionString = $"{vs}, CI build {v.Revision}";
		}
	}

	/// <summary>
	/// Gets the current API application.
	/// </summary>
	public async Task<DiscordApplication> GetCurrentApplicationAsync()
	{
		var transportApplication = await this.ApiClient.GetCurrentApplicationOauth2InfoAsync().ConfigureAwait(false);
		var app = new DiscordApplication
		{
			Discord = this,
			Id = transportApplication.Id,
			Name = transportApplication.Name,
			Description = transportApplication.Description,
			Summary = transportApplication.Summary,
			IconHash = transportApplication.IconHash,
			RpcOrigins = transportApplication.RpcOrigins != null ? new ReadOnlyCollection<string>(transportApplication.RpcOrigins) : null,
			Flags = transportApplication.Flags,
			IsHook = transportApplication.IsHook,
			Type = transportApplication.Type,
			PrivacyPolicyUrl = transportApplication.PrivacyPolicyUrl,
			TermsOfServiceUrl = transportApplication.TermsOfServiceUrl,
			CustomInstallUrl = transportApplication.CustomInstallUrl,
			InstallParams = transportApplication.InstallParams,
			RoleConnectionsVerificationUrl = transportApplication.RoleConnectionsVerificationUrl.ValueOrDefault(),
			InteractionsEndpointUrl = transportApplication.InteractionsEndpointUrl.ValueOrDefault(),
			CoverImageHash = transportApplication.CoverImageHash.ValueOrDefault(),
			Tags = (transportApplication.Tags ?? Enumerable.Empty<string>()).ToArray()
		};

		if (transportApplication.Team == null)
		{
<<<<<<< HEAD
			app.Owners = new(new[] { new DiscordUser(transportApplication.Owner) });
=======
			app.Members = new(new[] { new DiscordUser(tapp.Owner) });
>>>>>>> 4790cf0b
			app.Team = null;
			app.TeamName = null;
			app.Owner = new DiscordUser(tapp.Owner);
		}
		else
		{
			app.Team = new(transportApplication.Team);

			var members = transportApplication.Team.Members
				.Select(x => new DiscordTeamMember(x) { TeamId = app.Team.Id, TeamName = app.Team.Name, User = new(x.User) })
				.ToArray();

			foreach (var member in members)
				if (member.User.Id == tapp.Team.OwnerId)
					member.Role = "owner";

			var users = members
				.Where(x => x.MembershipStatus == DiscordTeamMembershipStatus.Accepted)
				.Select(x => x.User)
				.ToArray();

<<<<<<< HEAD
			app.Owners = new(owners);
			app.Team.Owner = owners.FirstOrDefault(x => x.Id == transportApplication.Team.OwnerId);
=======
			app.Members = new(users);
			app.Team.Owner = members.First(x => x.Role == "owner").User;
>>>>>>> 4790cf0b
			app.Team.Members = new List<DiscordTeamMember>(members);
			app.TeamName = app.Team.Name;
			app.Owner = new(tapp.Owner);
		}

		app.GuildId = transportApplication.GuildId.ValueOrDefault();
		app.Slug = transportApplication.Slug.ValueOrDefault();
		app.PrimarySkuId = transportApplication.PrimarySkuId.ValueOrDefault();
		app.VerifyKey = transportApplication.VerifyKey.ValueOrDefault();
		app.CoverImageHash = transportApplication.CoverImageHash.ValueOrDefault();
		app.Guild = transportApplication.Guild.ValueOrDefault();
		app.ApproximateGuildCount = transportApplication.ApproximateGuildCount.ValueOrDefault();
		app.RequiresCodeGrant = transportApplication.BotRequiresCodeGrant.ValueOrDefault();
		app.IsPublic = transportApplication.IsPublicBot.ValueOrDefault();
		app.RedirectUris = transportApplication.RedirectUris.ValueOrDefault();
		app.InteractionsEndpointUrl = transportApplication.InteractionsEndpointUrl.ValueOrDefault();

		return app;
	}

	/// <summary>
	/// Updates the current API application.
	/// </summary>
	/// <param name="description">The new description.</param>
	/// <param name="interactionsEndpointUrl">The new interactions endpoint url.</param>
	/// <param name="roleConnectionsVerificationUrl">The new role connections verification url.</param>
	/// <param name="customInstallUrl">The new custom install url.</param>
	/// <param name="tags">The new tags.</param>
	/// <param name="icon">The new application icon.</param>
	/// <param name="coverImage">The new application cover image.</param>
	/// <param name="flags">The new application flags. Can be only limited gateway intents.</param>
	/// <param name="installParams">The new install params.</param>
	/// <returns>The updated application.</returns>
	public async Task<DiscordApplication> UpdateCurrentApplicationInfoAsync(
		Optional<string?> description,
		Optional<string?> interactionsEndpointUrl, Optional<string?> roleConnectionsVerificationUrl, Optional<string?> customInstallUrl,
		Optional<List<string>?> tags, Optional<Stream?> icon, Optional<Stream?> coverImage,
		Optional<ApplicationFlags> flags, Optional<DiscordApplicationInstallParams?> installParams)
	{
		var iconBase64 = ImageTool.Base64FromStream(icon);
		var coverImageBase64 = ImageTool.Base64FromStream(coverImage);
		if (tags != null && tags is { HasValue: true, Value: not null })
			if (tags.Value.Any(x => x.Length > 20))
				throw new InvalidOperationException("Tags can not exceed 20 chars.");

		_ = await this.ApiClient.ModifyCurrentApplicationInfoAsync(description, interactionsEndpointUrl, roleConnectionsVerificationUrl, customInstallUrl, tags, iconBase64, coverImageBase64, flags, installParams).ConfigureAwait(false);
		// We use GetCurrentApplicationAsync because modify returns internal data not meant for developers.
		var app = await this.GetCurrentApplicationAsync().ConfigureAwait(false);
		this.CurrentApplication = app;
		return app;
	}

	/// <summary>
	/// Gets a list of voice regions.
	/// </summary>
	/// <exception cref="ServerErrorException">Thrown when Discord is unable to process the request.</exception>
	public Task<IReadOnlyList<DiscordVoiceRegion>> ListVoiceRegionsAsync()
		=> this.ApiClient.ListVoiceRegionsAsync();

	/// <summary>
	/// Initializes this client. This method fetches information about current user, application, and voice regions.
	/// </summary>
	public virtual async Task InitializeAsync()
	{
		if (this.CurrentUser == null)
		{
			this.CurrentUser = await this.ApiClient.GetCurrentUserAsync().ConfigureAwait(false);
			this.UserCache.AddOrUpdate(this.CurrentUser.Id, this.CurrentUser, (id, xu) => this.CurrentUser);
		}

		if (this.Configuration.TokenType == TokenType.Bot && this.CurrentApplication == null)
			this.CurrentApplication = await this.GetCurrentApplicationAsync().ConfigureAwait(false);

		if (this.Configuration.TokenType != TokenType.Bearer && this.InternalVoiceRegions.IsEmpty)
		{
			var vrs = await this.ListVoiceRegionsAsync().ConfigureAwait(false);
			foreach (var xvr in vrs)
				this.InternalVoiceRegions.TryAdd(xvr.Id, xvr);
		}

		if (this.Configuration.EnableSentry && this.Configuration.AttachUserInfo)
			SentrySdk.ConfigureScope(x => x.User = new()
			{
				Id = this.CurrentUser?.Id.ToString(),
				Username = this.CurrentUser?.UsernameWithDiscriminator,
				Other = new Dictionary<string, string>()
				{
					{ "developer", this.Configuration.DeveloperUserId?.ToString() ?? "not_given" },
					{ "email", this.Configuration.FeedbackEmail ?? "not_given" }
				}
			});
	}

	/// <summary>
	/// Gets the current gateway info for the provided token.
	/// <para>If no value is provided, the configuration value will be used instead.</para>
	/// </summary>
	/// <returns>A gateway info object.</returns>
	public async Task<GatewayInfo> GetGatewayInfoAsync(string? token = null)
	{
		if (this.Configuration.TokenType != TokenType.Bot)
			throw new InvalidOperationException("Only bot tokens can access this info.");

		if (!string.IsNullOrEmpty(this.Configuration.Token))
			return await this.ApiClient.GetGatewayInfoAsync().ConfigureAwait(false);

		if (string.IsNullOrEmpty(token))
			throw new InvalidOperationException("Could not locate a valid token.");

		this.Configuration.Token = token;

		var res = await this.ApiClient.GetGatewayInfoAsync().ConfigureAwait(false);
		return res;
	}

	/// <summary>
	/// Gets some information about the development team behind DisCatSharp.
	/// Can be used for crediting etc.
	/// <para>Note: This call contacts servers managed by the DCS team, no information is collected.</para>
	/// <returns>The team, or null with errors being logged on failure.</returns>
	/// </summary>
	[Deprecated("Don't use this right now, inactive")]
	public Task<DisCatSharpTeam> GetLibraryDevelopmentTeamAsync()
		=> DisCatSharpTeam.Get(this.RestClient, this.Logger, this.ApiClient);

	/// <summary>
	/// Gets a cached user.
	/// </summary>
	/// <param name="userId">The user id.</param>
	internal DiscordUser GetCachedOrEmptyUserInternal(ulong userId)
	{
		this.TryGetCachedUserInternal(userId, out var user);
		return user;
	}

	/// <summary>
	/// Tries the get a cached user.
	/// </summary>
	/// <param name="userId">The user id.</param>
	/// <param name="user">The user.</param>
	internal bool TryGetCachedUserInternal(ulong userId, out DiscordUser user)
	{
		if (this.UserCache.TryGetValue(userId, out user))
			return true;

		user = new() { Id = userId, Discord = this };
		return false;
	}

	/// <summary>
	/// Disposes this client.
	/// </summary>
	public abstract void Dispose();
}<|MERGE_RESOLUTION|>--- conflicted
+++ resolved
@@ -351,11 +351,7 @@
 
 		if (transportApplication.Team == null)
 		{
-<<<<<<< HEAD
-			app.Owners = new(new[] { new DiscordUser(transportApplication.Owner) });
-=======
 			app.Members = new(new[] { new DiscordUser(tapp.Owner) });
->>>>>>> 4790cf0b
 			app.Team = null;
 			app.TeamName = null;
 			app.Owner = new DiscordUser(tapp.Owner);
@@ -377,13 +373,8 @@
 				.Select(x => x.User)
 				.ToArray();
 
-<<<<<<< HEAD
-			app.Owners = new(owners);
-			app.Team.Owner = owners.FirstOrDefault(x => x.Id == transportApplication.Team.OwnerId);
-=======
 			app.Members = new(users);
 			app.Team.Owner = members.First(x => x.Role == "owner").User;
->>>>>>> 4790cf0b
 			app.Team.Members = new List<DiscordTeamMember>(members);
 			app.TeamName = app.Team.Name;
 			app.Owner = new(tapp.Owner);
