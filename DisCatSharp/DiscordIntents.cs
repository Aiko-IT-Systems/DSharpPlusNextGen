--- conflicted
+++ resolved
@@ -24,180 +24,6 @@
 
 namespace DisCatSharp
 {
-<<<<<<< HEAD
-    /// <summary>
-    /// Represents a discord intent extensions.
-    /// </summary>
-    public static class DiscordIntentExtensions
-    {
-        /// <summary>
-        /// Calculates whether these intents have a certain intent.
-        /// </summary>
-        /// <param name="intents">The base intents.</param>
-        /// <param name="search">The intents to search for.</param>
-        /// <returns></returns>
-        public static bool HasIntent(this DiscordIntents intents, DiscordIntents search)
-            => (intents & search) == search;
-
-        /// <summary>
-        /// Adds an intent to these intents.
-        /// </summary>
-        /// <param name="intents">The base intents.</param>
-        /// <param name="toAdd">The intents to add.</param>
-        /// <returns></returns>
-        public static DiscordIntents AddIntent(this DiscordIntents intents, DiscordIntents toAdd)
-            => intents |= toAdd;
-
-        /// <summary>
-        /// Removes an intent from these intents.
-        /// </summary>
-        /// <param name="intents">The base intents.</param>
-        /// <param name="toRemove">The intents to remove.</param>
-        /// <returns></returns>
-        public static DiscordIntents RemoveIntent(this DiscordIntents intents, DiscordIntents toRemove)
-            => intents &= ~toRemove;
-
-        /// <summary>
-        /// Whether it has all privileged intents.
-        /// </summary>
-        /// <param name="intents">The intents.</param>
-        internal static bool HasAllPrivilegedIntents(this DiscordIntents intents)
-            => intents.HasIntent(DiscordIntents.GuildMembers | DiscordIntents.GuildPresences | DiscordIntents.GuildMessages);
-    }
-
-    /// <summary>
-    /// Represents gateway intents to be specified for connecting to Discord.
-    /// </summary>
-    [Flags]
-    public enum DiscordIntents
-    {
-        /// <summary>
-        /// Whether to include general guild events.
-        /// <para>These include <see cref="DiscordClient.GuildCreated"/>, <see cref="DiscordClient.GuildDeleted"/>, <see cref="DiscordClient.GuildAvailable"/>, <see cref="DiscordClient.GuildDownloadCompleted"/>,</para>
-        /// <para><see cref="DiscordClient.GuildRoleCreated"/>, <see cref="DiscordClient.GuildRoleUpdated"/>, <see cref="DiscordClient.GuildRoleDeleted"/>,</para>
-        /// <para><see cref="DiscordClient.ChannelCreated"/>, <see cref="DiscordClient.ChannelUpdated"/>, <see cref="DiscordClient.ChannelDeleted"/>, <see cref="DiscordClient.ChannelPinsUpdated"/>,</para>
-        /// <para><see cref="DiscordClient.StageInstanceCreated"/>, <see cref="DiscordClient.StageInstanceUpdated"/>, <see cref="DiscordClient.StageInstanceDeleted"/>,</para>
-        /// <para><see cref="DiscordClient.ThreadCreated"/>, <see cref="DiscordClient.ThreadUpdated"/>, <see cref="DiscordClient.ThreadDeleted"/>,</para>
-        /// <para><see cref="DiscordClient.ThreadListSynced"/>, <see cref="DiscordClient.ThreadMemberUpdated"/> and <see cref="DiscordClient.ThreadMembersUpdated"/>.</para>
-        /// </summary>
-        Guilds = 1 << 0,
-
-        /// <summary>
-        /// Whether to include guild member events.
-        /// <para>These include <see cref="DiscordClient.GuildMemberAdded"/>, <see cref="DiscordClient.GuildMemberUpdated"/>, <see cref="DiscordClient.GuildMemberRemoved"/> and <see cref="DiscordClient.ThreadMembersUpdated"/>.</para>
-        /// <para>This is a privileged intent, and must be enabled on the bot's developer page.</para>
-        /// </summary>
-        GuildMembers = 1 << 1,
-
-        /// <summary>
-        /// Whether to include guild ban events.
-        /// <para>These include <see cref="DiscordClient.GuildBanAdded"/> and <see cref="DiscordClient.GuildBanRemoved"/>.</para>
-        /// </summary>
-        GuildBans = 1 << 2,
-
-        /// <summary>
-        /// Whether to include guild emoji and sticker events.
-        /// <para>This includes <see cref="DiscordClient.GuildEmojisUpdated"/> and <see cref="DiscordClient.GuildStickersUpdated"/>.</para>
-        /// </summary>
-        GuildEmojisAndStickers = 1 << 3,
-
-        /// <summary>
-        /// Whether to include guild integration events.
-        /// <para>This includes <see cref="DiscordClient.GuildIntegrationsUpdated"/>.</para>
-        /// </summary>
-        GuildIntegrations = 1 << 4,
-
-        /// <summary>
-        /// Whether to include guild webhook events.
-        /// <para>This includes <see cref="DiscordClient.WebhooksUpdated"/>.</para>
-        /// </summary>
-        GuildWebhooks = 1 << 5,
-
-        /// <summary>
-        /// Whether to include guild invite events.
-        /// <para>These include <see cref="DiscordClient.InviteCreated"/> and <see cref="DiscordClient.InviteDeleted"/>.</para>
-        /// </summary>
-        GuildInvites = 1 << 6,
-
-        /// <summary>
-        /// Whether to include guild voice state events.
-        /// <para>This includes <see cref="DiscordClient.VoiceStateUpdated"/>.</para>
-        /// </summary>
-        GuildVoiceStates = 1 << 7,
-
-        /// <summary>
-        /// Whether to include guild presence events.
-        /// <para>This includes <see cref="DiscordClient.PresenceUpdated"/>.</para>
-        /// <para>This is a privileged intent, and must be enabled on the bot's developer page.</para>
-        /// </summary>
-        GuildPresences = 1 << 8,
-
-        /// <summary>
-        /// Whether to include guild message events.
-        /// <para>These include <see cref="DiscordClient.MessageCreated"/>, <see cref="DiscordClient.MessageUpdated"/>, and <see cref="DiscordClient.MessageDeleted"/>.</para>
-        /// <para>This is a privileged intent, and must be enabled on the bot's developer page.</para>
-        /// <para>See https://support-dev.discord.com/hc/en-us/articles/4404772028055</para>
-        /// </summary>
-        GuildMessages = 1 << 9,
-
-        /// <summary>
-        /// Whether to include guild reaction events.
-        /// <para>These include <see cref="DiscordClient.MessageReactionAdded"/>, <see cref="DiscordClient.MessageReactionRemoved"/>, <see cref="DiscordClient.MessageReactionsCleared"/></para>
-        /// <para>and <see cref="DiscordClient.MessageReactionRemovedEmoji"/>.</para>
-        /// </summary>
-        GuildMessageReactions = 1 << 10,
-
-        /// <summary>
-        /// Whether to include guild typing events.
-        /// <para>These include <see cref="DiscordClient.TypingStarted"/>.</para>
-        /// </summary>
-        GuildMessageTyping = 1 << 11,
-
-        /// <summary>
-        /// Whether to include general direct message events.
-        /// <para>These include <see cref="DiscordClient.ChannelCreated"/>, <see cref="DiscordClient.MessageCreated"/>, <see cref="DiscordClient.MessageUpdated"/>,</para>
-        /// <para><see cref="DiscordClient.MessageDeleted"/> and <see cref="DiscordClient.ChannelPinsUpdated"/>.</para>
-        /// <para>These events only fire for DM channels.</para>
-        /// </summary>
-        DirectMessages = 1 << 12,
-
-        /// <summary>
-        /// Whether to include direct message reaction events.
-        /// <para>These include <see cref="DiscordClient.MessageReactionAdded"/>, <see cref="DiscordClient.MessageReactionRemoved"/>,</para>
-        /// <para><see cref="DiscordClient.MessageReactionsCleared"/> and <see cref="DiscordClient.MessageReactionRemovedEmoji"/>.</para>
-        /// <para>These events only fire for DM channels.</para>
-        /// </summary>
-        DirectMessageReactions = 1 << 13,
-
-        /// <summary>
-        /// Whether to include direct message typing events.
-        /// <para>This includes <see cref="DiscordClient.TypingStarted"/>.</para>
-        /// <para>This event only fires for DM channels.</para>
-        /// </summary>
-        DirectMessageTyping = 1 << 14,
-
-        /// <summary>
-        /// Whether to include guild scheduled event events.
-        /// <para>These include <see cref="DiscordClient.GuildScheduledEventCreated"/>, <see cref="DiscordClient.GuildScheduledEventUpdated"/>, <see cref="DiscordClient.GuildScheduledEventDeleted"/>,</para>
-        /// <para><see cref="DiscordClient.GuildScheduledEventUserAdded"/> and <see cref="DiscordClient.GuildScheduledEventUserRemoved"/>.</para>
-        /// The events <see cref="DiscordClient.GuildScheduledEventUserAdded"/> and <see cref="DiscordClient.GuildScheduledEventUserRemoved"/> are in experiment and not officially supported.
-        /// </summary>
-        GuildScheduledEvents = 1 << 16,
-
-        /// <summary>
-        /// Includes all unprivileged intents.
-        /// <para>These are all intents excluding <see cref="GuildMembers"/> and <see cref="GuildPresences"/>.</para>
-        /// </summary>
-        AllUnprivileged = Guilds | GuildBans | GuildEmojisAndStickers | GuildIntegrations | GuildWebhooks | GuildInvites | GuildVoiceStates | GuildMessages |
-              GuildMessageReactions | GuildMessageTyping | DirectMessages | DirectMessageReactions | DirectMessageTyping | GuildScheduledEvents,
-
-        /// <summary>
-        /// Includes all intents.
-        /// <para>The <see cref="GuildMembers"/> and <see cref="GuildPresences"/> intents are privileged, and must be enabled on the bot's developer page.</para>
-        /// </summary>
-        All = AllUnprivileged | GuildMembers | GuildPresences
-    }
-=======
 	/// <summary>
 	/// Represents a discord intent extensions.
 	/// </summary>
@@ -246,7 +72,7 @@
 	public enum DiscordIntents
 	{
 		/// <summary>
-		/// Whether to include general guild events.
+		/// Whether to include general guild events. Note that you receive empty message contents if you don't have the guild message intent.
 		/// <para>These include <see cref="DiscordClient.GuildCreated"/>, <see cref="DiscordClient.GuildDeleted"/>, <see cref="DiscordClient.GuildAvailable"/>, <see cref="DiscordClient.GuildDownloadCompleted"/>,</para>
 		/// <para><see cref="DiscordClient.GuildRoleCreated"/>, <see cref="DiscordClient.GuildRoleUpdated"/>, <see cref="DiscordClient.GuildRoleDeleted"/>,</para>
 		/// <para><see cref="DiscordClient.ChannelCreated"/>, <see cref="DiscordClient.ChannelUpdated"/>, <see cref="DiscordClient.ChannelDeleted"/>, <see cref="DiscordClient.ChannelPinsUpdated"/>,</para>
@@ -307,7 +133,7 @@
 		GuildPresences = 1 << 8,
 
 		/// <summary>
-		/// Whether to include guild message events.
+		/// Whether to include guild message events. Note that you receive empty contents if you don't have the guild message intent.
 		/// <para>These include <see cref="DiscordClient.MessageCreated"/>, <see cref="DiscordClient.MessageUpdated"/>, and <see cref="DiscordClient.MessageDeleted"/>.</para>
 		/// </summary>
 		GuildMessages = 1 << 9,
@@ -363,15 +189,11 @@
 		/// </summary>
 		AllUnprivileged = Guilds | GuildBans | GuildEmojisAndStickers | GuildIntegrations | GuildWebhooks | GuildInvites | GuildVoiceStates | GuildMessages |
 			GuildMessageReactions | GuildMessageTyping | DirectMessages | DirectMessageReactions | DirectMessageTyping | GuildScheduledEvents,
-		// AllUnprivileged = Guilds | GuildBans | GuildEmojisAndStickers | GuildIntegrations | GuildWebhooks | GuildInvites | GuildVoiceStates |
-		//      GuildMessageReactions | GuildMessageTyping | DirectMessages | DirectMessageReactions | DirectMessageTyping,
-
 		/// <summary>
 		/// Includes all intents.
 		/// <para>The <see cref="GuildMembers"/> and <see cref="GuildPresences"/> intents are privileged, and must be enabled on the bot's developer page.</para>
 		/// <para>The <see cref="GuildMessages"/> will be privileged as of April 2022.</para>
 		/// </summary>
-		All = AllUnprivileged | GuildMembers | GuildPresences // | DiscordIntents.GuildMessages
+		All = AllUnprivileged | GuildMembers | GuildPresences
 	}
->>>>>>> 87a7bfdf
 }