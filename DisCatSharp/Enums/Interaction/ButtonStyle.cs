// This file is part of the DisCatSharp project, based off DSharpPlus.
//
// Copyright (c) 2021-2022 AITSYS
//
// Permission is hereby granted, free of charge, to any person obtaining a copy
// of this software and associated documentation files (the "Software"), to deal
// in the Software without restriction, including without limitation the rights
// to use, copy, modify, merge, publish, distribute, sublicense, and/or sell
// copies of the Software, and to permit persons to whom the Software is
// furnished to do so, subject to the following conditions:
//
// The above copyright notice and this permission notice shall be included in all
// copies or substantial portions of the Software.
//
// THE SOFTWARE IS PROVIDED "AS IS", WITHOUT WARRANTY OF ANY KIND, EXPRESS OR
// IMPLIED, INCLUDING BUT NOT LIMITED TO THE WARRANTIES OF MERCHANTABILITY,
// FITNESS FOR A PARTICULAR PURPOSE AND NONINFRINGEMENT. IN NO EVENT SHALL THE
// AUTHORS OR COPYRIGHT HOLDERS BE LIABLE FOR ANY CLAIM, DAMAGES OR OTHER
// LIABILITY, WHETHER IN AN ACTION OF CONTRACT, TORT OR OTHERWISE, ARISING FROM,
// OUT OF OR IN CONNECTION WITH THE SOFTWARE OR THE USE OR OTHER DEALINGS IN THE
// SOFTWARE.

namespace DisCatSharp.Enums
{
	/// <summary>
	/// Represents a button's style/color.
	/// </summary>
	public enum ButtonStyle : int
	{
		/// <summary>
		/// Blurple button.
		/// </summary>
		Primary = 1,

		/// <summary>
		/// Grey button.
		/// </summary>
		Secondary = 2,

		/// <summary>
		/// Green button.
		/// </summary>
		Success  = 3,

<<<<<<< HEAD
		/// <summary>
		/// Red button.
		/// </summary>
		Danger = 4,
	}
=======
        /// <summary>
        /// Red button.
        /// </summary>
        Danger = 4,

        /// <summary>
        /// Link Button.
        /// </summary>
        Link = 5
    }
>>>>>>> e22b62f7
}<|MERGE_RESOLUTION|>--- conflicted
+++ resolved
@@ -42,13 +42,6 @@
 		/// </summary>
 		Success  = 3,
 
-<<<<<<< HEAD
-		/// <summary>
-		/// Red button.
-		/// </summary>
-		Danger = 4,
-	}
-=======
         /// <summary>
         /// Red button.
         /// </summary>
@@ -59,5 +52,4 @@
         /// </summary>
         Link = 5
     }
->>>>>>> e22b62f7
 }