// This file is part of the DisCatSharp project, based off DSharpPlus.
//
// Copyright (c) 2021-2022 AITSYS
//
// Permission is hereby granted, free of charge, to any person obtaining a copy
// of this software and associated documentation files (the "Software"), to deal
// in the Software without restriction, including without limitation the rights
// to use, copy, modify, merge, publish, distribute, sublicense, and/or sell
// copies of the Software, and to permit persons to whom the Software is
// furnished to do so, subject to the following conditions:
//
// The above copyright notice and this permission notice shall be included in all
// copies or substantial portions of the Software.
//
// THE SOFTWARE IS PROVIDED "AS IS", WITHOUT WARRANTY OF ANY KIND, EXPRESS OR
// IMPLIED, INCLUDING BUT NOT LIMITED TO THE WARRANTIES OF MERCHANTABILITY,
// FITNESS FOR A PARTICULAR PURPOSE AND NONINFRINGEMENT. IN NO EVENT SHALL THE
// AUTHORS OR COPYRIGHT HOLDERS BE LIABLE FOR ANY CLAIM, DAMAGES OR OTHER
// LIABILITY, WHETHER IN AN ACTION OF CONTRACT, TORT OR OTHERWISE, ARISING FROM,
// OUT OF OR IN CONNECTION WITH THE SOFTWARE OR THE USE OR OTHER DEALINGS IN THE
// SOFTWARE.

using System.Collections.Generic;

using DisCatSharp.Entities;

using Newtonsoft.Json;

namespace DisCatSharp.Net.Abstractions;

/// <summary>
/// Represents a webhook payload.
/// </summary>
internal sealed class RestWebhookPayload
{
	/// <summary>
<<<<<<< HEAD
	/// Represents a webhook payload.
	/// </summary>
	internal sealed class RestWebhookPayload
	{
		/// <summary>
		/// Gets or sets the name.
		/// </summary>
		[JsonProperty("name")]
		public string Name { get; set; }

		/// <summary>
		/// Gets or sets the avatar base64.
		/// </summary>
		[JsonProperty("avatar", NullValueHandling = NullValueHandling.Include)]
		public string AvatarBase64 { get; set; }

		/// <summary>
		/// Gets or sets the channel id.
		/// </summary>
		[JsonProperty("channel_id")]
		public ulong ChannelId { get; set; }

		/// <summary>
		/// Gets whether an avatar is set.
		/// </summary>
		[JsonProperty]
		public bool AvatarSet { get; set; }

		/// <summary>
		/// Gets whether the avatar should be serialized.
		/// </summary>
		public bool ShouldSerializeAvatarBase64()
			=> this.AvatarSet;
	}

	/// <summary>
	/// Represents a webhook execute payload.
	/// </summary>
	internal sealed class RestWebhookExecutePayload
	{
		/// <summary>
		/// Gets or sets the content.
		/// </summary>
		[JsonProperty("content", NullValueHandling = NullValueHandling.Ignore)]
		public string Content { get; set; }

		/// <summary>
		/// Gets or sets the username.
		/// </summary>
		[JsonProperty("username", NullValueHandling = NullValueHandling.Ignore)]
		public string Username { get; set; }

		/// <summary>
		/// Gets or sets the avatar url.
		/// </summary>
		[JsonProperty("avatar_url", NullValueHandling = NullValueHandling.Ignore)]
		public string AvatarUrl { get; set; }

		/// <summary>
		/// Whether this message is tts.
		/// </summary>
		[JsonProperty("tts", NullValueHandling = NullValueHandling.Ignore)]
		public bool? IsTts { get; set; }

		/// <summary>
		/// Gets or sets the embeds.
		/// </summary>
		[JsonProperty("embeds", NullValueHandling = NullValueHandling.Ignore)]
		public IEnumerable<DiscordEmbed> Embeds { get; set; }

		/// <summary>
		/// Gets or sets the mentions.
		/// </summary>
		[JsonProperty("allowed_mentions", NullValueHandling = NullValueHandling.Ignore)]
		public DiscordMentions Mentions { get; set; }

		/// <summary>
		/// Gets or sets the components.
		/// </summary>
		[JsonProperty("components", NullValueHandling = NullValueHandling.Ignore)]
		public IEnumerable<DiscordActionRowComponent> Components { get; set; }

		/// <summary>
		/// Gets or sets the attachments.
		/// </summary>
		[JsonProperty("attachments", NullValueHandling = NullValueHandling.Ignore)]
		public List<DiscordAttachment> Attachments { get; set; }

		///<summary>
		/// Gets or sets the thread name.
		/// </summary>
		[JsonProperty("thread_name", NullValueHandling = NullValueHandling.Ignore)]
		public string ThreadName { get; set; }
	}

	/// <summary>
	/// Represents a webhook message edit payload.
	/// </summary>
	internal sealed class RestWebhookMessageEditPayload
	{
		/// <summary>
		/// Gets or sets the content.
		/// </summary>
		[JsonProperty("content", NullValueHandling = NullValueHandling.Ignore)]
		public Optional<string> Content { get; set; }

		/// <summary>
		/// Gets or sets the embeds.
		/// </summary>
		[JsonProperty("embeds", NullValueHandling = NullValueHandling.Ignore)]
		public IEnumerable<DiscordEmbed> Embeds { get; set; }

		/// <summary>
		/// Gets or sets the mentions.
		/// </summary>
		[JsonProperty("allowed_mentions", NullValueHandling = NullValueHandling.Ignore)]
		public IEnumerable<IMention> Mentions { get; set; }

		/// <summary>
		/// Gets or sets the attachments.
		/// </summary>
		[JsonProperty("attachments", NullValueHandling = NullValueHandling.Ignore)]
		public IEnumerable<DiscordAttachment> Attachments { get; set; }

		/// <summary>
		/// Gets or sets the components.
		/// </summary>
		[JsonProperty("components", NullValueHandling = NullValueHandling.Ignore)]
		public IEnumerable<DiscordActionRowComponent> Components { get; set; }
	}
=======
	/// Gets or sets the name.
	/// </summary>
	[JsonProperty("name")]
	public string Name { get; set; }

	/// <summary>
	/// Gets or sets the avatar base64.
	/// </summary>
	[JsonProperty("avatar", NullValueHandling = NullValueHandling.Include)]
	public string AvatarBase64 { get; set; }

	/// <summary>
	/// Gets or sets the channel id.
	/// </summary>
	[JsonProperty("channel_id")]
	public ulong ChannelId { get; set; }

	/// <summary>
	/// Gets whether an avatar is set.
	/// </summary>
	[JsonProperty]
	public bool AvatarSet { get; set; }

	/// <summary>
	/// Gets whether the avatar should be serialized.
	/// </summary>
	public bool ShouldSerializeAvatarBase64()
		=> this.AvatarSet;
}

/// <summary>
/// Represents a webhook execute payload.
/// </summary>
internal sealed class RestWebhookExecutePayload
{
	/// <summary>
	/// Gets or sets the content.
	/// </summary>
	[JsonProperty("content", NullValueHandling = NullValueHandling.Ignore)]
	public string Content { get; set; }

	/// <summary>
	/// Gets or sets the username.
	/// </summary>
	[JsonProperty("username", NullValueHandling = NullValueHandling.Ignore)]
	public string Username { get; set; }

	/// <summary>
	/// Gets or sets the avatar url.
	/// </summary>
	[JsonProperty("avatar_url", NullValueHandling = NullValueHandling.Ignore)]
	public string AvatarUrl { get; set; }

	/// <summary>
	/// Whether this message is tts.
	/// </summary>
	[JsonProperty("tts", NullValueHandling = NullValueHandling.Ignore)]
	public bool? IsTts { get; set; }

	/// <summary>
	/// Gets or sets the embeds.
	/// </summary>
	[JsonProperty("embeds", NullValueHandling = NullValueHandling.Ignore)]
	public IEnumerable<DiscordEmbed> Embeds { get; set; }

	/// <summary>
	/// Gets or sets the mentions.
	/// </summary>
	[JsonProperty("allowed_mentions", NullValueHandling = NullValueHandling.Ignore)]
	public DiscordMentions Mentions { get; set; }

	/// <summary>
	/// Gets or sets the components.
	/// </summary>
	[JsonProperty("components", NullValueHandling = NullValueHandling.Ignore)]
	public IEnumerable<DiscordActionRowComponent> Components { get; set; }

	/// <summary>
	/// Gets or sets the attachments.
	/// </summary>
	[JsonProperty("attachments", NullValueHandling = NullValueHandling.Ignore)]
	public List<DiscordAttachment> Attachments { get; set; }
}

/// <summary>
/// Represents a webhook message edit payload.
/// </summary>
internal sealed class RestWebhookMessageEditPayload
{
	/// <summary>
	/// Gets or sets the content.
	/// </summary>
	[JsonProperty("content", NullValueHandling = NullValueHandling.Ignore)]
	public Optional<string> Content { get; set; }

	/// <summary>
	/// Gets or sets the embeds.
	/// </summary>
	[JsonProperty("embeds", NullValueHandling = NullValueHandling.Ignore)]
	public IEnumerable<DiscordEmbed> Embeds { get; set; }

	/// <summary>
	/// Gets or sets the mentions.
	/// </summary>
	[JsonProperty("allowed_mentions", NullValueHandling = NullValueHandling.Ignore)]
	public IEnumerable<IMention> Mentions { get; set; }

	/// <summary>
	/// Gets or sets the attachments.
	/// </summary>
	[JsonProperty("attachments", NullValueHandling = NullValueHandling.Ignore)]
	public IEnumerable<DiscordAttachment> Attachments { get; set; }

	/// <summary>
	/// Gets or sets the components.
	/// </summary>
	[JsonProperty("components", NullValueHandling = NullValueHandling.Ignore)]
	public IEnumerable<DiscordActionRowComponent> Components { get; set; }
>>>>>>> c7cf91bb
}<|MERGE_RESOLUTION|>--- conflicted
+++ resolved
@@ -34,139 +34,7 @@
 internal sealed class RestWebhookPayload
 {
 	/// <summary>
-<<<<<<< HEAD
-	/// Represents a webhook payload.
-	/// </summary>
-	internal sealed class RestWebhookPayload
-	{
-		/// <summary>
-		/// Gets or sets the name.
-		/// </summary>
-		[JsonProperty("name")]
-		public string Name { get; set; }
-
-		/// <summary>
-		/// Gets or sets the avatar base64.
-		/// </summary>
-		[JsonProperty("avatar", NullValueHandling = NullValueHandling.Include)]
-		public string AvatarBase64 { get; set; }
-
-		/// <summary>
-		/// Gets or sets the channel id.
-		/// </summary>
-		[JsonProperty("channel_id")]
-		public ulong ChannelId { get; set; }
-
-		/// <summary>
-		/// Gets whether an avatar is set.
-		/// </summary>
-		[JsonProperty]
-		public bool AvatarSet { get; set; }
-
-		/// <summary>
-		/// Gets whether the avatar should be serialized.
-		/// </summary>
-		public bool ShouldSerializeAvatarBase64()
-			=> this.AvatarSet;
-	}
-
-	/// <summary>
-	/// Represents a webhook execute payload.
-	/// </summary>
-	internal sealed class RestWebhookExecutePayload
-	{
-		/// <summary>
-		/// Gets or sets the content.
-		/// </summary>
-		[JsonProperty("content", NullValueHandling = NullValueHandling.Ignore)]
-		public string Content { get; set; }
-
-		/// <summary>
-		/// Gets or sets the username.
-		/// </summary>
-		[JsonProperty("username", NullValueHandling = NullValueHandling.Ignore)]
-		public string Username { get; set; }
-
-		/// <summary>
-		/// Gets or sets the avatar url.
-		/// </summary>
-		[JsonProperty("avatar_url", NullValueHandling = NullValueHandling.Ignore)]
-		public string AvatarUrl { get; set; }
-
-		/// <summary>
-		/// Whether this message is tts.
-		/// </summary>
-		[JsonProperty("tts", NullValueHandling = NullValueHandling.Ignore)]
-		public bool? IsTts { get; set; }
-
-		/// <summary>
-		/// Gets or sets the embeds.
-		/// </summary>
-		[JsonProperty("embeds", NullValueHandling = NullValueHandling.Ignore)]
-		public IEnumerable<DiscordEmbed> Embeds { get; set; }
-
-		/// <summary>
-		/// Gets or sets the mentions.
-		/// </summary>
-		[JsonProperty("allowed_mentions", NullValueHandling = NullValueHandling.Ignore)]
-		public DiscordMentions Mentions { get; set; }
-
-		/// <summary>
-		/// Gets or sets the components.
-		/// </summary>
-		[JsonProperty("components", NullValueHandling = NullValueHandling.Ignore)]
-		public IEnumerable<DiscordActionRowComponent> Components { get; set; }
-
-		/// <summary>
-		/// Gets or sets the attachments.
-		/// </summary>
-		[JsonProperty("attachments", NullValueHandling = NullValueHandling.Ignore)]
-		public List<DiscordAttachment> Attachments { get; set; }
-
-		///<summary>
-		/// Gets or sets the thread name.
-		/// </summary>
-		[JsonProperty("thread_name", NullValueHandling = NullValueHandling.Ignore)]
-		public string ThreadName { get; set; }
-	}
-
-	/// <summary>
-	/// Represents a webhook message edit payload.
-	/// </summary>
-	internal sealed class RestWebhookMessageEditPayload
-	{
-		/// <summary>
-		/// Gets or sets the content.
-		/// </summary>
-		[JsonProperty("content", NullValueHandling = NullValueHandling.Ignore)]
-		public Optional<string> Content { get; set; }
-
-		/// <summary>
-		/// Gets or sets the embeds.
-		/// </summary>
-		[JsonProperty("embeds", NullValueHandling = NullValueHandling.Ignore)]
-		public IEnumerable<DiscordEmbed> Embeds { get; set; }
-
-		/// <summary>
-		/// Gets or sets the mentions.
-		/// </summary>
-		[JsonProperty("allowed_mentions", NullValueHandling = NullValueHandling.Ignore)]
-		public IEnumerable<IMention> Mentions { get; set; }
-
-		/// <summary>
-		/// Gets or sets the attachments.
-		/// </summary>
-		[JsonProperty("attachments", NullValueHandling = NullValueHandling.Ignore)]
-		public IEnumerable<DiscordAttachment> Attachments { get; set; }
-
-		/// <summary>
-		/// Gets or sets the components.
-		/// </summary>
-		[JsonProperty("components", NullValueHandling = NullValueHandling.Ignore)]
-		public IEnumerable<DiscordActionRowComponent> Components { get; set; }
-	}
-=======
-	/// Gets or sets the name.
+  /// Gets or sets the name.
 	/// </summary>
 	[JsonProperty("name")]
 	public string Name { get; set; }
@@ -248,6 +116,12 @@
 	/// </summary>
 	[JsonProperty("attachments", NullValueHandling = NullValueHandling.Ignore)]
 	public List<DiscordAttachment> Attachments { get; set; }
+
+  ///<summary>
+  /// Gets or sets the thread name.
+  /// </summary>
+  [JsonProperty("thread_name", NullValueHandling = NullValueHandling.Ignore)]
+  public string ThreadName { get; set; }
 }
 
 /// <summary>
@@ -284,5 +158,4 @@
 	/// </summary>
 	[JsonProperty("components", NullValueHandling = NullValueHandling.Ignore)]
 	public IEnumerable<DiscordActionRowComponent> Components { get; set; }
->>>>>>> c7cf91bb
 }