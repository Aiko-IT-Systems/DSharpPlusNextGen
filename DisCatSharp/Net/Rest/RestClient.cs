// This file is part of the DisCatSharp project, based off DSharpPlus.
//
// Copyright (c) 2021-2023 AITSYS
//
// Permission is hereby granted, free of charge, to any person obtaining a copy
// of this software and associated documentation files (the "Software"), to deal
// in the Software without restriction, including without limitation the rights
// to use, copy, modify, merge, publish, distribute, sublicense, and/or sell
// copies of the Software, and to permit persons to whom the Software is
// furnished to do so, subject to the following conditions:
//
// The above copyright notice and this permission notice shall be included in all
// copies or substantial portions of the Software.
//
// THE SOFTWARE IS PROVIDED "AS IS", WITHOUT WARRANTY OF ANY KIND, EXPRESS OR
// IMPLIED, INCLUDING BUT NOT LIMITED TO THE WARRANTIES OF MERCHANTABILITY,
// FITNESS FOR A PARTICULAR PURPOSE AND NON-INFRINGEMENT. IN NO EVENT SHALL THE
// AUTHORS OR COPYRIGHT HOLDERS BE LIABLE FOR ANY CLAIM, DAMAGES OR OTHER
// LIABILITY, WHETHER IN AN ACTION OF CONTRACT, TORT OR OTHERWISE, ARISING FROM,
// OUT OF OR IN CONNECTION WITH THE SOFTWARE OR THE USE OR OTHER DEALINGS IN THE
// SOFTWARE.

using System;
using System.Collections.Concurrent;
using System.Collections.Generic;
using System.Diagnostics.CodeAnalysis;
using System.Globalization;
using System.Linq;
using System.Net;
using System.Net.Http;
using System.Reflection;
using System.Text;
using System.Text.RegularExpressions;
using System.Threading;
using System.Threading.Tasks;

using DisCatSharp.Exceptions;

using Microsoft.Extensions.Logging;

using Sentry;

namespace DisCatSharp.Net;

/// <summary>
/// Represents a client used to make REST requests.
/// </summary>
[SuppressMessage("ReSharper", "HeuristicUnreachableCode")]
internal sealed class RestClient : IDisposable
{
	/// <summary>
	/// Gets the route argument regex.
	/// </summary>
	private static Regex s_routeArgumentRegex { get; } = new(@":([a-z_]+)");

	/// <summary>
	/// Gets the http client.
	/// </summary>
	internal HttpClient HttpClient { get; }

	/// <summary>
	/// Gets the discord client.
	/// </summary>
	private readonly BaseDiscordClient? _discord;

	/// <summary>
	/// Gets a value indicating whether debug is enabled.
	/// </summary>
	internal bool Debug { get; set; }

	/// <summary>
	/// Gets the logger.
	/// </summary>
	private readonly ILogger _logger;

	/// <summary>
	/// Gets the routes to hashes.
	/// </summary>
	private readonly ConcurrentDictionary<string, string> _routesToHashes;

	/// <summary>
	/// Gets the hashes to buckets.
	/// </summary>
	private readonly ConcurrentDictionary<string, RateLimitBucket> _hashesToBuckets;

	/// <summary>
	/// Gets the request queue.
	/// </summary>
	private readonly ConcurrentDictionary<string, int> _requestQueue;

	/// <summary>
	/// Gets the global rate limit event.
	/// </summary>
	private readonly AsyncManualResetEvent _globalRateLimitEvent;

	/// <summary>
	/// Gets a value indicating whether use reset after.
	/// </summary>
	private readonly bool _useResetAfter;

	private CancellationTokenSource _bucketCleanerTokenSource;
	private readonly TimeSpan _bucketCleanupDelay = TimeSpan.FromSeconds(60);
	private volatile bool _cleanerRunning;
	private Task _cleanerTask;
	private volatile bool _disposed;

	/// <summary>
	/// Initializes a new instance of the <see cref="RestClient"/> class.
	/// </summary>
	/// <param name="client">The client.</param>
	internal RestClient(BaseDiscordClient client)
		: this(client.Configuration.Proxy, client.Configuration.HttpTimeout, client.Configuration.UseRelativeRatelimit, client.Logger)
	{
		this._discord = client;
		this.HttpClient.DefaultRequestHeaders.TryAddWithoutValidation("Authorization", Utilities.GetFormattedToken(client));
		this.HttpClient.DefaultRequestHeaders.TryAddWithoutValidation("x-discord-locale", client.Configuration.Locale);
		if (!string.IsNullOrWhiteSpace(client.Configuration.Timezone))
			this.HttpClient.DefaultRequestHeaders.TryAddWithoutValidation("x-discord-timezone", client.Configuration.Timezone);
		if (client.Configuration.Override != null)
			this.HttpClient.DefaultRequestHeaders.TryAddWithoutValidation("x-super-properties", client.Configuration.Override);
		this.HttpClient.BaseAddress = new(Utilities.GetApiBaseUri(client.Configuration));
	}

	/// <summary>
	/// Initializes a new instance of the <see cref="RestClient"/> class.
	/// This is for meta-clients, such as the webhook client.
	/// </summary>
	/// <param name="proxy">The proxy.</param>
	/// <param name="timeout">The timeout.</param>
	/// <param name="useRelativeRatelimit">Whether to use relative ratelimit.</param>
	/// <param name="logger">The logger.</param>
	internal RestClient(IWebProxy? proxy, TimeSpan timeout, bool useRelativeRatelimit,
		ILogger logger)
	{
		this._logger = logger;

		var httpClientHandler = new HttpClientHandler
		{
			UseCookies = false,
			AutomaticDecompression = DecompressionMethods.Deflate | DecompressionMethods.GZip,
			UseProxy = proxy != null,
			Proxy = proxy
		};

		this.HttpClient = new(httpClientHandler)
		{
			BaseAddress = new(Utilities.GetApiBaseUri()),
			Timeout = timeout
		};

		this.HttpClient.DefaultRequestHeaders.TryAddWithoutValidation("User-Agent", Utilities.GetUserAgent());

		this._routesToHashes = new();
		this._hashesToBuckets = new();
		this._requestQueue = new();

		this._globalRateLimitEvent = new(true);
		this._useResetAfter = useRelativeRatelimit;
	}

	/// <summary>
	/// Gets a ratelimit bucket.
	/// </summary>
	/// <param name="method">The method.</param>
	/// <param name="route">The route.</param>
	/// <param name="routeParams">The route parameters.</param>
	/// <param name="url">The url.</param>
	/// <returns>A ratelimit bucket.</returns>
	public RateLimitBucket GetBucket(RestRequestMethod method, string route, object routeParams, out string url)
	{
		var declaredProperties = routeParams.GetType()
			.GetTypeInfo()
			.DeclaredProperties;
		var routeParameters = new Dictionary<string, string>();
		foreach (var propertyInfo in declaredProperties)
		{
			var val = propertyInfo.GetValue(routeParams);
			if (val == null)
				continue;

			routeParameters[propertyInfo.Name] = val as string ?? (val switch
			{
				DateTime dt => dt.ToString("yyyy-MM-ddTHH:mm:sszzz", CultureInfo.InvariantCulture),
				DateTimeOffset dto => dto.ToString("yyyy-MM-ddTHH:mm:sszzz", CultureInfo.InvariantCulture),
				IFormattable xf => xf.ToString(null, CultureInfo.InvariantCulture),
				_ => val.ToString()
			});
		}

		var guildId = routeParameters.TryGetValue("guild_id", out var routeParameter) ? routeParameter : "";
		var channelId = routeParameters.TryGetValue("channel_id", out var routeParameter1) ? routeParameter1 : "";
		var webhookId = routeParameters.TryGetValue("webhook_id", out var routeParameter2) ? routeParameter2 : "";

		// Create a generic route (minus major params) key
		// ex: POST:/channels/channel_id/messages
		var hashKey = RateLimitBucket.GenerateHashKey(method, route);

		// We check if the hash is present, using our generic route (without major params)
		// ex: in POST:/channels/channel_id/messages, out 80c17d2f203122d936070c88c8d10f33
		// If it doesn't exist, we create an unlimited hash as our initial key in the form of the hash key + the unlimited constant
		// and assign this to the route to hash cache
		// ex: this.RoutesToHashes[POST:/channels/channel_id/messages] = POST:/channels/channel_id/messages:unlimited
		var hash = this._routesToHashes.GetOrAdd(hashKey, RateLimitBucket.GenerateUnlimitedHash(method, route));

		// Next we use the hash to generate the key to obtain the bucket.
		// ex: 80c17d2f203122d936070c88c8d10f33:guild_id:506128773926879242:webhook_id
		// or if unlimited: POST:/channels/channel_id/messages:unlimited:guild_id:506128773926879242:webhook_id
		var bucketId = RateLimitBucket.GenerateBucketId(hash, guildId, channelId, webhookId);

		// If it's not in cache, create a new bucket and index it by its bucket id.
		var bucket = this._hashesToBuckets.GetOrAdd(bucketId, new RateLimitBucket(hash, guildId, channelId, webhookId));

		bucket.LastAttemptAt = DateTimeOffset.UtcNow;

		// Cache the routes for each bucket so it can be used for GC later.
		if (!bucket.RouteHashes.Contains(bucketId))
			bucket.RouteHashes.Add(bucketId);

		// Add the current route to the request queue, which indexes the amount
		// of requests occurring to the bucket id.
		_ = this._requestQueue.TryGetValue(bucketId, out var count);

		// Increment by one atomically due to concurrency
		this._requestQueue[bucketId] = Interlocked.Increment(ref count);

		// Start bucket cleaner if not already running.
		if (!this._cleanerRunning)
		{
			this._cleanerRunning = true;
			this._bucketCleanerTokenSource = new();
			this._cleanerTask = Task.Run(this.CleanupBucketsAsync, this._bucketCleanerTokenSource.Token);
			this._logger.LogDebug(LoggerEvents.RestCleaner, "Bucket cleaner task started.");
		}

		url = s_routeArgumentRegex.Replace(route, xm => routeParameters[xm.Groups[1].Value]);
		return bucket;
	}

	/// <summary>
	/// Executes the request.
<<<<<<< HEAD
=======
	/// </summary>
	/// <param name="request">The request to be executed.</param>
	public Task ExecuteRequestAsync(BaseRestRequest request)
		=> request == null ? throw new ArgumentNullException(nameof(request)) : this.ExecuteRequestAsync(request, null, null);


	/// <summary>
	/// Executes the form data request.
	/// </summary>
	/// <param name="request">The request to be executed.</param>
	public Task ExecuteFormRequestAsync(BaseRestRequest request)
		=> request == null ? throw new ArgumentNullException(nameof(request)) : this.ExecuteFormRequestAsync(request, null, null);

	/// <summary>
	/// Executes the form data request.
	/// This is to allow proper rescheduling of the first request from a bucket.
	/// </summary>
	/// <param name="request">The request to be executed.</param>
	/// <param name="bucket">The bucket.</param>
	/// <param name="ratelimitTcs">The ratelimit task completion source.</param>
	private async Task ExecuteFormRequestAsync(BaseRestRequest request, RateLimitBucket bucket, TaskCompletionSource<bool> ratelimitTcs)
	{
		if (this._disposed)
			return;

		HttpResponseMessage res = default;

		try
		{
			await this._globalRateLimitEvent.WaitAsync().ConfigureAwait(false);

			bucket ??= request.RateLimitBucket;

			ratelimitTcs ??= await this.WaitForInitialRateLimit(bucket).ConfigureAwait(false);

			if (ratelimitTcs == null) // check rate limit only if we are not the probe request
			{
				var now = DateTimeOffset.UtcNow;

				await bucket.TryResetLimitAsync(now).ConfigureAwait(false);

				// Decrement the remaining number of requests as there can be other concurrent requests before this one finishes and has a chance to update the bucket
				if (Interlocked.Decrement(ref bucket.RemainingInternal) < 0)
				{
					this._logger.LogWarning(LoggerEvents.RatelimitDiag, "Request for {bucket} is blocked. Url: {url}", bucket.ToString(), request.Url.AbsoluteUri);
					var delay = bucket.Reset - now;
					var resetDate = bucket.Reset;

					if (this._useResetAfter)
					{
						delay = bucket.ResetAfter.Value;
						resetDate = bucket.ResetAfterOffset;
					}

					if (delay < new TimeSpan(-TimeSpan.TicksPerMinute))
					{
						this._logger.LogError(LoggerEvents.RatelimitDiag, "Failed to retrieve ratelimits - giving up and allowing next request for bucket");
						bucket.RemainingInternal = 1;
					}

					if (delay < TimeSpan.Zero)
						delay = TimeSpan.FromMilliseconds(100);

					this._logger.LogWarning(LoggerEvents.RatelimitPreemptive, "Preemptive ratelimit triggered - waiting until {0:yyyy-MM-dd HH:mm:ss zzz} ({1:c}).", resetDate, delay);
					Task.Delay(delay)
						.ContinueWith(_ => this.ExecuteFormRequestAsync(request, null, null))
						.LogTaskFault(this._logger, LogLevel.Error, LoggerEvents.RestError, "Error while executing request");

					return;
				}

				this._logger.LogDebug(LoggerEvents.RatelimitDiag, "Request for {bucket} is allowed. Url: {url}", bucket.ToString(), request.Url.AbsoluteUri);
			}
			else
				this._logger.LogDebug(LoggerEvents.RatelimitDiag, "Initial request for {bucket} is allowed. Url: {url}", bucket.ToString(), request.Url.AbsoluteUri);

			var req = this.BuildFormRequest(request);

			if (this.Debug)
				this._logger.LogTrace(LoggerEvents.Misc, await req.Content.ReadAsStringAsync());

			var response = new RestResponse();
			try
			{
				if (this._disposed)
					return;

				res = await this.HttpClient.SendAsync(req, HttpCompletionOption.ResponseContentRead, CancellationToken.None).ConfigureAwait(false);

				var bts = await res.Content.ReadAsByteArrayAsync().ConfigureAwait(false);
				var txt = Utilities.UTF8.GetString(bts, 0, bts.Length);

				this._logger.LogTrace(LoggerEvents.RestRx, txt);

				response.Headers = res.Headers.ToDictionary(xh => xh.Key, xh => string.Join("\n", xh.Value), StringComparer.OrdinalIgnoreCase);
				response.Response = txt;
				response.ResponseCode = (int)res.StatusCode;
			}
			catch (HttpRequestException httpex)
			{
				this._logger.LogError(LoggerEvents.RestError, httpex, "Request to {0} triggered an HttpException", request.Url.AbsoluteUri);
				request.SetFaulted(httpex);
				this.FailInitialRateLimitTest(request, ratelimitTcs);
				return;
			}

			this.UpdateBucket(request, response, ratelimitTcs);

			Exception ex = null;

			switch (response.ResponseCode)
			{
				case 400:
				case 405:
					ex = new BadRequestException(request, response);
					break;

				case 401:
				case 403:
					ex = new UnauthorizedException(request, response);
					break;

				case 404:
					ex = new NotFoundException(request, response);
					break;

				case 413:
					ex = new RequestSizeException(request, response);
					break;

				case 429:
					ex = new RateLimitException(request, response);

					// check the limit info and requeue
					this.Handle429(response, out var wait, out var global);
					if (wait != null)
					{
						if (global)
						{
							bucket.IsGlobal = true;
							this._logger.LogError(LoggerEvents.RatelimitHit, "Global ratelimit hit, cooling down for {uri}", request.Url.AbsoluteUri);
							try
							{
								this._globalRateLimitEvent.Reset();
								await wait.ConfigureAwait(false);
							}
							finally
							{
								// we don't want to wait here until all the blocked requests have been run, additionally Set can never throw an exception that could be suppressed here
								_ = this._globalRateLimitEvent.SetAsync();
							}

							this.ExecuteRequestAsync(request, bucket, ratelimitTcs)
								.LogTaskFault(this._logger, LogLevel.Error, LoggerEvents.RestError, "Error while retrying request");
						}
						else
						{
							this._logger.LogError(LoggerEvents.RatelimitHit, "Ratelimit hit, requeuing request to {url}", request.Url.AbsoluteUri);
							await wait.ConfigureAwait(false);
							this.ExecuteRequestAsync(request, bucket, ratelimitTcs)
								.LogTaskFault(this._logger, LogLevel.Error, LoggerEvents.RestError, "Error while retrying request");
						}

						return;
					}

					break;

				case 500:
				case 502:
				case 503:
				case 504:
					ex = new ServerErrorException(request, response);
					break;
			}

			if (ex != null)
				request.SetFaulted(ex);
			else
				request.SetCompleted(response);
		}
		catch (Exception ex)
		{
			this._logger.LogError(LoggerEvents.RestError, ex, "Request to {0} triggered an exception", request.Url.AbsoluteUri);

			// if something went wrong and we couldn't get rate limits for the first request here, allow the next request to run
			if (bucket != null && ratelimitTcs != null && bucket.LimitTesting != 0)
				this.FailInitialRateLimitTest(request, ratelimitTcs);

			if (!request.TrySetFaulted(ex))
				throw;
		}
		finally
		{
			res?.Dispose();

			// Get and decrement active requests in this bucket by 1.
			_ = this._requestQueue.TryGetValue(bucket.BucketId, out var count);
			this._requestQueue[bucket.BucketId] = Interlocked.Decrement(ref count);

			// If it's 0 or less, we can remove the bucket from the active request queue,
			// along with any of its past routes.
			if (count <= 0)
			{
				foreach (var r in bucket.RouteHashes)
				{
					if (this._requestQueue.ContainsKey(r))
					{
						_ = this._requestQueue.TryRemove(r, out _);
					}
				}
			}
		}
	}


	/// <summary>
	/// Executes the request.
>>>>>>> 4790cf0b
	/// This is to allow proper rescheduling of the first request from a bucket.
	/// </summary>
	/// <param name="request">The request to be executed.</param>
	/// <param name="bucket">The bucket.</param>
	/// <param name="ratelimitTcs">The ratelimit task completion source.</param>
	internal async Task ExecuteRequestAsync(BaseRestRequest request, RateLimitBucket? bucket = null, TaskCompletionSource<bool>? ratelimitTcs = null)
	{
		if (this._disposed)
			return;

		HttpResponseMessage res = default;

		try
		{
			await this._globalRateLimitEvent.WaitAsync().ConfigureAwait(false);

			bucket ??= request.RateLimitBucket;

			ratelimitTcs ??= await this.WaitForInitialRateLimit(bucket).ConfigureAwait(false);

			if (ratelimitTcs == null) // check rate limit only if we are not the probe request
			{
				var now = DateTimeOffset.UtcNow;

				await bucket.TryResetLimitAsync(now).ConfigureAwait(false);

				// Decrement the remaining number of requests as there can be other concurrent requests before this one finishes and has a chance to update the bucket
				if (Interlocked.Decrement(ref bucket.RemainingInternal) < 0)
				{
					this._logger.LogWarning(LoggerEvents.RatelimitDiag, "Request for {bucket} is blocked. Url: {url}", bucket.ToString(), request.Url.AbsoluteUri);
					var delay = bucket.Reset - now;
					var resetDate = bucket.Reset;

					if (this._useResetAfter && bucket.ResetAfter.HasValue)
					{
						delay = bucket.ResetAfter.Value;
						resetDate = bucket.ResetAfterOffset;
					}

					if (delay < new TimeSpan(-TimeSpan.TicksPerMinute))
					{
						this._logger.LogError(LoggerEvents.RatelimitDiag, "Failed to retrieve ratelimits - giving up and allowing next request for bucket");
						bucket.RemainingInternal = 1;
					}

					if (delay < TimeSpan.Zero)
						delay = TimeSpan.FromMilliseconds(100);

					this._logger.LogWarning(LoggerEvents.RatelimitPreemptive, "Preemptive ratelimit triggered - waiting until {resetDate:yyyy-MM-dd HH:mm:ss zzz} ({delay:c}).", resetDate, delay);
					Task.Delay(delay)
						.ContinueWith(_ => this.ExecuteRequestAsync(request, null, null))
						.LogTaskFault(this._logger, LogLevel.Error, LoggerEvents.RestError, "Error while executing request");

					return;
				}
				this._logger.LogDebug(LoggerEvents.RatelimitDiag, "Request for {bucket} is allowed. Url: {url}", bucket.ToString(), request.Url.AbsoluteUri);
			}
			else
				this._logger.LogDebug(LoggerEvents.RatelimitDiag, "Initial request for {bucket} is allowed. Url: {url}", bucket.ToString(), request.Url.AbsoluteUri);

			var req = this.BuildRequest(request);

			if (this.Debug && req.Content is not null)
			{
				var content = await req.Content.ReadAsStringAsync().ConfigureAwait(false);
				this._logger.LogTrace(LoggerEvents.Misc, "{content}", content);
			}

			var response = new RestResponse();
			try
			{
				if (this._disposed)
					return;

				res = await this.HttpClient.SendAsync(req, HttpCompletionOption.ResponseContentRead, CancellationToken.None).ConfigureAwait(false);

				var bts = await res.Content.ReadAsByteArrayAsync().ConfigureAwait(false);
				var txt = Utilities.UTF8.GetString(bts, 0, bts.Length);

				this._logger.LogTrace(LoggerEvents.RestRx, "{msg}", txt);

				response.Headers = res.Headers.ToDictionary(xh => xh.Key, xh => string.Join("\n", xh.Value), StringComparer.OrdinalIgnoreCase);
				response.Response = txt;
				response.ResponseCode = (int)res.StatusCode;
			}
			catch (HttpRequestException httpRequestException)
			{
				this._logger.LogError(LoggerEvents.RestError, httpRequestException, "Request to {url} triggered an HttpException", request.Url.AbsoluteUri);
				request.SetFaulted(httpRequestException);
				this.FailInitialRateLimitTest(request, ratelimitTcs);
				return;
			}

			this.UpdateBucket(request, response, ratelimitTcs);

			Exception ex = null;
			Exception sentryException = null;
			switch (response.ResponseCode)
			{
				case 400:
				case 405:
					ex = new BadRequestException(request, response);
					sentryException = new(ex.Message + "\nJson Response: " + ((BadRequestException)ex).JsonMessage ?? "null", ex);
					break;

				case 401:
				case 403:
					ex = new UnauthorizedException(request, response);
					break;

				case 404:
					ex = new NotFoundException(request, response);
					break;

				case 413:
					ex = new RequestSizeException(request, response);
					break;

				case 429:
					ex = new RateLimitException(request, response);

					// check the limit info and requeue
					this.Handle429(response, out var wait, out var global);
					if (wait != null)
					{
						if (global)
						{
							bucket.IsGlobal = true;
							this._logger.LogError(LoggerEvents.RatelimitHit, "Global ratelimit hit, cooling down for {uri}", request.Url.AbsoluteUri);
							try
							{
								this._globalRateLimitEvent.Reset();
								await wait.ConfigureAwait(false);
							}
							finally
							{
								// we don't want to wait here until all the blocked requests have been run, additionally Set can never throw an exception that could be suppressed here
								_ = this._globalRateLimitEvent.SetAsync();
							}
							this.ExecuteRequestAsync(request, bucket, ratelimitTcs)
								.LogTaskFault(this._logger, LogLevel.Error, LoggerEvents.RestError, "Error while retrying request");
						}
						else
						{
<<<<<<< HEAD
							if (this._discord is DiscordClient client)
								await client.RateLimitHitInternal.InvokeAsync(client, new(client.ServiceProvider)
=======
							if (this._discord is not null && this._discord is DiscordClient)
							{
								await (this._discord as DiscordClient).RateLimitHitInternal.InvokeAsync(this._discord as DiscordClient, new(this._discord.ServiceProvider)
>>>>>>> 4790cf0b
								{
									Exception = (RateLimitException)ex,
									ApiEndpoint = request.Url.AbsoluteUri
								}).ConfigureAwait(false);
							this._logger.LogError(LoggerEvents.RatelimitHit, "Ratelimit hit, requeuing request to {url}", request.Url.AbsoluteUri);
							await wait.ConfigureAwait(false);
							this.ExecuteRequestAsync(request, bucket, ratelimitTcs)
								.LogTaskFault(this._logger, LogLevel.Error, LoggerEvents.RestError, "Error while retrying request");
						}

						return;
					}
					break;

				case 500:
				case 502:
				case 503:
				case 504:
					ex = new ServerErrorException(request, response);
					sentryException = new(ex.Message + "\nJson Response: " + ((ServerErrorException)ex).JsonMessage ?? "null", ex);
					break;
			}

			if (ex != null)
			{
<<<<<<< HEAD
				if (this._discord.Configuration.EnableSentry)
					if (sentryException != null)
=======
				if (this._discord?.Configuration.EnableSentry ?? false)
				{
					if (senex != null)
>>>>>>> 4790cf0b
					{
						Dictionary<string, object> debugInfo = new()
						{
							{ "route", request.Route },
							{ "time", DateTimeOffset.UtcNow }
						};
						sentryException.AddSentryContext("Request", debugInfo);
						this._discord.Sentry.CaptureException(sentryException);
					}

				request.SetFaulted(ex);
			}
			else
				request.SetCompleted(response);
		}
		catch (Exception ex)
		{
			this._logger.LogError(LoggerEvents.RestError, ex, "Request to {url} triggered an exception", request.Url.AbsoluteUri);

			// if something went wrong and we couldn't get rate limits for the first request here, allow the next request to run
			if (bucket != null && ratelimitTcs != null && bucket.LimitTesting != 0)
				this.FailInitialRateLimitTest(request, ratelimitTcs);

			if (!request.TrySetFaulted(ex))
				throw;
		}
		finally
		{
			res?.Dispose();

			// Get and decrement active requests in this bucket by 1.
			_ = this._requestQueue.TryGetValue(bucket.BucketId!, out var count);
			this._requestQueue[bucket.BucketId] = Interlocked.Decrement(ref count);

			// If it's 0 or less, we can remove the bucket from the active request queue,
			// along with any of its past routes.
			if (count <= 0)
				foreach (var r in bucket.RouteHashes)
					if (this._requestQueue.ContainsKey(r))
						_ = this._requestQueue.TryRemove(r, out _);
		}
	}

	/// <summary>
	/// Fails the initial rate limit test.
	/// </summary>
	/// <param name="request">The request.</param>
	/// <param name="ratelimitTcs">The ratelimit task completion source.</param>
	/// <param name="resetToInitial">Whether to reset to initial values.</param>
	private void FailInitialRateLimitTest(BaseRestRequest request, TaskCompletionSource<bool>? ratelimitTcs, bool resetToInitial = false)
	{
		if (ratelimitTcs == null && !resetToInitial)
			return;

		var bucket = request.RateLimitBucket;

		bucket.LimitValid = false;
		bucket.LimitTestFinished = null;
		bucket.LimitTesting = 0;

		//Reset to initial values.
		if (resetToInitial)
		{
			this.UpdateHashCaches(request, bucket);
			bucket.Maximum = 0;
			bucket.RemainingInternal = 0;
			return;
		}

		// no need to wait on all the potentially waiting tasks
		_ = Task.Run(() => ratelimitTcs.TrySetResult(false));
	}

	/// <summary>
	/// Waits for the initial rate limit.
	/// </summary>
	/// <param name="bucket">The bucket.</param>
	private async Task<TaskCompletionSource<bool>?> WaitForInitialRateLimit(RateLimitBucket bucket)
	{
		while (!bucket.LimitValid)
		{
			if (bucket.LimitTesting == 0)
				if (Interlocked.CompareExchange(ref bucket.LimitTesting, 1, 0) == 0)
				{
					// if we got here when the first request was just finishing, we must not create the waiter task as it would signal ExecuteRequestAsync to bypass rate limiting
					if (bucket.LimitValid)
						return null;

					// allow exactly one request to go through without having rate limits available
					var ratelimitsTcs = new TaskCompletionSource<bool>();
					bucket.LimitTestFinished = ratelimitsTcs.Task;
					return ratelimitsTcs;
				}

			// it can take a couple of cycles for the task to be allocated, so wait until it happens or we are no longer probing for the limits
			Task waitTask = null;
			while (bucket.LimitTesting != 0 && (waitTask = bucket.LimitTestFinished) == null)
				await Task.Yield();
			if (waitTask != null)
				await waitTask.ConfigureAwait(false);

			// if the request failed and the response did not have rate limit headers we have allow the next request and wait again, thus this is a loop here
		}

		return null;
	}

	/// <summary>
	/// Builds the form data request.
	/// </summary>
	/// <param name="request">The request.</param>
	/// <returns>A http request message.</returns>
	private HttpRequestMessage BuildFormRequest(BaseRestRequest request)
	{
		var req = new HttpRequestMessage(new(request.Method.ToString()), request.Url);
		if (request.Headers != null && request.Headers.Any())
			foreach (var kvp in request.Headers)
				if (kvp.Key == "Bearer")
					req.Headers.Authorization = new("Bearer", kvp.Value);
				else if (kvp.Key == "Basic")
					req.Headers.Authorization = new("Basic", kvp.Value);
				else
					req.Headers.Add(kvp.Key, kvp.Value);

		if (request is not RestFormRequest formRequest)
			throw new InvalidOperationException();

		req.Content = new FormUrlEncodedContent(formRequest.FormData);
		req.Content.Headers.ContentType = new("application/x-www-form-urlencoded");

		return req;
	}

	/// <summary>
	/// Builds the request.
	/// </summary>
	/// <param name="request">The request.</param>
	/// <returns>A http request message.</returns>
	private HttpRequestMessage BuildRequest(BaseRestRequest request)
	{
		var req = new HttpRequestMessage(new(request.Method.ToString()), request.Url);
		if (request.Headers != null && request.Headers.Any())
			foreach (var kvp in request.Headers)
				if (kvp.Key == "Bearer")
					req.Headers.Authorization = new("Bearer", kvp.Value);
				else if (kvp.Key == "Basic")
					req.Headers.Authorization = new("Basic", kvp.Value);
				else
					req.Headers.Add(kvp.Key, kvp.Value);

		switch (request)
		{
			case RestRequest restRequest when !string.IsNullOrWhiteSpace(restRequest.Payload):
				this._logger.LogTrace(LoggerEvents.RestTx, "{payload}", restRequest.Payload);

				req.Content = new StringContent(restRequest.Payload);
				req.Content.Headers.ContentType = new("application/json");
				break;
			case MultipartWebRequest multipartWebRequest:
			{
				this._logger.LogTrace(LoggerEvents.RestTx, "<multipart request>");

				var boundary = "---------------------------" + DateTime.Now.Ticks.ToString("x");

				req.Headers.Add("Connection", "keep-alive");
				req.Headers.Add("Keep-Alive", "600");

				var content = new MultipartFormDataContent(boundary);
				if (multipartWebRequest.Values != null && multipartWebRequest.Values.Any())
					foreach (var kvp in multipartWebRequest.Values)
						content.Add(new StringContent(kvp.Value), kvp.Key);

				var fileId = multipartWebRequest.OverwriteFileIdStart ?? 0;

				if (multipartWebRequest.Files != null && multipartWebRequest.Files.Any())
					foreach (var f in multipartWebRequest.Files)
					{
						var name = $"files[{fileId.ToString(CultureInfo.InvariantCulture)}]";
						content.Add(new StreamContent(f.Value), name, f.Key);
						fileId++;
					}

				req.Content = content;
				break;
			}
			case MultipartStickerWebRequest multipartStickerWebRequest:
			{
				this._logger.LogTrace(LoggerEvents.RestTx, "<multipart request>");

				var boundary = "---------------------------" + DateTime.Now.Ticks.ToString("x");

				req.Headers.Add("Connection", "keep-alive");
				req.Headers.Add("Keep-Alive", "600");

				var sc = new StreamContent(multipartStickerWebRequest.File.Stream);

				if (multipartStickerWebRequest.File.ContentType != null)
					sc.Headers.ContentType = new(multipartStickerWebRequest.File.ContentType);

				var fileName = multipartStickerWebRequest.File.Filename;

				if (multipartStickerWebRequest.File.FileType != null)
					fileName += '.' + multipartStickerWebRequest.File.FileType;

				var content = new MultipartFormDataContent(boundary)
				{
					{ new StringContent(multipartStickerWebRequest.Name), "name" },
					{ new StringContent(multipartStickerWebRequest.Tags), "tags" },
				};
				if (multipartStickerWebRequest.Description is not null)
					content.Add(new StringContent(multipartStickerWebRequest.Description), "description");
				content.Add(sc, "file", fileName);

				req.Content = content;
				break;
			}
		}

		return req;
	}

	/// <summary>
	/// Handles the HTTP 429 status.
	/// </summary>
	/// <param name="response">The response.</param>
	/// <param name="waitTask">The wait task.</param>
	/// <param name="global">If true, global.</param>
	private void Handle429(RestResponse response, out Task? waitTask, out bool global)
	{
		waitTask = null;
		global = false;

		if (response.Headers == null)
			return;

		var hs = response.Headers;

		// handle the wait
		if (hs.TryGetValue("Retry-After", out var retryAfterRaw))
		{
			var retryAfter = TimeSpan.FromSeconds(int.Parse(retryAfterRaw, CultureInfo.InvariantCulture));
			waitTask = Task.Delay(retryAfter);
		}

		// check if global b1nzy
		if (hs.TryGetValue("X-RateLimit-Global", out var isGlobal) && isGlobal.ToLowerInvariant() == "true")
			// global
			global = true;
	}

	/// <summary>
	/// Updates the bucket.
	/// </summary>
	/// <param name="request">The request.</param>
	/// <param name="response">The response.</param>
	/// <param name="ratelimitTcs">The ratelimit task completion source.</param>
	private void UpdateBucket(BaseRestRequest request, RestResponse response, TaskCompletionSource<bool>? ratelimitTcs)
	{
		var bucket = request.RateLimitBucket;

		if (response.Headers == null)
		{
			if (response.ResponseCode != 429) // do not fail when ratelimit was or the next request will be scheduled hitting the rate limit again
				this.FailInitialRateLimitTest(request, ratelimitTcs);
			return;
		}

		var hs = response.Headers;

		if (hs.TryGetValue("X-RateLimit-Scope", out var scope)) bucket.Scope = scope;


		if (hs.TryGetValue("X-RateLimit-Global", out var isGlobal) && isGlobal.ToLowerInvariant() == "true")
		{
			if (response.ResponseCode == 429)
				return;

			bucket.IsGlobal = true;
			this.FailInitialRateLimitTest(request, ratelimitTcs);

			return;
		}

		var r1 = hs.TryGetValue("X-RateLimit-Limit", out var usesMax);
		var r2 = hs.TryGetValue("X-RateLimit-Remaining", out var usesLeft);
		var r3 = hs.TryGetValue("X-RateLimit-Reset", out var reset);
		var r4 = hs.TryGetValue("X-Ratelimit-Reset-After", out var resetAfter);
		hs.TryGetValue("X-Ratelimit-Bucket", out var hash);

		if (!r1 || !r2 || !r3 || !r4)
		{
			//If the limits were determined before this request, make the bucket initial again.
			if (response.ResponseCode != 429)
				this.FailInitialRateLimitTest(request, ratelimitTcs, ratelimitTcs == null);

			return;
		}

		var clientTime = DateTimeOffset.UtcNow;
		var resetTime = new DateTimeOffset(1970, 1, 1, 0, 0, 0, TimeSpan.Zero).AddSeconds(double.Parse(reset, CultureInfo.InvariantCulture));
		var serverTime = clientTime;
		if (hs.TryGetValue("Date", out var rawDate))
			serverTime = DateTimeOffset.Parse(rawDate, CultureInfo.InvariantCulture).ToUniversalTime();

		var resetDelta = resetTime - serverTime;
		//var difference = clientTime - serverTime;
		//if (Math.Abs(difference.TotalSeconds) >= 1)
		////    this.Logger.LogMessage(LogLevel.DebugBaseDiscordClient.RestEventId,  $"Difference between machine and server time: {difference.TotalMilliseconds.ToString("#,##0.00", CultureInfo.InvariantCulture)}ms", DateTime.Now);
		//else
		//    difference = TimeSpan.Zero;

		if (request.RateLimitWaitOverride.HasValue)
			resetDelta = TimeSpan.FromSeconds(request.RateLimitWaitOverride.Value);
		var newReset = clientTime + resetDelta;

		if (this._useResetAfter)
		{
			bucket.ResetAfter = TimeSpan.FromSeconds(double.Parse(resetAfter, CultureInfo.InvariantCulture));
			newReset = clientTime + bucket.ResetAfter.Value + (request.RateLimitWaitOverride.HasValue
				? resetDelta
				: TimeSpan.Zero);
			bucket.ResetAfterOffset = newReset;
		}
		else
			bucket.Reset = newReset;

		var maximum = int.Parse(usesMax, CultureInfo.InvariantCulture);
		var remaining = int.Parse(usesLeft, CultureInfo.InvariantCulture);

		if (ratelimitTcs != null)
		{
			// initial population of the ratelimit data
			bucket.SetInitialValues(maximum, remaining, newReset);

			_ = Task.Run(() => ratelimitTcs.TrySetResult(true));
		}
		else
		{
			// only update the bucket values if this request was for a newer interval than the one
			// currently in the bucket, to avoid issues with concurrent requests in one bucket
			// remaining is reset by TryResetLimit and not the response, just allow that to happen when it is time
			if (bucket.NextReset == 0)
				bucket.NextReset = newReset.UtcTicks;
		}

		this.UpdateHashCaches(request, bucket, hash);
	}

	/// <summary>
	/// Updates the hash caches.
	/// </summary>
	/// <param name="request">The request.</param>
	/// <param name="bucket">The bucket.</param>
	/// <param name="newHash">The new hash.</param>
	private void UpdateHashCaches(BaseRestRequest request, RateLimitBucket bucket, string? newHash = null)
	{
		var hashKey = RateLimitBucket.GenerateHashKey(request.Method, request.Route);

		if (!this._routesToHashes.TryGetValue(hashKey, out var oldHash))
			return;

		// This is an unlimited bucket, which we don't need to keep track of.
		if (newHash == null)
		{
			_ = this._routesToHashes.TryRemove(hashKey, out _);
			_ = this._hashesToBuckets.TryRemove(bucket.BucketId, out _);
			return;
		}

		// Only update the hash once, due to a bug on Discord's end.
		// This will cause issues if the bucket hashes are dynamically changed from the API while running,
		// in which case, Dispose will need to be called to clear the caches.
		if (!bucket.IsUnlimited || newHash == oldHash)
			return;

		{
			this._logger.LogDebug(LoggerEvents.RestHashMover, "Updating hash in {key}: \"{old}\" -> \"{new}\"", hashKey, oldHash, newHash);
			var bucketId = RateLimitBucket.GenerateBucketId(newHash, bucket.GuildId, bucket.ChannelId, bucket.WebhookId);

			_ = this._routesToHashes.AddOrUpdate(hashKey, newHash, (key, previousHash) =>
			{
				bucket.Hash = newHash;

				var oldBucketId = RateLimitBucket.GenerateBucketId(previousHash, bucket.GuildId, bucket.ChannelId, bucket.WebhookId);

				// Remove the old unlimited bucket.
				_ = this._hashesToBuckets.TryRemove(oldBucketId, out _);
				_ = this._hashesToBuckets.AddOrUpdate(bucketId, bucket, (_, _) => bucket);

				return newHash;
			});
		}

		return;
	}

	/// <summary>
	/// Cleans the buckets.
	/// </summary>
	private async Task CleanupBucketsAsync()
	{
		while (!this._bucketCleanerTokenSource.IsCancellationRequested)
		{
			try
			{
				await Task.Delay(this._bucketCleanupDelay, this._bucketCleanerTokenSource.Token).ConfigureAwait(false);
			}
			catch { }

			if (this._disposed)
				return;

			//Check and clean request queue first in case it wasn't removed properly during requests.
			foreach (var key in this._requestQueue.Keys)
			{
				var bucket = this._hashesToBuckets.Values.FirstOrDefault(x => x.RouteHashes.Contains(key));

				if (bucket == null || bucket.LastAttemptAt.AddSeconds(5) < DateTimeOffset.UtcNow)
					_ = this._requestQueue.TryRemove(key, out _);
			}

			var removedBuckets = 0;
			StringBuilder bucketIdStrBuilder = default;

			foreach (var (hashKey, value) in this._hashesToBuckets)
			{
				bucketIdStrBuilder ??= new();

				// Don't remove the bucket if it's currently being handled by the rest client, unless it's an unlimited bucket.
				if (this._requestQueue.ContainsKey(value.BucketId!) && !value.IsUnlimited)
					continue;

				var resetOffset = this._useResetAfter ? value.ResetAfterOffset : value.Reset;

				// Don't remove the bucket if it's reset date is less than now + the additional wait time, unless it's an unlimited bucket.
				if (!value.IsUnlimited && (resetOffset > DateTimeOffset.UtcNow || DateTimeOffset.UtcNow - resetOffset < this._bucketCleanupDelay))
					continue;

				_ = this._hashesToBuckets.TryRemove(hashKey, out _);
				removedBuckets++;
				bucketIdStrBuilder.Append(value.BucketId + ", ");
			}

			if (removedBuckets > 0)
				this._logger.LogDebug(LoggerEvents.RestCleaner, "Removed {count} unused bucket{multiple}: [{bucketIds}]", removedBuckets, removedBuckets > 1 ? "s" : string.Empty, bucketIdStrBuilder?.ToString().TrimEnd(',', ' '));

			if (this._hashesToBuckets.IsEmpty)
				break;
		}

		if (!this._bucketCleanerTokenSource.IsCancellationRequested)
			this._bucketCleanerTokenSource.Cancel();

		this._cleanerRunning = false;
		this._logger.LogDebug(LoggerEvents.RestCleaner, "Bucket cleaner task stopped.");
	}

	~RestClient()
	{
		this.Dispose();
	}

	/// <summary>
	/// Disposes the rest client.
	/// </summary>
	public void Dispose()
	{
		if (this._disposed)
			return;

		this._disposed = true;

		this._globalRateLimitEvent.Reset();

		if (this._bucketCleanerTokenSource?.IsCancellationRequested == false)
		{
			this._bucketCleanerTokenSource?.Cancel();
			this._logger.LogDebug(LoggerEvents.RestCleaner, "Bucket cleaner task stopped.");
		}

		try
		{
			this._cleanerTask?.Dispose();
			this._bucketCleanerTokenSource?.Dispose();
			this.HttpClient?.Dispose();
		}
		catch { }

		this._routesToHashes.Clear();
		this._hashesToBuckets.Clear();
		this._requestQueue.Clear();
		GC.SuppressFinalize(this);
	}
}<|MERGE_RESOLUTION|>--- conflicted
+++ resolved
@@ -238,8 +238,6 @@
 
 	/// <summary>
 	/// Executes the request.
-<<<<<<< HEAD
-=======
 	/// </summary>
 	/// <param name="request">The request to be executed.</param>
 	public Task ExecuteRequestAsync(BaseRestRequest request)
@@ -458,7 +456,6 @@
 
 	/// <summary>
 	/// Executes the request.
->>>>>>> 4790cf0b
 	/// This is to allow proper rescheduling of the first request from a bucket.
 	/// </summary>
 	/// <param name="request">The request to be executed.</param>
@@ -603,14 +600,9 @@
 						}
 						else
 						{
-<<<<<<< HEAD
-							if (this._discord is DiscordClient client)
-								await client.RateLimitHitInternal.InvokeAsync(client, new(client.ServiceProvider)
-=======
 							if (this._discord is not null && this._discord is DiscordClient)
 							{
 								await (this._discord as DiscordClient).RateLimitHitInternal.InvokeAsync(this._discord as DiscordClient, new(this._discord.ServiceProvider)
->>>>>>> 4790cf0b
 								{
 									Exception = (RateLimitException)ex,
 									ApiEndpoint = request.Url.AbsoluteUri
@@ -636,14 +628,9 @@
 
 			if (ex != null)
 			{
-<<<<<<< HEAD
-				if (this._discord.Configuration.EnableSentry)
-					if (sentryException != null)
-=======
 				if (this._discord?.Configuration.EnableSentry ?? false)
 				{
 					if (senex != null)
->>>>>>> 4790cf0b
 					{
 						Dictionary<string, object> debugInfo = new()
 						{
