// This file is part of the DisCatSharp project, based off DSharpPlus.
//
// Copyright (c) 2021-2022 AITSYS
//
// Permission is hereby granted, free of charge, to any person obtaining a copy
// of this software and associated documentation files (the "Software"), to deal
// in the Software without restriction, including without limitation the rights
// to use, copy, modify, merge, publish, distribute, sublicense, and/or sell
// copies of the Software, and to permit persons to whom the Software is
// furnished to do so, subject to the following conditions:
//
// The above copyright notice and this permission notice shall be included in all
// copies or substantial portions of the Software.
//
// THE SOFTWARE IS PROVIDED "AS IS", WITHOUT WARRANTY OF ANY KIND, EXPRESS OR
// IMPLIED, INCLUDING BUT NOT LIMITED TO THE WARRANTIES OF MERCHANTABILITY,
// FITNESS FOR A PARTICULAR PURPOSE AND NONINFRINGEMENT. IN NO EVENT SHALL THE
// AUTHORS OR COPYRIGHT HOLDERS BE LIABLE FOR ANY CLAIM, DAMAGES OR OTHER
// LIABILITY, WHETHER IN AN ACTION OF CONTRACT, TORT OR OTHERWISE, ARISING FROM,
// OUT OF OR IN CONNECTION WITH THE SOFTWARE OR THE USE OR OTHER DEALINGS IN THE
// SOFTWARE.

using System;
using System.Collections.Generic;
using System.Collections.ObjectModel;
using System.Globalization;
using System.Linq;
using System.Net;
using System.Text;
using System.Threading.Tasks;
using System.Xml.Linq;

using DisCatSharp.Entities;
using DisCatSharp.Net.Abstractions;
using DisCatSharp.Net.Serialization;

using Microsoft.Extensions.Logging;

using Newtonsoft.Json;
using Newtonsoft.Json.Linq;

namespace DisCatSharp.Net
{
	/// <summary>
	/// Represents a discord api client.
	/// </summary>
	public sealed class DiscordApiClient
	{
		/// <summary>
		/// The audit log reason header name.
		/// </summary>
		private const string REASON_HEADER_NAME = "X-Audit-Log-Reason";

		/// <summary>
		/// Gets the discord client.
		/// </summary>
		internal BaseDiscordClient Discord { get; }
		
		/// <summary>
		/// Gets the rest client.
		/// </summary>
		internal RestClient Rest { get; }

		/// <summary>
		/// Initializes a new instance of the <see cref="DiscordApiClient"/> class.
		/// </summary>
		/// <param name="client">The client.</param>
		internal DiscordApiClient(BaseDiscordClient client)
		{
			this.Discord = client;
			this.Rest = new RestClient(client);
		}

		/// <summary>
		/// Initializes a new instance of the <see cref="DiscordApiClient"/> class.
		/// </summary>
		/// <param name="proxy">The proxy.</param>
		/// <param name="timeout">The timeout.</param>
		/// <param name="useRelativeRateLimit">If true, use relative rate limit.</param>
		/// <param name="logger">The logger.</param>
		internal DiscordApiClient(IWebProxy proxy, TimeSpan timeout, bool useRelativeRateLimit, ILogger logger) // This is for meta-clients, such as the webhook client
		{
			this.Rest = new RestClient(proxy, timeout, useRelativeRateLimit, logger);
		}

		/// <summary>
		/// Builds the query string.
		/// </summary>
		/// <param name="values">The values.</param>
		/// <param name="post">Whether this query will be transmitted via POST.</param>
		private static string BuildQueryString(IDictionary<string, string> values, bool post = false)
		{
			if (values == null || values.Count == 0)
				return string.Empty;

			var valsCollection = values.Select(xkvp =>
				$"{WebUtility.UrlEncode(xkvp.Key)}={WebUtility.UrlEncode(xkvp.Value)}");
			var vals = string.Join("&", valsCollection);

			return !post ? $"?{vals}" : vals;
		}

		/// <summary>
		/// Prepares the message.
		/// </summary>
		/// <param name="msgRaw">The msg_raw.</param>
		/// <returns>A DiscordMessage.</returns>
		private DiscordMessage PrepareMessage(JToken msgRaw)
		{
			var author = msgRaw["author"].ToObject<TransportUser>();
			var ret = msgRaw.ToDiscordObject<DiscordMessage>();
			ret.Discord = this.Discord;

			this.PopulateMessage(author, ret);

			var referencedMsg = msgRaw["referenced_message"];
			if (ret.MessageType == MessageType.Reply && !string.IsNullOrWhiteSpace(referencedMsg?.ToString()))
			{
				author = referencedMsg["author"].ToObject<TransportUser>();
				ret.ReferencedMessage.Discord = this.Discord;
				this.PopulateMessage(author, ret.ReferencedMessage);
			}

			if (ret.Channel != null)
				return ret;

			var channel = !ret.GuildId.HasValue
				? new DiscordDmChannel
				{
					Id = ret.ChannelId,
					Discord = this.Discord,
					Type = ChannelType.Private
				}
				: new DiscordChannel
				{
					Id = ret.ChannelId,
					GuildId = ret.GuildId,
					Discord = this.Discord
				};

			ret.Channel = channel;

			return ret;
		}

		/// <summary>
		/// Populates the message.
		/// </summary>
		/// <param name="author">The author.</param>
		/// <param name="ret">The message.</param>
		private void PopulateMessage(TransportUser author, DiscordMessage ret)
		{
			var guild = ret.Channel?.Guild;

			//If this is a webhook, it shouldn't be in the user cache.
			if (author.IsBot && int.Parse(author.Discriminator) == 0)
			{
				ret.Author = new DiscordUser(author) { Discord = this.Discord };
			}
			else
			{
				if (!this.Discord.UserCache.TryGetValue(author.Id, out var usr))
				{
					this.Discord.UserCache[author.Id] = usr = new DiscordUser(author) { Discord = this.Discord };
				}

				if (guild != null)
				{
					if (!guild.Members.TryGetValue(author.Id, out var mbr))
						mbr = new DiscordMember(usr) { Discord = this.Discord, GuildId = guild.Id };
					ret.Author = mbr;
				}
				else
				{
					ret.Author = usr;
				}
			}

			ret.PopulateMentions();

			if (ret.ReactionsInternal == null)
				ret.ReactionsInternal = new List<DiscordReaction>();
			foreach (var xr in ret.ReactionsInternal)
				xr.Emoji.Discord = this.Discord;
		}

		/// <summary>
		/// Executes a rest request.
		/// </summary>
		/// <param name="client">The client.</param>
		/// <param name="bucket">The bucket.</param>
		/// <param name="url">The url.</param>
		/// <param name="method">The method.</param>
		/// <param name="route">The route.</param>
		/// <param name="headers">The headers.</param>
		/// <param name="payload">The payload.</param>
		/// <param name="ratelimitWaitOverride">The ratelimit wait override.</param>
		internal Task<RestResponse> DoRequestAsync(BaseDiscordClient client, RateLimitBucket bucket, Uri url, RestRequestMethod method, string route, IReadOnlyDictionary<string, string> headers = null, string payload = null, double? ratelimitWaitOverride = null)
		{
			var req = new RestRequest(client, bucket, url, method, route, headers, payload, ratelimitWaitOverride);

			if (this.Discord != null)
				this.Rest.ExecuteRequestAsync(req).LogTaskFault(this.Discord.Logger, LogLevel.Error, LoggerEvents.RestError, "Error while executing request");
			else
				_ = this.Rest.ExecuteRequestAsync(req);

			return req.WaitForCompletionAsync();
		}

		/// <summary>
		/// Executes a multipart rest request for stickers.
		/// </summary>
		/// <param name="client">The client.</param>
		/// <param name="bucket">The bucket.</param>
		/// <param name="url">The url.</param>
		/// <param name="method">The method.</param>
		/// <param name="route">The route.</param>
		/// <param name="headers">The headers.</param>
		/// <param name="file">The file.</param>
		/// <param name="name">The sticker name.</param>
		/// <param name="tags">The sticker tag.</param>
		/// <param name="description">The sticker description.</param>
		/// <param name="ratelimitWaitOverride">The ratelimit wait override.</param>
		private Task<RestResponse> DoStickerMultipartAsync(BaseDiscordClient client, RateLimitBucket bucket, Uri url, RestRequestMethod method, string route, IReadOnlyDictionary<string, string> headers = null,
			DiscordMessageFile file = null, string name = "", string tags = "", string description = "", double? ratelimitWaitOverride = null)
		{
			var req = new MultipartStickerWebRequest(client, bucket, url, method, route, headers, file, name, tags, description, ratelimitWaitOverride);

			if (this.Discord != null)
				this.Rest.ExecuteRequestAsync(req).LogTaskFault(this.Discord.Logger, LogLevel.Error, LoggerEvents.RestError, "Error while executing request");
			else
				_ = this.Rest.ExecuteRequestAsync(req);

			return req.WaitForCompletionAsync();
		}

		/// <summary>
		/// Executes a multipart request.
		/// </summary>
		/// <param name="client">The client.</param>
		/// <param name="bucket">The bucket.</param>
		/// <param name="url">The url.</param>
		/// <param name="method">The method.</param>
		/// <param name="route">The route.</param>
		/// <param name="headers">The headers.</param>
		/// <param name="values">The values.</param>
		/// <param name="files">The files.</param>
		/// <param name="ratelimitWaitOverride">The ratelimit wait override.</param>
		private Task<RestResponse> DoMultipartAsync(BaseDiscordClient client, RateLimitBucket bucket, Uri url, RestRequestMethod method, string route, IReadOnlyDictionary<string, string> headers = null, IReadOnlyDictionary<string, string> values = null,
			IReadOnlyCollection<DiscordMessageFile> files = null, double? ratelimitWaitOverride = null)
		{
			var req = new MultipartWebRequest(client, bucket, url, method, route, headers, values, files, ratelimitWaitOverride);

			if (this.Discord != null)
				this.Rest.ExecuteRequestAsync(req).LogTaskFault(this.Discord.Logger, LogLevel.Error, LoggerEvents.RestError, "Error while executing request");
			else
				_ = this.Rest.ExecuteRequestAsync(req);

			return req.WaitForCompletionAsync();
		}

		#region Guild

		/// <summary>
		/// Searches the members async.
		/// </summary>
		/// <param name="guildId">The guild_id.</param>
		/// <param name="name">The name.</param>
		/// <param name="limit">The limit.</param>
		internal async Task<IReadOnlyList<DiscordMember>> SearchMembersAsync(ulong guildId, string name, int? limit)
		{
			var route = $"{Endpoints.GUILDS}/:guild_id{Endpoints.MEMBERS}{Endpoints.SEARCH}";
			var bucket = this.Rest.GetBucket(RestRequestMethod.GET, route, new {guild_id = guildId }, out var path);
			var querydict = new Dictionary<string, string>
			{
				["query"] = name,
				["limit"] = limit.ToString()
			};
			var url = Utilities.GetApiUriFor(path, BuildQueryString(querydict), this.Discord.Configuration);
			var res = await this.DoRequestAsync(this.Discord, bucket, url, RestRequestMethod.GET, route).ConfigureAwait(false);
			var json = JArray.Parse(res.Response);
			var tms = json.ToObject<IReadOnlyList<TransportMember>>();

			var mbrs = new List<DiscordMember>();
			foreach (var xtm in tms)
			{
				var usr = new DiscordUser(xtm.User) { Discord = this.Discord };

				this.Discord.UserCache.AddOrUpdate(xtm.User.Id, usr, (id, old) =>
				{
					old.Username = usr.Username;
					old.Discord = usr.Discord;
					old.AvatarHash = usr.AvatarHash;

					return old;
				});

				mbrs.Add(new DiscordMember(xtm) { Discord = this.Discord, GuildId = guildId });
			}

			return mbrs;
		}

		/// <summary>
		/// Gets the guild ban async.
		/// </summary>
		/// <param name="guildId">The guild_id.</param>
		/// <param name="userId">The user_id.</param>
		internal async Task<DiscordBan> GetGuildBanAsync(ulong guildId, ulong userId)
		{
			var route = $"{Endpoints.GUILDS}/:guild_id{Endpoints.BANS}/:user_id";
			var bucket = this.Rest.GetBucket(RestRequestMethod.GET, route, new {guild_id = guildId, user_id = userId}, out var path);
			var uri = Utilities.GetApiUriFor(path, this.Discord.Configuration);
			var res = await this.DoRequestAsync(this.Discord, bucket, uri, RestRequestMethod.GET, route).ConfigureAwait(false);
			var json = JObject.Parse(res.Response);

			var ban = json.ToObject<DiscordBan>();

			return ban;
		}

		/// <summary>
		/// Creates the guild async.
		/// </summary>
		/// <param name="name">The name.</param>
		/// <param name="regionId">The region_id.</param>
		/// <param name="iconb64">The iconb64.</param>
		/// <param name="verificationLevel">The verification_level.</param>
		/// <param name="defaultMessageNotifications">The default_message_notifications.</param>
		/// <param name="systemChannelFlags">The system_channel_flags.</param>
		internal async Task<DiscordGuild> CreateGuildAsync(string name, string regionId, Optional<string> iconb64, VerificationLevel? verificationLevel,
			DefaultMessageNotifications? defaultMessageNotifications, SystemChannelFlags? systemChannelFlags)
		{
			var pld = new RestGuildCreatePayload
			{
				Name = name,
				RegionId = regionId,
				DefaultMessageNotifications = defaultMessageNotifications,
				VerificationLevel = verificationLevel,
				IconBase64 = iconb64,
				SystemChannelFlags = systemChannelFlags

			};

			var route = $"{Endpoints.GUILDS}";
			var bucket = this.Rest.GetBucket(RestRequestMethod.POST, route, new { }, out var path);

			var url = Utilities.GetApiUriFor(path, this.Discord.Configuration);
			var res = await this.DoRequestAsync(this.Discord, bucket, url, RestRequestMethod.POST, route, payload: DiscordJson.SerializeObject(pld)).ConfigureAwait(false);

			var json = JObject.Parse(res.Response);
			var rawMembers = (JArray)json["members"];
			var guild = json.ToDiscordObject<DiscordGuild>();

			if (this.Discord is DiscordClient dc)
				await dc.OnGuildCreateEventAsync(guild, rawMembers, null).ConfigureAwait(false);
			return guild;
		}

		/// <summary>
		/// Creates the guild from template async.
		/// </summary>
		/// <param name="templateCode">The template_code.</param>
		/// <param name="name">The name.</param>
		/// <param name="iconb64">The iconb64.</param>
		internal async Task<DiscordGuild> CreateGuildFromTemplateAsync(string templateCode, string name, Optional<string> iconb64)
		{
			var pld = new RestGuildCreateFromTemplatePayload
			{
				Name = name,
				IconBase64 = iconb64
			};

			var route = $"{Endpoints.GUILDS}{Endpoints.TEMPLATES}/:template_code";
			var bucket = this.Rest.GetBucket(RestRequestMethod.POST, route, new {template_code = templateCode }, out var path);

			var url = Utilities.GetApiUriFor(path, this.Discord.Configuration);
			var res = await this.DoRequestAsync(this.Discord, bucket, url, RestRequestMethod.POST, route, payload: DiscordJson.SerializeObject(pld)).ConfigureAwait(false);

			var json = JObject.Parse(res.Response);
			var rawMembers = (JArray)json["members"];
			var guild = json.ToDiscordObject<DiscordGuild>();

			if (this.Discord is DiscordClient dc)
				await dc.OnGuildCreateEventAsync(guild, rawMembers, null).ConfigureAwait(false);
			return guild;
		}

		/// <summary>
		/// Deletes the guild async.
		/// </summary>
		/// <param name="guildId">The guild_id.</param>
		internal async Task DeleteGuildAsync(ulong guildId)
		{
			var route = $"{Endpoints.GUILDS}/:guild_id";
			var bucket = this.Rest.GetBucket(RestRequestMethod.DELETE, route, new {guild_id = guildId }, out var path);

			var url = Utilities.GetApiUriFor(path, this.Discord.Configuration);
			await this.DoRequestAsync(this.Discord, bucket, url, RestRequestMethod.DELETE, route).ConfigureAwait(false);

			if (this.Discord is DiscordClient dc)
			{
				var gld = dc.GuildsInternal[guildId];
				await dc.OnGuildDeleteEventAsync(gld).ConfigureAwait(false);
			}
		}

		/// <summary>
		/// Modifies the guild.
		/// </summary>
		/// <param name="guildId">The guild id.</param>
		/// <param name="name">The name.</param>
		/// <param name="verificationLevel">The verification level.</param>
		/// <param name="defaultMessageNotifications">The default message notifications.</param>
		/// <param name="mfaLevel">The mfa level.</param>
		/// <param name="explicitContentFilter">The explicit content filter.</param>
		/// <param name="afkChannelId">The afk channel id.</param>
		/// <param name="afkTimeout">The afk timeout.</param>
		/// <param name="iconb64">The iconb64.</param>
		/// <param name="ownerId">The owner id.</param>
		/// <param name="splashb64">The splashb64.</param>
		/// <param name="systemChannelId">The system channel id.</param>
		/// <param name="systemChannelFlags">The system channel flags.</param>
		/// <param name="publicUpdatesChannelId">The public updates channel id.</param>
		/// <param name="rulesChannelId">The rules channel id.</param>
		/// <param name="description">The description.</param>
		/// <param name="bannerb64">The banner base64.</param>
		/// <param name="discoverySplashb64">The discovery base64.</param>
		/// <param name="preferredLocale">The preferred locale.</param>
		/// <param name="premiumProgressBarEnabled">Whether the premium progress bar should be enabled.</param>
		/// <param name="reason">The reason.</param>
		internal async Task<DiscordGuild> ModifyGuildAsync(ulong guildId, Optional<string> name, Optional<VerificationLevel> verificationLevel,
			Optional<DefaultMessageNotifications> defaultMessageNotifications, Optional<MfaLevel> mfaLevel,
			Optional<ExplicitContentFilter> explicitContentFilter, Optional<ulong?> afkChannelId,
			Optional<int> afkTimeout, Optional<string> iconb64, Optional<ulong> ownerId, Optional<string> splashb64,
			Optional<ulong?> systemChannelId, Optional<SystemChannelFlags> systemChannelFlags,
			Optional<ulong?> publicUpdatesChannelId, Optional<ulong?> rulesChannelId, Optional<string> description,
			Optional<string> bannerb64, Optional<string> discoverySplashb64, Optional<string> preferredLocale, Optional<bool> premiumProgressBarEnabled, string reason)
		{
			var pld = new RestGuildModifyPayload
			{
				Name = name,
				VerificationLevel = verificationLevel,
				DefaultMessageNotifications = defaultMessageNotifications,
				MfaLevel = mfaLevel,
				ExplicitContentFilter = explicitContentFilter,
				AfkChannelId = afkChannelId,
				AfkTimeout = afkTimeout,
				IconBase64 = iconb64,
				SplashBase64 = splashb64,
				BannerBase64 = bannerb64,
				DiscoverySplashBase64 = discoverySplashb64,
				OwnerId = ownerId,
				SystemChannelId = systemChannelId,
				SystemChannelFlags = systemChannelFlags,
				RulesChannelId = rulesChannelId,
				PublicUpdatesChannelId = publicUpdatesChannelId,
				PreferredLocale = preferredLocale,
				Description = description,
				PremiumProgressBarEnabled = premiumProgressBarEnabled
			};

			var headers = Utilities.GetBaseHeaders();
			if (!string.IsNullOrWhiteSpace(reason))
				headers.Add(REASON_HEADER_NAME, reason);

			var route = $"{Endpoints.GUILDS}/:guild_id";
			var bucket = this.Rest.GetBucket(RestRequestMethod.PATCH, route, new { guild_id = guildId }, out var path);

			var url = Utilities.GetApiUriFor(path, this.Discord.Configuration);
			var res = await this.DoRequestAsync(this.Discord, bucket, url, RestRequestMethod.PATCH, route, headers, DiscordJson.SerializeObject(pld)).ConfigureAwait(false);

			var json = JObject.Parse(res.Response);
			var rawMembers = (JArray)json["members"];
			var guild = json.ToDiscordObject<DiscordGuild>();
			foreach (var r in guild.RolesInternal.Values)
				r.GuildId = guild.Id;

			if (this.Discord is DiscordClient dc)
				await dc.OnGuildUpdateEventAsync(guild, rawMembers).ConfigureAwait(false);
			return guild;
		}



		/// <summary>
		/// Modifies the guild community settings.
		/// </summary>
		/// <param name="guildId">The guild id.</param>
		/// <param name="features">The guild features.</param>
		/// <param name="rulesChannelId">The rules channel id.</param>
		/// <param name="publicUpdatesChannelId">The public updates channel id.</param>
		/// <param name="preferredLocale">The preferred locale.</param>
		/// <param name="description">The description.</param>
		/// <param name="defaultMessageNotifications">The default message notifications.</param>
		/// <param name="explicitContentFilter">The explicit content filter.</param>
		/// <param name="verificationLevel">The verification level.</param>
		/// <param name="reason">The reason.</param>
		internal async Task<DiscordGuild> ModifyGuildCommunitySettingsAsync(ulong guildId, List<string> features, Optional<ulong?> rulesChannelId, Optional<ulong?> publicUpdatesChannelId, string preferredLocale, string description, DefaultMessageNotifications defaultMessageNotifications, ExplicitContentFilter explicitContentFilter, VerificationLevel verificationLevel, string reason)
		{
			var pld = new RestGuildCommunityModifyPayload
			{
				VerificationLevel = verificationLevel,
				DefaultMessageNotifications = defaultMessageNotifications,
				ExplicitContentFilter = explicitContentFilter,
				RulesChannelId = rulesChannelId,
				PublicUpdatesChannelId = publicUpdatesChannelId,
				PreferredLocale = preferredLocale,
				Description = Optional.FromNullable(description),
				Features = features
			};

			var headers = Utilities.GetBaseHeaders();
			if (!string.IsNullOrWhiteSpace(reason))
				headers.Add(REASON_HEADER_NAME, reason);

			var route = $"{Endpoints.GUILDS}/:guild_id";
			var bucket = this.Rest.GetBucket(RestRequestMethod.PATCH, route, new { guild_id = guildId }, out var path);

			var url = Utilities.GetApiUriFor(path, this.Discord.Configuration);
			var res = await this.DoRequestAsync(this.Discord, bucket, url, RestRequestMethod.PATCH, route, headers, DiscordJson.SerializeObject(pld)).ConfigureAwait(false);

			var json = JObject.Parse(res.Response);
			var rawMembers = (JArray)json["members"];
			var guild = json.ToDiscordObject<DiscordGuild>();
			foreach (var r in guild.RolesInternal.Values)
				r.GuildId = guild.Id;

			if (this.Discord is DiscordClient dc)
				await dc.OnGuildUpdateEventAsync(guild, rawMembers).ConfigureAwait(false);
			return guild;
		}

		/// <summary>
		/// Implements https://discord.com/developers/docs/resources/guild#get-guild-bans.
		/// </summary>
		internal async Task<IReadOnlyList<DiscordBan>> GetGuildBansAsync(ulong guildId, int? limit, ulong? before, ulong? after)
		{
			var route = $"{Endpoints.GUILDS}/:guild_id{Endpoints.BANS}";
			var bucket = this.Rest.GetBucket(RestRequestMethod.GET, route, new {guild_id = guildId }, out var path);

			var urlParams = new Dictionary<string, string>();
			if (limit != null)
				urlParams["limit"] = limit.Value.ToString(CultureInfo.InvariantCulture);
			if (before != null)
				urlParams["before"] = before.Value.ToString(CultureInfo.InvariantCulture);
			if (after != null)
				urlParams["after"] = after.Value.ToString(CultureInfo.InvariantCulture);

			var url = Utilities.GetApiUriFor(path, BuildQueryString(urlParams), this.Discord.Configuration);
			var res = await this.DoRequestAsync(this.Discord, bucket, url, RestRequestMethod.GET, route).ConfigureAwait(false);

			var bansRaw = JsonConvert.DeserializeObject<IEnumerable<DiscordBan>>(res.Response).Select(xb =>
			{
				if (!this.Discord.TryGetCachedUserInternal(xb.RawUser.Id, out var usr))
				{
					usr = new DiscordUser(xb.RawUser) { Discord = this.Discord };
					usr = this.Discord.UserCache.AddOrUpdate(usr.Id, usr, (id, old) =>
					{
						old.Username = usr.Username;
						old.Discriminator = usr.Discriminator;
						old.AvatarHash = usr.AvatarHash;
						return old;
					});
				}

				xb.User = usr;
				return xb;
			});
			var bans = new ReadOnlyCollection<DiscordBan>(new List<DiscordBan>(bansRaw));

			return bans;
		}

		/// <summary>
		/// Creates the guild ban async.
		/// </summary>
		/// <param name="guildId">The guild_id.</param>
		/// <param name="userId">The user_id.</param>
		/// <param name="deleteMessageDays">The delete_message_days.</param>
		/// <param name="reason">The reason.</param>
		internal Task CreateGuildBanAsync(ulong guildId, ulong userId, int deleteMessageDays, string reason)
		{
			if (deleteMessageDays < 0 || deleteMessageDays > 7)
				throw new ArgumentException("Delete message days must be a number between 0 and 7.", nameof(deleteMessageDays));

			var urlParams = new Dictionary<string, string>
			{
				["delete_message_days"] = deleteMessageDays.ToString(CultureInfo.InvariantCulture)
			};

			var headers = Utilities.GetBaseHeaders();
			if (!string.IsNullOrWhiteSpace(reason))
				headers.Add(REASON_HEADER_NAME, reason);

			var route = $"{Endpoints.GUILDS}/:guild_id{Endpoints.BANS}/:user_id";
			var bucket = this.Rest.GetBucket(RestRequestMethod.PUT, route, new {guild_id = guildId, user_id = userId }, out var path);

			var url = Utilities.GetApiUriFor(path, BuildQueryString(urlParams), this.Discord.Configuration);
			return this.DoRequestAsync(this.Discord, bucket, url, RestRequestMethod.PUT, route, headers);
		}

		/// <summary>
		/// Removes the guild ban async.
		/// </summary>
		/// <param name="guildId">The guild_id.</param>
		/// <param name="userId">The user_id.</param>
		/// <param name="reason">The reason.</param>
		internal Task RemoveGuildBanAsync(ulong guildId, ulong userId, string reason)
		{
			var headers = Utilities.GetBaseHeaders();
			if (!string.IsNullOrWhiteSpace(reason))
				headers.Add(REASON_HEADER_NAME, reason);

			var route = $"{Endpoints.GUILDS}/:guild_id{Endpoints.BANS}/:user_id";
			var bucket = this.Rest.GetBucket(RestRequestMethod.DELETE, route, new {guild_id = guildId, user_id = userId }, out var path);

			var url = Utilities.GetApiUriFor(path, this.Discord.Configuration);
			return this.DoRequestAsync(this.Discord, bucket, url, RestRequestMethod.DELETE, route, headers);
		}

		/// <summary>
		/// Leaves the guild async.
		/// </summary>
		/// <param name="guildId">The guild_id.</param>

		internal Task LeaveGuildAsync(ulong guildId)
		{
			var route = $"{Endpoints.USERS}{Endpoints.ME}{Endpoints.GUILDS}/:guild_id";
			var bucket = this.Rest.GetBucket(RestRequestMethod.DELETE, route, new {guild_id = guildId }, out var path);

			var url = Utilities.GetApiUriFor(path, this.Discord.Configuration);
			return this.DoRequestAsync(this.Discord, bucket, url, RestRequestMethod.DELETE, route);
		}

		/// <summary>
		/// Adds the guild member async.
		/// </summary>
		/// <param name="guildId">The guild_id.</param>
		/// <param name="userId">The user_id.</param>
		/// <param name="accessToken">The access_token.</param>
		/// <param name="nick">The nick.</param>
		/// <param name="roles">The roles.</param>
		/// <param name="muted">If true, muted.</param>
		/// <param name="deafened">If true, deafened.</param>

		internal async Task<DiscordMember> AddGuildMemberAsync(ulong guildId, ulong userId, string accessToken, string nick, IEnumerable<DiscordRole> roles, bool muted, bool deafened)
		{
			var pld = new RestGuildMemberAddPayload
			{
				AccessToken = accessToken,
				Nickname = nick ?? "",
				Roles = roles ?? new List<DiscordRole>(),
				Deaf = deafened,
				Mute = muted
			};

			var route = $"{Endpoints.GUILDS}/:guild_id{Endpoints.MEMBERS}/:user_id";
			var bucket = this.Rest.GetBucket(RestRequestMethod.PUT, route, new {guild_id = guildId, user_id = userId }, out var path);

			var url = Utilities.GetApiUriFor(path, this.Discord.Configuration);
			var res = await this.DoRequestAsync(this.Discord, bucket, url, RestRequestMethod.PUT, route, payload: DiscordJson.SerializeObject(pld)).ConfigureAwait(false);

			var tm = JsonConvert.DeserializeObject<TransportMember>(res.Response);

			return new DiscordMember(tm) { Discord = this.Discord, GuildId = guildId };
		}

		/// <summary>
		/// Lists the guild members async.
		/// </summary>
		/// <param name="guildId">The guild_id.</param>
		/// <param name="limit">The limit.</param>
		/// <param name="after">The after.</param>

		internal async Task<IReadOnlyList<TransportMember>> ListGuildMembersAsync(ulong guildId, int? limit, ulong? after)
		{
			var urlParams = new Dictionary<string, string>();
			if (limit != null && limit > 0)
				urlParams["limit"] = limit.Value.ToString(CultureInfo.InvariantCulture);
			if (after != null)
				urlParams["after"] = after.Value.ToString(CultureInfo.InvariantCulture);

			var route = $"{Endpoints.GUILDS}/:guild_id{Endpoints.MEMBERS}";
			var bucket = this.Rest.GetBucket(RestRequestMethod.GET, route, new {guild_id = guildId }, out var path);

			var url = Utilities.GetApiUriFor(path, urlParams.Any() ? BuildQueryString(urlParams) : "", this.Discord.Configuration);
			var res = await this.DoRequestAsync(this.Discord, bucket, url, RestRequestMethod.GET, route).ConfigureAwait(false);

			var membersRaw = JsonConvert.DeserializeObject<List<TransportMember>>(res.Response);
			return new ReadOnlyCollection<TransportMember>(membersRaw);
		}

		/// <summary>
		/// Adds the guild member role async.
		/// </summary>
		/// <param name="guildId">The guild_id.</param>
		/// <param name="userId">The user_id.</param>
		/// <param name="roleId">The role_id.</param>
		/// <param name="reason">The reason.</param>

		internal Task AddGuildMemberRoleAsync(ulong guildId, ulong userId, ulong roleId, string reason)
		{
			var headers = Utilities.GetBaseHeaders();
			if (!string.IsNullOrWhiteSpace(reason))
				headers.Add(REASON_HEADER_NAME, reason);

			var route = $"{Endpoints.GUILDS}/:guild_id{Endpoints.MEMBERS}/:user_id{Endpoints.ROLES}/:role_id";
			var bucket = this.Rest.GetBucket(RestRequestMethod.PUT, route, new {guild_id = guildId, user_id = userId, role_id = roleId }, out var path);

			var url = Utilities.GetApiUriFor(path, this.Discord.Configuration);
			return this.DoRequestAsync(this.Discord, bucket, url, RestRequestMethod.PUT, route, headers);
		}

		/// <summary>
		/// Removes the guild member role async.
		/// </summary>
		/// <param name="guildId">The guild_id.</param>
		/// <param name="userId">The user_id.</param>
		/// <param name="roleId">The role_id.</param>
		/// <param name="reason">The reason.</param>

		internal Task RemoveGuildMemberRoleAsync(ulong guildId, ulong userId, ulong roleId, string reason)
		{
			var headers = Utilities.GetBaseHeaders();
			if (!string.IsNullOrWhiteSpace(reason))
				headers.Add(REASON_HEADER_NAME, reason);

			var route = $"{Endpoints.GUILDS}/:guild_id{Endpoints.MEMBERS}/:user_id{Endpoints.ROLES}/:role_id";
			var bucket = this.Rest.GetBucket(RestRequestMethod.DELETE, route, new {guild_id = guildId, user_id = userId, role_id = roleId }, out var path);

			var url = Utilities.GetApiUriFor(path, this.Discord.Configuration);
			return this.DoRequestAsync(this.Discord, bucket, url, RestRequestMethod.DELETE, route, headers);
		}

		/// <summary>
		/// Modifies the guild channel position async.
		/// </summary>
		/// <param name="guildId">The guild_id.</param>
		/// <param name="pld">The pld.</param>
		/// <param name="reason">The reason.</param>

		internal Task ModifyGuildChannelPositionAsync(ulong guildId, IEnumerable<RestGuildChannelReorderPayload> pld, string reason)
		{
			var headers = Utilities.GetBaseHeaders();
			if (!string.IsNullOrWhiteSpace(reason))
				headers.Add(REASON_HEADER_NAME, reason);

			var route = $"{Endpoints.GUILDS}/:guild_id{Endpoints.CHANNELS}";
			var bucket = this.Rest.GetBucket(RestRequestMethod.PATCH, route, new {guild_id = guildId }, out var path);

			var url = Utilities.GetApiUriFor(path, this.Discord.Configuration);
			return this.DoRequestAsync(this.Discord, bucket, url, RestRequestMethod.PATCH, route, headers, DiscordJson.SerializeObject(pld));
		}

		/// <summary>
		/// Modifies the guild channel parent async.
		/// </summary>
		/// <param name="guildId">The guild_id.</param>
		/// <param name="pld">The pld.</param>
		/// <param name="reason">The reason.</param>

		internal Task ModifyGuildChannelParentAsync(ulong guildId, IEnumerable<RestGuildChannelNewParentPayload> pld, string reason)
		{
			var headers = Utilities.GetBaseHeaders();
			if (!string.IsNullOrWhiteSpace(reason))
				headers.Add(REASON_HEADER_NAME, reason);

			var route = $"{Endpoints.GUILDS}/:guild_id{Endpoints.CHANNELS}";
			var bucket = this.Rest.GetBucket(RestRequestMethod.PATCH, route, new {guild_id = guildId }, out var path);

			var url = Utilities.GetApiUriFor(path, this.Discord.Configuration);
			return this.DoRequestAsync(this.Discord, bucket, url, RestRequestMethod.PATCH, route, headers, DiscordJson.SerializeObject(pld));
		}

		/// <summary>
		/// Detaches the guild channel parent async.
		/// </summary>
		/// <param name="guildId">The guild_id.</param>
		/// <param name="pld">The pld.</param>
		/// <param name="reason">The reason.</param>

		internal Task DetachGuildChannelParentAsync(ulong guildId, IEnumerable<RestGuildChannelNoParentPayload> pld, string reason)
		{
			var headers = Utilities.GetBaseHeaders();
			if (!string.IsNullOrWhiteSpace(reason))
				headers.Add(REASON_HEADER_NAME, reason);

			var route = $"{Endpoints.GUILDS}/:guild_id{Endpoints.CHANNELS}";
			var bucket = this.Rest.GetBucket(RestRequestMethod.PATCH, route, new {guild_id = guildId }, out var path);

			var url = Utilities.GetApiUriFor(path, this.Discord.Configuration);
			return this.DoRequestAsync(this.Discord, bucket, url, RestRequestMethod.PATCH, route, headers, DiscordJson.SerializeObject(pld));
		}

		/// <summary>
		/// Modifies the guild role position async.
		/// </summary>
		/// <param name="guildId">The guild_id.</param>
		/// <param name="pld">The pld.</param>
		/// <param name="reason">The reason.</param>

		internal Task ModifyGuildRolePositionAsync(ulong guildId, IEnumerable<RestGuildRoleReorderPayload> pld, string reason)
		{
			var headers = Utilities.GetBaseHeaders();
			if (!string.IsNullOrWhiteSpace(reason))
				headers.Add(REASON_HEADER_NAME, reason);

			var route = $"{Endpoints.GUILDS}/:guild_id{Endpoints.ROLES}";
			var bucket = this.Rest.GetBucket(RestRequestMethod.PATCH, route, new {guild_id = guildId }, out var path);

			var url = Utilities.GetApiUriFor(path, this.Discord.Configuration);
			return this.DoRequestAsync(this.Discord, bucket, url, RestRequestMethod.PATCH, route, headers, DiscordJson.SerializeObject(pld));
		}

		/// <summary>
		/// Gets the audit logs async.
		/// </summary>
		/// <param name="guildId">The guild_id.</param>
		/// <param name="limit">The limit.</param>
		/// <param name="after">The after.</param>
		/// <param name="before">The before.</param>
		/// <param name="responsible">The responsible.</param>
		/// <param name="actionType">The action_type.</param>

		internal async Task<AuditLog> GetAuditLogsAsync(ulong guildId, int limit, ulong? after, ulong? before, ulong? responsible, int? actionType)
		{
			var urlParams = new Dictionary<string, string>
			{
				["limit"] = limit.ToString(CultureInfo.InvariantCulture)
			};
			if (after != null)
				urlParams["after"] = after?.ToString(CultureInfo.InvariantCulture);
			if (before != null)
				urlParams["before"] = before?.ToString(CultureInfo.InvariantCulture);
			if (responsible != null)
				urlParams["user_id"] = responsible?.ToString(CultureInfo.InvariantCulture);
			if (actionType != null)
				urlParams["action_type"] = actionType?.ToString(CultureInfo.InvariantCulture);

			var route = $"{Endpoints.GUILDS}/:guild_id{Endpoints.AUDIT_LOGS}";
			var bucket = this.Rest.GetBucket(RestRequestMethod.GET, route, new {guild_id = guildId }, out var path);

			var url = Utilities.GetApiUriFor(path, urlParams.Any() ? BuildQueryString(urlParams) : "", this.Discord.Configuration);
			var res = await this.DoRequestAsync(this.Discord, bucket, url, RestRequestMethod.GET, route).ConfigureAwait(false);

			var auditLogDataRaw = JsonConvert.DeserializeObject<AuditLog>(res.Response);

			return auditLogDataRaw;
		}

		/// <summary>
		/// Gets the guild vanity url async.
		/// </summary>
		/// <param name="guildId">The guild_id.</param>

		internal async Task<DiscordInvite> GetGuildVanityUrlAsync(ulong guildId)
		{
			var route = $"{Endpoints.GUILDS}/:guild_id{Endpoints.VANITY_URL}";
			var bucket = this.Rest.GetBucket(RestRequestMethod.GET, route, new {guild_id = guildId }, out var path);

			var url = Utilities.GetApiUriFor(path, this.Discord.Configuration);
			var res = await this.DoRequestAsync(this.Discord, bucket, url, RestRequestMethod.GET, route).ConfigureAwait(false);

			var invite = JsonConvert.DeserializeObject<DiscordInvite>(res.Response);

			return invite;
		}

		/// <summary>
		/// Gets the guild widget async.
		/// </summary>
		/// <param name="guildId">The guild_id.</param>

		internal async Task<DiscordWidget> GetGuildWidgetAsync(ulong guildId)
		{
			var route = $"{Endpoints.GUILDS}/:guild_id{Endpoints.WIDGET_JSON}";
			var bucket = this.Rest.GetBucket(RestRequestMethod.GET, route, new {guild_id = guildId }, out var path);

			var url = Utilities.GetApiUriFor(path, this.Discord.Configuration);
			var res = await this.DoRequestAsync(this.Discord, bucket, url, RestRequestMethod.GET, route).ConfigureAwait(false);

			var json = JObject.Parse(res.Response);
			var rawChannels = (JArray)json["channels"];

			var ret = json.ToDiscordObject<DiscordWidget>();
			ret.Discord = this.Discord;
			ret.Guild = this.Discord.Guilds[guildId];

			ret.Channels = ret.Guild == null
				? rawChannels.Select(r => new DiscordChannel
				{
					Id = (ulong)r["id"],
					Name = r["name"].ToString(),
					Position = (int)r["position"]
				}).ToList()
				: rawChannels.Select(r =>
				{
					var c = ret.Guild.GetChannel((ulong)r["id"]);
					c.Position = (int)r["position"];
					return c;
				}).ToList();

			return ret;
		}

		/// <summary>
		/// Gets the guild widget settings async.
		/// </summary>
		/// <param name="guildId">The guild_id.</param>

		internal async Task<DiscordWidgetSettings> GetGuildWidgetSettingsAsync(ulong guildId)
		{
			var route = $"{Endpoints.GUILDS}/:guild_id{Endpoints.WIDGET}";
			var bucket = this.Rest.GetBucket(RestRequestMethod.GET, route, new {guild_id = guildId }, out var path);

			var url = Utilities.GetApiUriFor(path, this.Discord.Configuration);
			var res = await this.DoRequestAsync(this.Discord, bucket, url, RestRequestMethod.GET, route).ConfigureAwait(false);

			var ret = JsonConvert.DeserializeObject<DiscordWidgetSettings>(res.Response);
			ret.Guild = this.Discord.Guilds[guildId];

			return ret;
		}

		/// <summary>
		/// Modifies the guild widget settings async.
		/// </summary>
		/// <param name="guildId">The guild_id.</param>
		/// <param name="isEnabled">If true, is enabled.</param>
		/// <param name="channelId">The channel id.</param>
		/// <param name="reason">The reason.</param>

		internal async Task<DiscordWidgetSettings> ModifyGuildWidgetSettingsAsync(ulong guildId, bool? isEnabled, ulong? channelId, string reason)
		{
			var pld = new RestGuildWidgetSettingsPayload
			{
				Enabled = isEnabled,
				ChannelId = channelId
			};

			var headers = Utilities.GetBaseHeaders();
			if (!string.IsNullOrWhiteSpace(reason))
				headers.Add(REASON_HEADER_NAME, reason);

			var route = $"{Endpoints.GUILDS}/:guild_id{Endpoints.WIDGET}";
			var bucket = this.Rest.GetBucket(RestRequestMethod.PATCH, route, new {guild_id = guildId }, out var path);

			var url = Utilities.GetApiUriFor(path, this.Discord.Configuration);
			var res = await this.DoRequestAsync(this.Discord, bucket, url, RestRequestMethod.PATCH, route, headers, DiscordJson.SerializeObject(pld)).ConfigureAwait(false);

			var ret = JsonConvert.DeserializeObject<DiscordWidgetSettings>(res.Response);
			ret.Guild = this.Discord.Guilds[guildId];

			return ret;
		}

		/// <summary>
		/// Gets the guild templates async.
		/// </summary>
		/// <param name="guildId">The guild_id.</param>

		internal async Task<IReadOnlyList<DiscordGuildTemplate>> GetGuildTemplatesAsync(ulong guildId)
		{
			var route = $"{Endpoints.GUILDS}/:guild_id{Endpoints.TEMPLATES}";
			var bucket = this.Rest.GetBucket(RestRequestMethod.GET, route, new {guild_id = guildId }, out var path);

			var url = Utilities.GetApiUriFor(path, this.Discord.Configuration);
			var res = await this.DoRequestAsync(this.Discord, bucket, url, RestRequestMethod.GET, route).ConfigureAwait(false);

			var templatesRaw = JsonConvert.DeserializeObject<IEnumerable<DiscordGuildTemplate>>(res.Response);

			return new ReadOnlyCollection<DiscordGuildTemplate>(new List<DiscordGuildTemplate>(templatesRaw));
		}

		/// <summary>
		/// Creates the guild template async.
		/// </summary>
		/// <param name="guildId">The guild_id.</param>
		/// <param name="name">The name.</param>
		/// <param name="description">The description.</param>

		internal async Task<DiscordGuildTemplate> CreateGuildTemplateAsync(ulong guildId, string name, string description)
		{
			var pld = new RestGuildTemplateCreateOrModifyPayload
			{
				Name = name,
				Description = description
			};

			var route = $"{Endpoints.GUILDS}/:guild_id{Endpoints.TEMPLATES}";
			var bucket = this.Rest.GetBucket(RestRequestMethod.POST, route, new {guild_id = guildId }, out var path);

			var url = Utilities.GetApiUriFor(path, this.Discord.Configuration);
			var res = await this.DoRequestAsync(this.Discord, bucket, url, RestRequestMethod.POST, route, payload: DiscordJson.SerializeObject(pld)).ConfigureAwait(false);

			var ret = JsonConvert.DeserializeObject<DiscordGuildTemplate>(res.Response);

			return ret;
		}

		/// <summary>
		/// Syncs the guild template async.
		/// </summary>
		/// <param name="guildId">The guild_id.</param>
		/// <param name="templateCode">The template_code.</param>

		internal async Task<DiscordGuildTemplate> SyncGuildTemplateAsync(ulong guildId, string templateCode)
		{
			var route = $"{Endpoints.GUILDS}/:guild_id{Endpoints.TEMPLATES}/:template_code";
			var bucket = this.Rest.GetBucket(RestRequestMethod.PUT, route, new {guild_id = guildId, template_code = templateCode }, out var path);

			var url = Utilities.GetApiUriFor(path, this.Discord.Configuration);
			var res = await this.DoRequestAsync(this.Discord, bucket, url, RestRequestMethod.PUT, route).ConfigureAwait(false);

			var templateRaw = JsonConvert.DeserializeObject<DiscordGuildTemplate>(res.Response);

			return templateRaw;
		}

		/// <summary>
		/// Modifies the guild template async.
		/// </summary>
		/// <param name="guildId">The guild_id.</param>
		/// <param name="templateCode">The template_code.</param>
		/// <param name="name">The name.</param>
		/// <param name="description">The description.</param>

		internal async Task<DiscordGuildTemplate> ModifyGuildTemplateAsync(ulong guildId, string templateCode, string name, string description)
		{
			var pld = new RestGuildTemplateCreateOrModifyPayload
			{
				Name = name,
				Description = description
			};

			var route = $"{Endpoints.GUILDS}/:guild_id{Endpoints.TEMPLATES}/:template_code";
			var bucket = this.Rest.GetBucket(RestRequestMethod.PATCH, route, new {guild_id = guildId, template_code = templateCode }, out var path);

			var url = Utilities.GetApiUriFor(path, this.Discord.Configuration);
			var res = await this.DoRequestAsync(this.Discord, bucket, url, RestRequestMethod.PATCH, route, payload: DiscordJson.SerializeObject(pld)).ConfigureAwait(false);

			var templateRaw = JsonConvert.DeserializeObject<DiscordGuildTemplate>(res.Response);

			return templateRaw;
		}

		/// <summary>
		/// Deletes the guild template async.
		/// </summary>
		/// <param name="guildId">The guild_id.</param>
		/// <param name="templateCode">The template_code.</param>

		internal async Task<DiscordGuildTemplate> DeleteGuildTemplateAsync(ulong guildId, string templateCode)
		{
			var route = $"{Endpoints.GUILDS}/:guild_id{Endpoints.TEMPLATES}/:template_code";
			var bucket = this.Rest.GetBucket(RestRequestMethod.DELETE, route, new {guild_id = guildId, template_code = templateCode }, out var path);

			var url = Utilities.GetApiUriFor(path, this.Discord.Configuration);
			var res = await this.DoRequestAsync(this.Discord, bucket, url, RestRequestMethod.DELETE, route).ConfigureAwait(false);

			var templateRaw = JsonConvert.DeserializeObject<DiscordGuildTemplate>(res.Response);

			return templateRaw;
		}

		/// <summary>
		/// Gets the guild membership screening form async.
		/// </summary>
		/// <param name="guildId">The guild_id.</param>

		internal async Task<DiscordGuildMembershipScreening> GetGuildMembershipScreeningFormAsync(ulong guildId)
		{
			var route = $"{Endpoints.GUILDS}/:guild_id{Endpoints.MEMBER_VERIFICATION}";
			var bucket = this.Rest.GetBucket(RestRequestMethod.GET, route, new {guild_id = guildId }, out var path);

			var url = Utilities.GetApiUriFor(path, this.Discord.Configuration);
			var res = await this.DoRequestAsync(this.Discord, bucket, url, RestRequestMethod.GET, route).ConfigureAwait(false);

			var screeningRaw = JsonConvert.DeserializeObject<DiscordGuildMembershipScreening>(res.Response);

			return screeningRaw;
		}

		/// <summary>
		/// Modifies the guild membership screening form async.
		/// </summary>
		/// <param name="guildId">The guild_id.</param>
		/// <param name="enabled">The enabled.</param>
		/// <param name="fields">The fields.</param>
		/// <param name="description">The description.</param>

		internal async Task<DiscordGuildMembershipScreening> ModifyGuildMembershipScreeningFormAsync(ulong guildId, Optional<bool> enabled, Optional<DiscordGuildMembershipScreeningField[]> fields, Optional<string> description)
		{
			var pld = new RestGuildMembershipScreeningFormModifyPayload
			{
				Enabled = enabled,
				Description = description,
				Fields = fields
			};

			var route = $"{Endpoints.GUILDS}/:guild_id{Endpoints.MEMBER_VERIFICATION}";
			var bucket = this.Rest.GetBucket(RestRequestMethod.PATCH, route, new {guild_id = guildId }, out var path);

			var url = Utilities.GetApiUriFor(path, this.Discord.Configuration);
			var res = await this.DoRequestAsync(this.Discord, bucket, url, RestRequestMethod.PATCH, route, payload: DiscordJson.SerializeObject(pld)).ConfigureAwait(false);

			var screeningRaw = JsonConvert.DeserializeObject<DiscordGuildMembershipScreening>(res.Response);

			return screeningRaw;
		}

		/// <summary>
		/// Gets the guild welcome screen async.
		/// </summary>
		/// <param name="guildId">The guild_id.</param>

		internal async Task<DiscordGuildWelcomeScreen> GetGuildWelcomeScreenAsync(ulong guildId)
		{
			var route = $"{Endpoints.GUILDS}/:guild_id{Endpoints.WELCOME_SCREEN}";
			var bucket = this.Rest.GetBucket(RestRequestMethod.GET, route, new {guild_id = guildId }, out var path);

			var url = Utilities.GetApiUriFor(path, this.Discord.Configuration);
			var res = await this.DoRequestAsync(this.Discord, bucket, url, RestRequestMethod.GET, route);

			var ret = JsonConvert.DeserializeObject<DiscordGuildWelcomeScreen>(res.Response);
			return ret;
		}

		/// <summary>
		/// Modifies the guild welcome screen async.
		/// </summary>
		/// <param name="guildId">The guild_id.</param>
		/// <param name="enabled">The enabled.</param>
		/// <param name="welcomeChannels">The welcome channels.</param>
		/// <param name="description">The description.</param>

		internal async Task<DiscordGuildWelcomeScreen> ModifyGuildWelcomeScreenAsync(ulong guildId, Optional<bool> enabled, Optional<IEnumerable<DiscordGuildWelcomeScreenChannel>> welcomeChannels, Optional<string> description)
		{
			var pld = new RestGuildWelcomeScreenModifyPayload
			{
				Enabled = enabled,
				WelcomeChannels = welcomeChannels,
				Description = description
			};

			var route = $"{Endpoints.GUILDS}/:guild_id{Endpoints.WELCOME_SCREEN}";
			var bucket = this.Rest.GetBucket(RestRequestMethod.PATCH, route, new {guild_id = guildId }, out var path);

			var url = Utilities.GetApiUriFor(path, this.Discord.Configuration);
			var res = await this.DoRequestAsync(this.Discord, bucket, url, RestRequestMethod.PATCH, route, payload: DiscordJson.SerializeObject(pld));

			var ret = JsonConvert.DeserializeObject<DiscordGuildWelcomeScreen>(res.Response);
			return ret;
		}

		/// <summary>
		/// Updates the current user voice state async.
		/// </summary>
		/// <param name="guildId">The guild_id.</param>
		/// <param name="channelId">The channel id.</param>
		/// <param name="suppress">If true, suppress.</param>
		/// <param name="requestToSpeakTimestamp">The request to speak timestamp.</param>

		internal async Task UpdateCurrentUserVoiceStateAsync(ulong guildId, ulong channelId, bool? suppress, DateTimeOffset? requestToSpeakTimestamp)
		{
			var pld = new RestGuildUpdateCurrentUserVoiceStatePayload
			{
				ChannelId = channelId,
				Suppress = suppress,
				RequestToSpeakTimestamp = requestToSpeakTimestamp
			};

			var route = $"{Endpoints.GUILDS}/:guild_id{Endpoints.VOICE_STATES}/@me";
			var bucket = this.Rest.GetBucket(RestRequestMethod.PATCH, route, new {guild_id = guildId }, out var path);

			var url = Utilities.GetApiUriFor(path, this.Discord.Configuration);
			await this.DoRequestAsync(this.Discord, bucket, url, RestRequestMethod.PATCH, route, payload: DiscordJson.SerializeObject(pld));
		}

		/// <summary>
		/// Updates the user voice state async.
		/// </summary>
		/// <param name="guildId">The guild_id.</param>
		/// <param name="userId">The user_id.</param>
		/// <param name="channelId">The channel id.</param>
		/// <param name="suppress">If true, suppress.</param>

		internal async Task UpdateUserVoiceStateAsync(ulong guildId, ulong userId, ulong channelId, bool? suppress)
		{
			var pld = new RestGuildUpdateUserVoiceStatePayload
			{
				ChannelId = channelId,
				Suppress = suppress
			};

			var route = $"{Endpoints.GUILDS}/:guild_id{Endpoints.VOICE_STATES}/:user_id";
			var bucket = this.Rest.GetBucket(RestRequestMethod.PATCH, route, new {guild_id = guildId, user_id = userId }, out var path);

			var url = Utilities.GetApiUriFor(path, this.Discord.Configuration);
			await this.DoRequestAsync(this.Discord, bucket, url, RestRequestMethod.PATCH, route, payload: DiscordJson.SerializeObject(pld));
		}
		#endregion

		#region Guild Scheduled Events

		/// <summary>
		/// Creates a scheduled event.
		/// </summary>
		internal async Task<DiscordScheduledEvent> CreateGuildScheduledEventAsync(ulong guildId, ulong? channelId, DiscordScheduledEventEntityMetadata metadata, string name, DateTimeOffset scheduledStartTime, DateTimeOffset? scheduledEndTime, string description, ScheduledEventEntityType type, Optional<string> coverb64, string reason = null)
		{
			var pld = new RestGuildScheduledEventCreatePayload
			{
				ChannelId = channelId,
				EntityMetadata = metadata,
				Name = name,
				ScheduledStartTime = scheduledStartTime,
				ScheduledEndTime = scheduledEndTime,
				Description = description,
				EntityType = type,
				CoverBase64 = coverb64
			};

			var headers = Utilities.GetBaseHeaders();
			if (!string.IsNullOrWhiteSpace(reason))
				headers[REASON_HEADER_NAME] = reason;

			var route = $"{Endpoints.GUILDS}/:guild_id{Endpoints.SCHEDULED_EVENTS}";
			var bucket = this.Rest.GetBucket(RestRequestMethod.POST, route, new {guild_id = guildId }, out var path);

			var url = Utilities.GetApiUriFor(path, this.Discord.Configuration);
			var res = await this.DoRequestAsync(this.Discord, bucket, url, RestRequestMethod.POST, route, headers, DiscordJson.SerializeObject(pld));

			var scheduledEvent = JsonConvert.DeserializeObject<DiscordScheduledEvent>(res.Response);
			var guild = this.Discord.Guilds[guildId];

			scheduledEvent.Discord = this.Discord;

			if (scheduledEvent.Creator != null)
				scheduledEvent.Creator.Discord = this.Discord;

			if (this.Discord is DiscordClient dc)
				await dc.OnGuildScheduledEventCreateEventAsync(scheduledEvent, guild);

			return scheduledEvent;
		}

		/// <summary>
		/// Modifies a scheduled event.
		/// </summary>
		internal async Task<DiscordScheduledEvent> ModifyGuildScheduledEventAsync(ulong guildId, ulong scheduledEventId, Optional<ulong?> channelId, Optional<DiscordScheduledEventEntityMetadata> metadata, Optional<string> name, Optional<DateTimeOffset> scheduledStartTime, Optional<DateTimeOffset> scheduledEndTime, Optional<string> description, Optional<ScheduledEventEntityType> type, Optional<ScheduledEventStatus> status, Optional<string> coverb64, string reason = null)
		{
			var pld = new RestGuildScheduledEventModifyPayload
			{
				ChannelId = channelId,
				EntityMetadata = metadata,
				Name = name,
				ScheduledStartTime = scheduledStartTime,
				ScheduledEndTime = scheduledEndTime,
				Description = description,
				EntityType = type,
				Status = status,
				CoverBase64 = coverb64
			};

			var headers = Utilities.GetBaseHeaders();
			if (!string.IsNullOrWhiteSpace(reason))
				headers[REASON_HEADER_NAME] = reason;

			var route = $"{Endpoints.GUILDS}/:guild_id{Endpoints.SCHEDULED_EVENTS}/:scheduled_event_id";
			var bucket = this.Rest.GetBucket(RestRequestMethod.PATCH, route, new {guild_id = guildId, scheduled_event_id = scheduledEventId }, out var path);

			var url = Utilities.GetApiUriFor(path, this.Discord.Configuration);
			var res = await this.DoRequestAsync(this.Discord, bucket, url, RestRequestMethod.PATCH, route, headers, DiscordJson.SerializeObject(pld));

			var scheduledEvent = JsonConvert.DeserializeObject<DiscordScheduledEvent>(res.Response);
			var guild = this.Discord.Guilds[guildId];

			scheduledEvent.Discord = this.Discord;

			if (scheduledEvent.Creator != null)
			{
				scheduledEvent.Creator.Discord = this.Discord;
				this.Discord.UserCache.AddOrUpdate(scheduledEvent.Creator.Id, scheduledEvent.Creator, (id, old) =>
				{
					old.Username = scheduledEvent.Creator.Username;
					old.Discriminator = scheduledEvent.Creator.Discriminator;
					old.AvatarHash = scheduledEvent.Creator.AvatarHash;
					old.Flags = scheduledEvent.Creator.Flags;
					return old;
				});
			}

			if (this.Discord is DiscordClient dc)
				await dc.OnGuildScheduledEventUpdateEventAsync(scheduledEvent, guild);

			return scheduledEvent;
		}

		/// <summary>
		/// Modifies a scheduled event.
		/// </summary>
		internal async Task<DiscordScheduledEvent> ModifyGuildScheduledEventStatusAsync(ulong guildId, ulong scheduledEventId, ScheduledEventStatus status, string reason = null)
		{
			var pld = new RestGuildScheduledEventModifyPayload
			{
				Status = status
			};

			var headers = Utilities.GetBaseHeaders();
			if (!string.IsNullOrWhiteSpace(reason))
				headers[REASON_HEADER_NAME] = reason;

			var route = $"{Endpoints.GUILDS}/:guild_id{Endpoints.SCHEDULED_EVENTS}/:scheduled_event_id";
			var bucket = this.Rest.GetBucket(RestRequestMethod.PATCH, route, new {guild_id = guildId, scheduled_event_id = scheduledEventId }, out var path);

			var url = Utilities.GetApiUriFor(path, this.Discord.Configuration);
			var res = await this.DoRequestAsync(this.Discord, bucket, url, RestRequestMethod.PATCH, route, headers, DiscordJson.SerializeObject(pld));

			var scheduledEvent = JsonConvert.DeserializeObject<DiscordScheduledEvent>(res.Response);
			var guild = this.Discord.Guilds[guildId];

			scheduledEvent.Discord = this.Discord;

			if (scheduledEvent.Creator != null)
			{
				scheduledEvent.Creator.Discord = this.Discord;
				this.Discord.UserCache.AddOrUpdate(scheduledEvent.Creator.Id, scheduledEvent.Creator, (id, old) =>
				{
					old.Username = scheduledEvent.Creator.Username;
					old.Discriminator = scheduledEvent.Creator.Discriminator;
					old.AvatarHash = scheduledEvent.Creator.AvatarHash;
					old.Flags = scheduledEvent.Creator.Flags;
					return old;
				});
			}

			if (this.Discord is DiscordClient dc)
				await dc.OnGuildScheduledEventUpdateEventAsync(scheduledEvent, guild);

			return scheduledEvent;
		}

		/// <summary>
		/// Gets a scheduled event.
		/// </summary>
		/// <param name="guildId">The guild_id.</param>
		/// <param name="scheduledEventId">The event id.</param>
		/// <param name="withUserCount">Whether to include user count.</param>
		internal async Task<DiscordScheduledEvent> GetGuildScheduledEventAsync(ulong guildId, ulong scheduledEventId, bool? withUserCount)
		{
			var urlParams = new Dictionary<string, string>();
			if (withUserCount.HasValue)
				urlParams["with_user_count"] = withUserCount?.ToString();

			var route = $"{Endpoints.GUILDS}/:guild_id{Endpoints.SCHEDULED_EVENTS}/:scheduled_event_id";
			var bucket = this.Rest.GetBucket(RestRequestMethod.GET, route, new {guild_id = guildId, scheduled_event_id = scheduledEventId }, out var path);

			var url = Utilities.GetApiUriFor(path, urlParams.Any() ? BuildQueryString(urlParams) : "", this.Discord.Configuration);

			var res = await this.DoRequestAsync(this.Discord, bucket, url, RestRequestMethod.GET, route);

			var scheduledEvent = JsonConvert.DeserializeObject<DiscordScheduledEvent>(res.Response);
			var guild = this.Discord.Guilds[guildId];

			scheduledEvent.Discord = this.Discord;

			if (scheduledEvent.Creator != null)
			{
				scheduledEvent.Creator.Discord = this.Discord;
				this.Discord.UserCache.AddOrUpdate(scheduledEvent.Creator.Id, scheduledEvent.Creator, (id, old) =>
				{
					old.Username = scheduledEvent.Creator.Username;
					old.Discriminator = scheduledEvent.Creator.Discriminator;
					old.AvatarHash = scheduledEvent.Creator.AvatarHash;
					old.Flags = scheduledEvent.Creator.Flags;
					return old;
				});
			}

			return scheduledEvent;
		}

		/// <summary>
		/// Gets the guilds scheduled events.
		/// </summary>
		/// <param name="guildId">The guild_id.</param>
		/// <param name="withUserCount">Whether to include the count of users subscribed to the scheduled event.</param>
		internal async Task<IReadOnlyDictionary<ulong, DiscordScheduledEvent>> ListGuildScheduledEventsAsync(ulong guildId, bool? withUserCount)
		{
			var urlParams = new Dictionary<string, string>();
			if (withUserCount.HasValue)
				urlParams["with_user_count"] = withUserCount?.ToString();

			var route = $"{Endpoints.GUILDS}/:guild_id{Endpoints.SCHEDULED_EVENTS}";
			var bucket = this.Rest.GetBucket(RestRequestMethod.GET, route, new {guild_id = guildId }, out var path);

			var url = Utilities.GetApiUriFor(path, urlParams.Any() ? BuildQueryString(urlParams) : "", this.Discord.Configuration);
			var res = await this.DoRequestAsync(this.Discord, bucket, url, RestRequestMethod.GET, route);

			var events = new Dictionary<ulong, DiscordScheduledEvent>();
			var eventsRaw = JsonConvert.DeserializeObject<List<DiscordScheduledEvent>>(res.Response);
			var guild = this.Discord.Guilds[guildId];

			foreach (var ev in eventsRaw)
			{
				ev.Discord = this.Discord;
				if (ev.Creator != null)
				{
					ev.Creator.Discord = this.Discord;
					this.Discord.UserCache.AddOrUpdate(ev.Creator.Id, ev.Creator, (id, old) =>
					{
						old.Username = ev.Creator.Username;
						old.Discriminator = ev.Creator.Discriminator;
						old.AvatarHash = ev.Creator.AvatarHash;
						old.Flags = ev.Creator.Flags;
						return old;
					});
				}

				events.Add(ev.Id, ev);
			}

			return new ReadOnlyDictionary<ulong, DiscordScheduledEvent>(new Dictionary<ulong, DiscordScheduledEvent>(events));
		}

		/// <summary>
		/// Deletes a guild scheduled event.
		/// </summary>
		/// <param name="guildId">The guild_id.</param>
		/// <param name="scheduledEventId">The scheduled event id.</param>
		/// <param name="reason">The reason.</param>
		internal Task DeleteGuildScheduledEventAsync(ulong guildId, ulong scheduledEventId, string reason)
		{
			var headers = Utilities.GetBaseHeaders();
			if (!string.IsNullOrWhiteSpace(reason))
				headers.Add(REASON_HEADER_NAME, reason);

			var route = $"{Endpoints.GUILDS}/:guild_id{Endpoints.SCHEDULED_EVENTS}/:scheduled_event_id";
			var bucket = this.Rest.GetBucket(RestRequestMethod.DELETE, route, new {guild_id = guildId, scheduled_event_id = scheduledEventId }, out var path);

			var url = Utilities.GetApiUriFor(path, this.Discord.Configuration);
			return this.DoRequestAsync(this.Discord, bucket, url, RestRequestMethod.DELETE, route, headers);
		}

		/// <summary>
		/// Gets the users who RSVP'd to a scheduled event.
		/// Optional with member objects.
		/// This endpoint is paginated.
		/// </summary>
		/// <param name="guildId">The guild_id.</param>
		/// <param name="scheduledEventId">The scheduled event id.</param>
		/// <param name="limit">The limit how many users to receive from the event.</param>
		/// <param name="before">Get results before the given id.</param>
		/// <param name="after">Get results after the given id.</param>
		/// <param name="withMember">Whether to include guild member data. attaches guild_member property to the user object.</param>
		internal async Task<IReadOnlyDictionary<ulong, DiscordScheduledEventUser>> GetGuildScheduledEventRspvUsersAsync(ulong guildId, ulong scheduledEventId, int? limit, ulong? before, ulong? after, bool? withMember)
		{
			var urlParams = new Dictionary<string, string>();
			if (limit != null && limit > 0)
				urlParams["limit"] = limit.Value.ToString(CultureInfo.InvariantCulture);
			if (before != null)
				urlParams["before"] = before.Value.ToString(CultureInfo.InvariantCulture);
			if (after != null)
				urlParams["after"] = after.Value.ToString(CultureInfo.InvariantCulture);
			if (withMember != null)
				urlParams["with_member"] = withMember.Value.ToString(CultureInfo.InvariantCulture);

			var route = $"{Endpoints.GUILDS}/:guild_id{Endpoints.SCHEDULED_EVENTS}/:scheduled_event_id{Endpoints.USERS}";
			var bucket = this.Rest.GetBucket(RestRequestMethod.GET, route, new {guild_id = guildId, scheduled_event_id = scheduledEventId }, out var path);

			var url = Utilities.GetApiUriFor(path, urlParams.Any() ? BuildQueryString(urlParams) : "", this.Discord.Configuration);
			var res = await this.DoRequestAsync(this.Discord, bucket, url, RestRequestMethod.GET, route).ConfigureAwait(false);

			var rspvUsers = JsonConvert.DeserializeObject<IEnumerable<DiscordScheduledEventUser>>(res.Response);
			Dictionary<ulong, DiscordScheduledEventUser> rspv = new();

			foreach (var rspvUser in rspvUsers)
			{

				rspvUser.Discord = this.Discord;
				rspvUser.GuildId = guildId;

				rspvUser.User.Discord = this.Discord;
				rspvUser.User = this.Discord.UserCache.AddOrUpdate(rspvUser.User.Id, rspvUser.User, (id, old) =>
				{
					old.Username = rspvUser.User.Username;
					old.Discriminator = rspvUser.User.Discriminator;
					old.AvatarHash = rspvUser.User.AvatarHash;
					old.BannerHash = rspvUser.User.BannerHash;
					old.BannerColorInternal = rspvUser.User.BannerColorInternal;
					return old;
				});

				/*if (with_member.HasValue && with_member.Value && rspv_user.Member != null)
                {
                    rspv_user.Member.Discord = this.Discord;
                }*/

				rspv.Add(rspvUser.User.Id, rspvUser);
			}

			return new ReadOnlyDictionary<ulong, DiscordScheduledEventUser>(new Dictionary<ulong, DiscordScheduledEventUser>(rspv));
		}
		#endregion

		#region Channel
		/// <summary>
		/// Creates the guild channel async.
		/// </summary>
		/// <param name="guildId">The guild_id.</param>
		/// <param name="name">The name.</param>
		/// <param name="type">The type.</param>
		/// <param name="parent">The parent.</param>
		/// <param name="topic">The topic.</param>
		/// <param name="bitrate">The bitrate.</param>
		/// <param name="userLimit">The user_limit.</param>
		/// <param name="overwrites">The overwrites.</param>
		/// <param name="nsfw">If true, nsfw.</param>
		/// <param name="perUserRateLimit">The per user rate limit.</param>
		/// <param name="qualityMode">The quality mode.</param>
		/// <param name="defaultAutoArchiveDuration">The default auto archive duration.</param>
		/// <param name="reason">The reason.</param>
		internal async Task<DiscordChannel> CreateGuildChannelAsync(ulong guildId, string name, ChannelType type, ulong? parent, Optional<string> topic, int? bitrate, int? userLimit, IEnumerable<DiscordOverwriteBuilder> overwrites, bool? nsfw, Optional<int?> perUserRateLimit, VideoQualityMode? qualityMode, ThreadAutoArchiveDuration? defaultAutoArchiveDuration, string reason)
		{
			var restOverwrites = new List<DiscordRestOverwrite>();
			if (overwrites != null)
				foreach (var ow in overwrites)
					restOverwrites.Add(ow.Build());

			var pld = new RestChannelCreatePayload
			{
				Name = name,
				Type = type,
				Parent = parent,
				Topic = topic,
				Bitrate = bitrate,
				UserLimit = userLimit,
				PermissionOverwrites = restOverwrites,
				Nsfw = nsfw,
				PerUserRateLimit = perUserRateLimit,
				QualityMode = qualityMode,
				DefaultAutoArchiveDuration = defaultAutoArchiveDuration
			};

			var headers = Utilities.GetBaseHeaders();
			if (!string.IsNullOrWhiteSpace(reason))
				headers.Add(REASON_HEADER_NAME, reason);

			var route = $"{Endpoints.GUILDS}/:guild_id{Endpoints.CHANNELS}";
			var bucket = this.Rest.GetBucket(RestRequestMethod.POST, route, new {guild_id = guildId }, out var path);

			var url = Utilities.GetApiUriFor(path, this.Discord.Configuration);
			var res = await this.DoRequestAsync(this.Discord, bucket, url, RestRequestMethod.POST, route, headers, DiscordJson.SerializeObject(pld)).ConfigureAwait(false);

			var ret = JsonConvert.DeserializeObject<DiscordChannel>(res.Response);
			ret.Discord = this.Discord;
			foreach (var xo in ret.PermissionOverwritesInternal)
			{
				xo.Discord = this.Discord;
				xo.ChannelId = ret.Id;
			}

			return ret;
		}

		/// <summary>
		/// Modifies the channel async.
		/// </summary>
		/// <param name="channelId">The channel_id.</param>
		/// <param name="name">The name.</param>
		/// <param name="position">The position.</param>
		/// <param name="topic">The topic.</param>
		/// <param name="nsfw">If true, nsfw.</param>
		/// <param name="parent">The parent.</param>
		/// <param name="bitrate">The bitrate.</param>
		/// <param name="userLimit">The user_limit.</param>
		/// <param name="perUserRateLimit">The per user rate limit.</param>
		/// <param name="rtcRegion">The rtc region.</param>
		/// <param name="qualityMode">The quality mode.</param>
		/// <param name="autoArchiveDuration">The default auto archive duration.</param>
		/// <param name="type">The type.</param>
		/// <param name="permissionOverwrites">The permission overwrites.</param>
		/// <param name="bannerb64">The banner.</param>
		/// <param name="reason">The reason.</param>
		internal Task ModifyChannelAsync(ulong channelId, string name, int? position, Optional<string> topic, bool? nsfw, Optional<ulong?> parent, int? bitrate, int? userLimit, Optional<int?> perUserRateLimit, Optional<string> rtcRegion, VideoQualityMode? qualityMode, ThreadAutoArchiveDuration? autoArchiveDuration, Optional<ChannelType> type, IEnumerable<DiscordOverwriteBuilder> permissionOverwrites, Optional<string> bannerb64, string reason)
		{

			List<DiscordRestOverwrite> restoverwrites = null;
			if (permissionOverwrites != null)
			{
				restoverwrites = new List<DiscordRestOverwrite>();
				foreach (var ow in permissionOverwrites)
					restoverwrites.Add(ow.Build());
			}

			var pld = new RestChannelModifyPayload
			{
				Name = name,
				Position = position,
				Topic = topic,
				Nsfw = nsfw,
				Parent = parent,
				Bitrate = bitrate,
				UserLimit = userLimit,
				PerUserRateLimit = perUserRateLimit,
				RtcRegion = rtcRegion,
				QualityMode = qualityMode,
				DefaultAutoArchiveDuration = autoArchiveDuration,
				Type = type,
				PermissionOverwrites = restoverwrites,
				BannerBase64 = bannerb64
			};

			var headers = Utilities.GetBaseHeaders();
			if (!string.IsNullOrWhiteSpace(reason))
				headers.Add(REASON_HEADER_NAME, reason);

			var route = $"{Endpoints.CHANNELS}/:channel_id";
			var bucket = this.Rest.GetBucket(RestRequestMethod.PATCH, route, new {channel_id = channelId }, out var path);

			var url = Utilities.GetApiUriFor(path, this.Discord.Configuration);
			return this.DoRequestAsync(this.Discord, bucket, url, RestRequestMethod.PATCH, route, headers, DiscordJson.SerializeObject(pld));
		}

		/// <summary>
		/// Gets the channel async.
		/// </summary>
		/// <param name="channelId">The channel_id.</param>

		internal async Task<DiscordChannel> GetChannelAsync(ulong channelId)
		{
			var route = $"{Endpoints.CHANNELS}/:channel_id";
			var bucket = this.Rest.GetBucket(RestRequestMethod.GET, route, new {channel_id = channelId }, out var path);

			var url = Utilities.GetApiUriFor(path, this.Discord.Configuration);
			var res = await this.DoRequestAsync(this.Discord, bucket, url, RestRequestMethod.GET, route).ConfigureAwait(false);

			var ret = JsonConvert.DeserializeObject<DiscordChannel>(res.Response);
			ret.Discord = this.Discord;
			foreach (var xo in ret.PermissionOverwritesInternal)
			{
				xo.Discord = this.Discord;
				xo.ChannelId = ret.Id;
			}

			return ret;
		}

		/// <summary>
		/// Deletes the channel async.
		/// </summary>
		/// <param name="channelId">The channel_id.</param>
		/// <param name="reason">The reason.</param>

		internal Task DeleteChannelAsync(ulong channelId, string reason)
		{
			var headers = Utilities.GetBaseHeaders();
			if (!string.IsNullOrWhiteSpace(reason))
				headers.Add(REASON_HEADER_NAME, reason);

			var route = $"{Endpoints.CHANNELS}/:channel_id";
			var bucket = this.Rest.GetBucket(RestRequestMethod.DELETE, route, new {channel_id = channelId }, out var path);

			var url = Utilities.GetApiUriFor(path, this.Discord.Configuration);
			return this.DoRequestAsync(this.Discord, bucket, url, RestRequestMethod.DELETE, route, headers);
		}

		/// <summary>
		/// Gets the message async.
		/// </summary>
		/// <param name="channelId">The channel_id.</param>
		/// <param name="messageId">The message_id.</param>

		internal async Task<DiscordMessage> GetMessageAsync(ulong channelId, ulong messageId)
		{
			var route = $"{Endpoints.CHANNELS}/:channel_id{Endpoints.MESSAGES}/:message_id";
			var bucket = this.Rest.GetBucket(RestRequestMethod.GET, route, new {channel_id = channelId, message_id = messageId }, out var path);

			var url = Utilities.GetApiUriFor(path, this.Discord.Configuration);
			var res = await this.DoRequestAsync(this.Discord, bucket, url, RestRequestMethod.GET, route).ConfigureAwait(false);

			var ret = this.PrepareMessage(JObject.Parse(res.Response));

			return ret;
		}

		/// <summary>
		/// Creates the message async.
		/// </summary>
		/// <param name="channelId">The channel_id.</param>
		/// <param name="content">The content.</param>
		/// <param name="embeds">The embeds.</param>
		/// <param name="sticker">The sticker.</param>
		/// <param name="replyMessageId">The reply message id.</param>
		/// <param name="mentionReply">If true, mention reply.</param>
		/// <param name="failOnInvalidReply">If true, fail on invalid reply.</param>

		internal async Task<DiscordMessage> CreateMessageAsync(ulong channelId, string content, IEnumerable<DiscordEmbed> embeds, DiscordSticker sticker, ulong? replyMessageId, bool mentionReply, bool failOnInvalidReply)
		{
			if (content != null && content.Length > 2000)
				throw new ArgumentException("Message content length cannot exceed 2000 characters.");

			if (!embeds?.Any() ?? true)
			{
				if (content == null && sticker == null)
					throw new ArgumentException("You must specify message content, a sticker or an embed.");
				if (content.Length == 0)
					throw new ArgumentException("Message content must not be empty.");
			}

			if (embeds != null)
				foreach (var embed in embeds)
					if (embed.Timestamp != null)
						embed.Timestamp = embed.Timestamp.Value.ToUniversalTime();

			var pld = new RestChannelMessageCreatePayload
			{
				HasContent = content != null,
				Content = content,
				StickersIds = sticker is null ? Array.Empty<ulong>() : new[] {sticker.Id},
				IsTts = false,
				HasEmbed = embeds?.Any() ?? false,
				Embeds = embeds
			};

			if (replyMessageId != null)
				pld.MessageReference = new InternalDiscordMessageReference { MessageId = replyMessageId, FailIfNotExists = failOnInvalidReply };

			if (replyMessageId != null)
				pld.Mentions = new DiscordMentions(Mentions.All, true, mentionReply);

			var route = $"{Endpoints.CHANNELS}/:channel_id{Endpoints.MESSAGES}";
			var bucket = this.Rest.GetBucket(RestRequestMethod.POST, route, new {channel_id = channelId }, out var path);

			var url = Utilities.GetApiUriFor(path, this.Discord.Configuration);
			var res = await this.DoRequestAsync(this.Discord, bucket, url, RestRequestMethod.POST, route, payload: DiscordJson.SerializeObject(pld)).ConfigureAwait(false);

			var ret = this.PrepareMessage(JObject.Parse(res.Response));

			return ret;
		}

		/// <summary>
		/// Creates the message async.
		/// </summary>
		/// <param name="channelId">The channel_id.</param>
		/// <param name="builder">The builder.</param>

		internal async Task<DiscordMessage> CreateMessageAsync(ulong channelId, DiscordMessageBuilder builder)
		{
			builder.Validate();

			if (builder.Embeds != null)
				foreach (var embed in builder.Embeds)
					if (embed?.Timestamp != null)
						embed.Timestamp = embed.Timestamp.Value.ToUniversalTime();

			var pld = new RestChannelMessageCreatePayload
			{
				HasContent = builder.Content != null,
				Content = builder.Content,
				StickersIds = builder.Sticker is null ? Array.Empty<ulong>() : new[] {builder.Sticker.Id},
				IsTts = builder.IsTts,
				HasEmbed = builder.Embeds != null,
				Embeds = builder.Embeds,
				Components = builder.Components
			};

			if (builder.ReplyId != null)
				pld.MessageReference = new InternalDiscordMessageReference { MessageId = builder.ReplyId, FailIfNotExists = builder.FailOnInvalidReply };

			pld.Mentions = new DiscordMentions(builder.Mentions ?? Mentions.All, builder.Mentions?.Any() ?? false, builder.MentionOnReply);

			if (builder.Files.Count == 0)
			{
				var route = $"{Endpoints.CHANNELS}/:channel_id{Endpoints.MESSAGES}";
				var bucket = this.Rest.GetBucket(RestRequestMethod.POST, route, new {channel_id = channelId }, out var path);

				var url = Utilities.GetApiUriFor(path, this.Discord.Configuration);
				var res = await this.DoRequestAsync(this.Discord, bucket, url, RestRequestMethod.POST, route, payload: DiscordJson.SerializeObject(pld)).ConfigureAwait(false);

				var ret = this.PrepareMessage(JObject.Parse(res.Response));
				return ret;
			}
			else
			{
				ulong fileId = 0;
				List<DiscordAttachment> attachments = new(builder.Files.Count);
				foreach (var file in builder.Files)
				{
					DiscordAttachment att = new()
					{
						Id = fileId,
						Discord = this.Discord,
						Description = file.Description,
						FileName = file.FileName
					};
					attachments.Add(att);
					fileId++;
				}
				pld.Attachments = attachments;

				var values = new Dictionary<string, string>
				{
					["payload_json"] = DiscordJson.SerializeObject(pld)
				};

				var route = $"{Endpoints.CHANNELS}/:channel_id{Endpoints.MESSAGES}";
				var bucket = this.Rest.GetBucket(RestRequestMethod.POST, route, new {channel_id = channelId }, out var path);

				var url = Utilities.GetApiUriFor(path, this.Discord.Configuration);
				var res = await this.DoMultipartAsync(this.Discord, bucket, url, RestRequestMethod.POST, route, values: values, files: builder.Files).ConfigureAwait(false);

				var ret = this.PrepareMessage(JObject.Parse(res.Response));

				foreach (var file in builder.FilesInternal.Where(x => x.ResetPositionTo.HasValue))
				{
					file.Stream.Position = file.ResetPositionTo.Value;
				}

				return ret;
			}
		}

		/// <summary>
		/// Gets the guild channels async.
		/// </summary>
		/// <param name="guildId">The guild_id.</param>

		internal async Task<IReadOnlyList<DiscordChannel>> GetGuildChannelsAsync(ulong guildId)
		{
			var route = $"{Endpoints.GUILDS}/:guild_id{Endpoints.CHANNELS}";
			var bucket = this.Rest.GetBucket(RestRequestMethod.GET, route, new {guild_id = guildId }, out var path);

			var url = Utilities.GetApiUriFor(path, this.Discord.Configuration);
			var res = await this.DoRequestAsync(this.Discord, bucket, url, RestRequestMethod.GET, route).ConfigureAwait(false);

			var channelsRaw = JsonConvert.DeserializeObject<IEnumerable<DiscordChannel>>(res.Response).Select(xc => { xc.Discord = this.Discord; return xc; });

			foreach (var ret in channelsRaw)
				foreach (var xo in ret.PermissionOverwritesInternal)
				{
					xo.Discord = this.Discord;
					xo.ChannelId = ret.Id;
				}

			return new ReadOnlyCollection<DiscordChannel>(new List<DiscordChannel>(channelsRaw));
		}

		/// <summary>
		/// Creates the stage instance async.
		/// </summary>
		/// <param name="channelId">The channel_id.</param>
		/// <param name="topic">The topic.</param>
		/// <param name="sendStartNotification">Whether everyone should be notified about the stage.</param>
		/// <param name="privacyLevel">The privacy_level.</param>
		/// <param name="reason">The reason.</param>
		internal async Task<DiscordStageInstance> CreateStageInstanceAsync(ulong channelId, string topic, bool sendStartNotification, StagePrivacyLevel privacyLevel, string reason)
		{
			var pld = new RestStageInstanceCreatePayload
			{
				ChannelId = channelId,
				Topic = topic,
				PrivacyLevel = privacyLevel,
				SendStartNotification = sendStartNotification
			};

			var route = $"{Endpoints.STAGE_INSTANCES}";
			var bucket = this.Rest.GetBucket(RestRequestMethod.POST, route, new { }, out var path);
			var headers = Utilities.GetBaseHeaders();
			if (!string.IsNullOrWhiteSpace(reason))
				headers.Add(REASON_HEADER_NAME, reason);

			var url = Utilities.GetApiUriFor(path, this.Discord.Configuration);
			var res = await this.DoRequestAsync(this.Discord, bucket, url, RestRequestMethod.POST, route, headers, DiscordJson.SerializeObject(pld)).ConfigureAwait(false);

			var stageInstance = JsonConvert.DeserializeObject<DiscordStageInstance>(res.Response);

			return stageInstance;
		}

		/// <summary>
		/// Gets the stage instance async.
		/// </summary>
		/// <param name="channelId">The channel_id.</param>
		internal async Task<DiscordStageInstance> GetStageInstanceAsync(ulong channelId)
		{
			var route = $"{Endpoints.STAGE_INSTANCES}/:channel_id";
			var bucket = this.Rest.GetBucket(RestRequestMethod.GET, route, new {channel_id = channelId }, out var path);

			var url = Utilities.GetApiUriFor(path, this.Discord.Configuration);
			var res = await this.DoRequestAsync(this.Discord, bucket, url, RestRequestMethod.GET, route).ConfigureAwait(false);

			var stageInstance = JsonConvert.DeserializeObject<DiscordStageInstance>(res.Response);

			return stageInstance;
		}

		/// <summary>
		/// Modifies the stage instance async.
		/// </summary>
		/// <param name="channelId">The channel_id.</param>
		/// <param name="topic">The topic.</param>
		/// <param name="privacyLevel">The privacy_level.</param>
		/// <param name="reason">The reason.</param>
		internal Task ModifyStageInstanceAsync(ulong channelId, Optional<string> topic, Optional<StagePrivacyLevel> privacyLevel, string reason)
		{
			var pld = new RestStageInstanceModifyPayload
			{
				Topic = topic,
				PrivacyLevel = privacyLevel
			};

			var route = $"{Endpoints.STAGE_INSTANCES}/:channel_id";
			var bucket = this.Rest.GetBucket(RestRequestMethod.PATCH, route, new {channel_id = channelId }, out var path);
			var headers = Utilities.GetBaseHeaders();
			if (!string.IsNullOrWhiteSpace(reason))
				headers.Add(REASON_HEADER_NAME, reason);

			var url = Utilities.GetApiUriFor(path, this.Discord.Configuration);
			return this.DoRequestAsync(this.Discord, bucket, url, RestRequestMethod.PATCH, route, headers, DiscordJson.SerializeObject(pld));
		}

		/// <summary>
		/// Deletes the stage instance async.
		/// </summary>
		/// <param name="channelId">The channel_id.</param>
		/// <param name="reason">The reason.</param>
		internal Task DeleteStageInstanceAsync(ulong channelId, string reason)
		{
			var route = $"{Endpoints.STAGE_INSTANCES}/:channel_id";
			var bucket = this.Rest.GetBucket(RestRequestMethod.DELETE, route, new {channel_id = channelId }, out var path);
			var headers = Utilities.GetBaseHeaders();
			if (!string.IsNullOrWhiteSpace(reason))
				headers.Add(REASON_HEADER_NAME, reason);

			var url = Utilities.GetApiUriFor(path, this.Discord.Configuration);
			return this.DoRequestAsync(this.Discord, bucket, url, RestRequestMethod.DELETE, route, headers);
		}

		/// <summary>
		/// Gets the channel messages async.
		/// </summary>
		/// <param name="channelId">The channel id.</param>
		/// <param name="limit">The limit.</param>
		/// <param name="before">The before.</param>
		/// <param name="after">The after.</param>
		/// <param name="around">The around.</param>

		internal async Task<IReadOnlyList<DiscordMessage>> GetChannelMessagesAsync(ulong channelId, int limit, ulong? before, ulong? after, ulong? around)
		{
			var urlParams = new Dictionary<string, string>();
			if (around != null)
				urlParams["around"] = around?.ToString(CultureInfo.InvariantCulture);
			if (before != null)
				urlParams["before"] = before?.ToString(CultureInfo.InvariantCulture);
			if (after != null)
				urlParams["after"] = after?.ToString(CultureInfo.InvariantCulture);
			if (limit > 0)
				urlParams["limit"] = limit.ToString(CultureInfo.InvariantCulture);

			var route = $"{Endpoints.CHANNELS}/:channel_id{Endpoints.MESSAGES}";
			var bucket = this.Rest.GetBucket(RestRequestMethod.GET, route, new {channel_id = channelId }, out var path);

			var url = Utilities.GetApiUriFor(path, urlParams.Any() ? BuildQueryString(urlParams) : "", this.Discord.Configuration);
			var res = await this.DoRequestAsync(this.Discord, bucket, url, RestRequestMethod.GET, route).ConfigureAwait(false);

			var msgsRaw = JArray.Parse(res.Response);
			var msgs = new List<DiscordMessage>();
			foreach (var xj in msgsRaw)
				msgs.Add(this.PrepareMessage(xj));

			return new ReadOnlyCollection<DiscordMessage>(new List<DiscordMessage>(msgs));
		}

		/// <summary>
		/// Gets the channel message async.
		/// </summary>
		/// <param name="channelId">The channel_id.</param>
		/// <param name="messageId">The message_id.</param>

		internal async Task<DiscordMessage> GetChannelMessageAsync(ulong channelId, ulong messageId)
		{
			var route = $"{Endpoints.CHANNELS}/:channel_id{Endpoints.MESSAGES}/:message_id";
			var bucket = this.Rest.GetBucket(RestRequestMethod.GET, route, new {channel_id = channelId, message_id = messageId }, out var path);

			var url = Utilities.GetApiUriFor(path, this.Discord.Configuration);
			var res = await this.DoRequestAsync(this.Discord, bucket, url, RestRequestMethod.GET, route).ConfigureAwait(false);

			var ret = this.PrepareMessage(JObject.Parse(res.Response));

			return ret;
		}

		/// <summary>
		/// Edits the message async.
		/// </summary>
		/// <param name="channelId">The channel_id.</param>
		/// <param name="messageId">The message_id.</param>
		/// <param name="content">The content.</param>
		/// <param name="embeds">The embeds.</param>
		/// <param name="mentions">The mentions.</param>
		/// <param name="components">The components.</param>
		/// <param name="suppressEmbed">The suppress_embed.</param>
		/// <param name="files">The files.</param>
		/// <param name="attachments">The attachments to keep.</param>

		internal async Task<DiscordMessage> EditMessageAsync(ulong channelId, ulong messageId, Optional<string> content, Optional<IEnumerable<DiscordEmbed>> embeds, Optional<IEnumerable<IMention>> mentions, IReadOnlyList<DiscordActionRowComponent> components, Optional<bool> suppressEmbed, IReadOnlyCollection<DiscordMessageFile> files, Optional<IEnumerable<DiscordAttachment>> attachments)
		{
			if (embeds.HasValue && embeds.Value != null)
				foreach (var embed in embeds.Value)
					if (embed.Timestamp != null)
						embed.Timestamp = embed.Timestamp.Value.ToUniversalTime();

			var pld = new RestChannelMessageEditPayload
			{
				HasContent = content.HasValue,
				Content = content.ValueOrDefault(),
				HasEmbed = embeds.HasValue && (embeds.Value?.Any() ?? false),
				Embeds = embeds.HasValue && (embeds.Value?.Any() ?? false) ? embeds.Value : null,
				Components = components,
				Flags = suppressEmbed.HasValue && (bool)suppressEmbed ? MessageFlags.SuppressedEmbeds : null
			};

			pld.Mentions = mentions
				.Map(m => new DiscordMentions(m ?? Mentions.None, false, mentions.Value?.OfType<RepliedUserMention>().Any() ?? false))
				.ValueOrDefault();

			if (files?.Count > 0)
			{
				ulong fileId = 0;
				List<DiscordAttachment> attachmentsNew = new();
				foreach (var file in files)
				{
					DiscordAttachment att = new()
					{
						Id = fileId,
						Discord = this.Discord,
						Description = file.Description,
						FileName = file.FileName
					};
					attachmentsNew.Add(att);
					fileId++;
				}
				if (attachments.HasValue && attachments.Value.Any())
					attachmentsNew.AddRange(attachments.Value);

				pld.Attachments = attachmentsNew;

				var values = new Dictionary<string, string>
				{
					["payload_json"] = DiscordJson.SerializeObject(pld)
				};

				var route = $"{Endpoints.CHANNELS}/:channel_id{Endpoints.MESSAGES}/:message_id";
				var bucket = this.Rest.GetBucket(RestRequestMethod.PATCH, route, new {channel_id = channelId, message_id = messageId }, out var path);

				var url = Utilities.GetApiUriFor(path, this.Discord.Configuration);
				var res = await this.DoMultipartAsync(this.Discord, bucket, url, RestRequestMethod.PATCH, route, values: values, files: files).ConfigureAwait(false);

				var ret = this.PrepareMessage(JObject.Parse(res.Response));

				foreach (var file in files.Where(x => x.ResetPositionTo.HasValue))
				{
					file.Stream.Position = file.ResetPositionTo.Value;
				}

				return ret;
			}
			else
			{
				pld.Attachments = attachments.ValueOrDefault();

				var route = $"{Endpoints.CHANNELS}/:channel_id{Endpoints.MESSAGES}/:message_id";
				var bucket = this.Rest.GetBucket(RestRequestMethod.PATCH, route, new {channel_id = channelId, message_id = messageId }, out var path);

				var url = Utilities.GetApiUriFor(path, this.Discord.Configuration);
				var res = await this.DoRequestAsync(this.Discord, bucket, url, RestRequestMethod.PATCH, route, payload: DiscordJson.SerializeObject(pld)).ConfigureAwait(false);

				var ret = this.PrepareMessage(JObject.Parse(res.Response));

				return ret;
			}
		}

		/// <summary>
		/// Deletes the message async.
		/// </summary>
		/// <param name="channelId">The channel_id.</param>
		/// <param name="messageId">The message_id.</param>
		/// <param name="reason">The reason.</param>

		internal Task DeleteMessageAsync(ulong channelId, ulong messageId, string reason)
		{
			var headers = Utilities.GetBaseHeaders();
			if (!string.IsNullOrWhiteSpace(reason))
				headers.Add(REASON_HEADER_NAME, reason);

			var route = $"{Endpoints.CHANNELS}/:channel_id{Endpoints.MESSAGES}/:message_id";
			var bucket = this.Rest.GetBucket(RestRequestMethod.DELETE, route, new {channel_id = channelId, message_id = messageId }, out var path);

			var url = Utilities.GetApiUriFor(path, this.Discord.Configuration);
			return this.DoRequestAsync(this.Discord, bucket, url, RestRequestMethod.DELETE, route, headers);
		}

		/// <summary>
		/// Deletes the messages async.
		/// </summary>
		/// <param name="channelId">The channel_id.</param>
		/// <param name="messageIds">The message_ids.</param>
		/// <param name="reason">The reason.</param>

		internal Task DeleteMessagesAsync(ulong channelId, IEnumerable<ulong> messageIds, string reason)
		{
			var pld = new RestChannelMessageBulkDeletePayload
			{
				Messages = messageIds
			};

			var headers = Utilities.GetBaseHeaders();
			if (!string.IsNullOrWhiteSpace(reason))
				headers.Add(REASON_HEADER_NAME, reason);

			var route = $"{Endpoints.CHANNELS}/:channel_id{Endpoints.MESSAGES}{Endpoints.BULK_DELETE}";
			var bucket = this.Rest.GetBucket(RestRequestMethod.POST, route, new {channel_id = channelId }, out var path);

			var url = Utilities.GetApiUriFor(path, this.Discord.Configuration);
			return this.DoRequestAsync(this.Discord, bucket, url, RestRequestMethod.POST, route, headers, DiscordJson.SerializeObject(pld));
		}

		/// <summary>
		/// Gets the channel invites async.
		/// </summary>
		/// <param name="channelId">The channel_id.</param>

		internal async Task<IReadOnlyList<DiscordInvite>> GetChannelInvitesAsync(ulong channelId)
		{
			var route = $"{Endpoints.CHANNELS}/:channel_id{Endpoints.INVITES}";
			var bucket = this.Rest.GetBucket(RestRequestMethod.GET, route, new {channel_id = channelId }, out var path);

			var url = Utilities.GetApiUriFor(path, this.Discord.Configuration);
			var res = await this.DoRequestAsync(this.Discord, bucket, url, RestRequestMethod.GET, route).ConfigureAwait(false);

			var invitesRaw = JsonConvert.DeserializeObject<IEnumerable<DiscordInvite>>(res.Response).Select(xi => { xi.Discord = this.Discord; return xi; });

			return new ReadOnlyCollection<DiscordInvite>(new List<DiscordInvite>(invitesRaw));
		}

		/// <summary>
		/// Creates the channel invite async.
		/// </summary>
		/// <param name="channelId">The channel_id.</param>
		/// <param name="maxAge">The max_age.</param>
		/// <param name="maxUses">The max_uses.</param>
		/// <param name="targetType">The target_type.</param>
		/// <param name="targetApplication">The target_application.</param>
		/// <param name="targetUser">The target_user.</param>
		/// <param name="temporary">If true, temporary.</param>
		/// <param name="unique">If true, unique.</param>
		/// <param name="reason">The reason.</param>

		internal async Task<DiscordInvite> CreateChannelInviteAsync(ulong channelId, int maxAge, int maxUses, TargetType? targetType, TargetActivity? targetApplication, ulong? targetUser, bool temporary, bool unique, string reason)
		{
			var pld = new RestChannelInviteCreatePayload
			{
				MaxAge = maxAge,
				MaxUses = maxUses,
				TargetType = targetType,
				TargetApplication = targetApplication,
				TargetUserId = targetUser,
				Temporary = temporary,
				Unique = unique
			};

			var headers = Utilities.GetBaseHeaders();
			if (!string.IsNullOrWhiteSpace(reason))
				headers.Add(REASON_HEADER_NAME, reason);

			var route = $"{Endpoints.CHANNELS}/:channel_id{Endpoints.INVITES}";
			var bucket = this.Rest.GetBucket(RestRequestMethod.POST, route, new {channel_id = channelId }, out var path);

			var url = Utilities.GetApiUriFor(path, this.Discord.Configuration);
			var res = await this.DoRequestAsync(this.Discord, bucket, url, RestRequestMethod.POST, route, headers, DiscordJson.SerializeObject(pld)).ConfigureAwait(false);

			var ret = JsonConvert.DeserializeObject<DiscordInvite>(res.Response);
			ret.Discord = this.Discord;

			return ret;
		}

		/// <summary>
		/// Deletes the channel permission async.
		/// </summary>
		/// <param name="channelId">The channel_id.</param>
		/// <param name="overwriteId">The overwrite_id.</param>
		/// <param name="reason">The reason.</param>

		internal Task DeleteChannelPermissionAsync(ulong channelId, ulong overwriteId, string reason)
		{
			var headers = Utilities.GetBaseHeaders();
			if (!string.IsNullOrWhiteSpace(reason))
				headers.Add(REASON_HEADER_NAME, reason);

			var route = $"{Endpoints.CHANNELS}/:channel_id{Endpoints.PERMISSIONS}/:overwrite_id";
			var bucket = this.Rest.GetBucket(RestRequestMethod.DELETE, route, new {channel_id = channelId, overwrite_id = overwriteId }, out var path);

			var url = Utilities.GetApiUriFor(path, this.Discord.Configuration);
			return this.DoRequestAsync(this.Discord, bucket, url, RestRequestMethod.DELETE, route, headers);
		}

		/// <summary>
		/// Edits the channel permissions async.
		/// </summary>
		/// <param name="channelId">The channel_id.</param>
		/// <param name="overwriteId">The overwrite_id.</param>
		/// <param name="allow">The allow.</param>
		/// <param name="deny">The deny.</param>
		/// <param name="type">The type.</param>
		/// <param name="reason">The reason.</param>

		internal Task EditChannelPermissionsAsync(ulong channelId, ulong overwriteId, Permissions allow, Permissions deny, string type, string reason)
		{
			var pld = new RestChannelPermissionEditPayload
			{
				Type = type,
				Allow = allow & PermissionMethods.FullPerms,
				Deny = deny & PermissionMethods.FullPerms
			};

			var headers = Utilities.GetBaseHeaders();
			if (!string.IsNullOrWhiteSpace(reason))
				headers.Add(REASON_HEADER_NAME, reason);

			var route = $"{Endpoints.CHANNELS}/:channel_id{Endpoints.PERMISSIONS}/:overwrite_id";
			var bucket = this.Rest.GetBucket(RestRequestMethod.PUT, route, new {channel_id = channelId, overwrite_id = overwriteId }, out var path);

			var url = Utilities.GetApiUriFor(path, this.Discord.Configuration);
			return this.DoRequestAsync(this.Discord, bucket, url, RestRequestMethod.PUT, route, headers, DiscordJson.SerializeObject(pld));
		}

		/// <summary>
		/// Triggers the typing async.
		/// </summary>
		/// <param name="channelId">The channel_id.</param>

		internal Task TriggerTypingAsync(ulong channelId)
		{
			var route = $"{Endpoints.CHANNELS}/:channel_id{Endpoints.TYPING}";
			var bucket = this.Rest.GetBucket(RestRequestMethod.POST, route, new {channel_id = channelId }, out var path);

			var url = Utilities.GetApiUriFor(path, this.Discord.Configuration);
			return this.DoRequestAsync(this.Discord, bucket, url, RestRequestMethod.POST, route);
		}

		/// <summary>
		/// Gets the pinned messages async.
		/// </summary>
		/// <param name="channelId">The channel_id.</param>

		internal async Task<IReadOnlyList<DiscordMessage>> GetPinnedMessagesAsync(ulong channelId)
		{
			var route = $"{Endpoints.CHANNELS}/:channel_id{Endpoints.PINS}";
			var bucket = this.Rest.GetBucket(RestRequestMethod.GET, route, new {channel_id = channelId }, out var path);

			var url = Utilities.GetApiUriFor(path, this.Discord.Configuration);
			var res = await this.DoRequestAsync(this.Discord, bucket, url, RestRequestMethod.GET, route).ConfigureAwait(false);

			var msgsRaw = JArray.Parse(res.Response);
			var msgs = new List<DiscordMessage>();
			foreach (var xj in msgsRaw)
				msgs.Add(this.PrepareMessage(xj));

			return new ReadOnlyCollection<DiscordMessage>(new List<DiscordMessage>(msgs));
		}

		/// <summary>
		/// Pins the message async.
		/// </summary>
		/// <param name="channelId">The channel_id.</param>
		/// <param name="messageId">The message_id.</param>

		internal Task PinMessageAsync(ulong channelId, ulong messageId)
		{
			var route = $"{Endpoints.CHANNELS}/:channel_id{Endpoints.PINS}/:message_id";
			var bucket = this.Rest.GetBucket(RestRequestMethod.PUT, route, new {channel_id = channelId, message_id = messageId }, out var path);

			var url = Utilities.GetApiUriFor(path, this.Discord.Configuration);
			return this.DoRequestAsync(this.Discord, bucket, url, RestRequestMethod.PUT, route);
		}

		/// <summary>
		/// Unpins the message async.
		/// </summary>
		/// <param name="channelId">The channel_id.</param>
		/// <param name="messageId">The message_id.</param>

		internal Task UnpinMessageAsync(ulong channelId, ulong messageId)
		{
			var route = $"{Endpoints.CHANNELS}/:channel_id{Endpoints.PINS}/:message_id";
			var bucket = this.Rest.GetBucket(RestRequestMethod.DELETE, route, new {channel_id = channelId, message_id = messageId }, out var path);

			var url = Utilities.GetApiUriFor(path, this.Discord.Configuration);
			return this.DoRequestAsync(this.Discord, bucket, url, RestRequestMethod.DELETE, route);
		}

		/// <summary>
		/// Adds the group dm recipient async.
		/// </summary>
		/// <param name="channelId">The channel_id.</param>
		/// <param name="userId">The user_id.</param>
		/// <param name="accessToken">The access_token.</param>
		/// <param name="nickname">The nickname.</param>

		internal Task AddGroupDmRecipientAsync(ulong channelId, ulong userId, string accessToken, string nickname)
		{
			var pld = new RestChannelGroupDmRecipientAddPayload
			{
				AccessToken = accessToken,
				Nickname = nickname
			};

			var route = $"{Endpoints.USERS}{Endpoints.ME}{Endpoints.CHANNELS}/:channel_id{Endpoints.RECIPIENTS}/:user_id";
			var bucket = this.Rest.GetBucket(RestRequestMethod.PUT, route, new {channel_id = channelId, user_id = userId }, out var path);

			var url = Utilities.GetApiUriFor(path, this.Discord.Configuration);
			return this.DoRequestAsync(this.Discord, bucket, url, RestRequestMethod.PUT, route, payload: DiscordJson.SerializeObject(pld));
		}

		/// <summary>
		/// Removes the group dm recipient async.
		/// </summary>
		/// <param name="channelId">The channel_id.</param>
		/// <param name="userId">The user_id.</param>

		internal Task RemoveGroupDmRecipientAsync(ulong channelId, ulong userId)
		{
			var route = $"{Endpoints.USERS}{Endpoints.ME}{Endpoints.CHANNELS}/:channel_id{Endpoints.RECIPIENTS}/:user_id";
			var bucket = this.Rest.GetBucket(RestRequestMethod.DELETE, route, new {channel_id = channelId, user_id = userId }, out var path);

			var url = Utilities.GetApiUriFor(path, this.Discord.Configuration);
			return this.DoRequestAsync(this.Discord, bucket, url, RestRequestMethod.DELETE, route);
		}

		/// <summary>
		/// Creates the group dm async.
		/// </summary>
		/// <param name="accessTokens">The access_tokens.</param>
		/// <param name="nicks">The nicks.</param>

		internal async Task<DiscordDmChannel> CreateGroupDmAsync(IEnumerable<string> accessTokens, IDictionary<ulong, string> nicks)
		{
			var pld = new RestUserGroupDmCreatePayload
			{
				AccessTokens = accessTokens,
				Nicknames = nicks
			};

			var route = $"{Endpoints.USERS}{Endpoints.ME}{Endpoints.CHANNELS}";
			var bucket = this.Rest.GetBucket(RestRequestMethod.POST, route, new { }, out var path);

			var url = Utilities.GetApiUriFor(path, this.Discord.Configuration);
			var res = await this.DoRequestAsync(this.Discord, bucket, url, RestRequestMethod.POST, route, payload: DiscordJson.SerializeObject(pld)).ConfigureAwait(false);

			var ret = JsonConvert.DeserializeObject<DiscordDmChannel>(res.Response);
			ret.Discord = this.Discord;

			return ret;
		}

		/// <summary>
		/// Creates the dm async.
		/// </summary>
		/// <param name="recipientId">The recipient_id.</param>

		internal async Task<DiscordDmChannel> CreateDmAsync(ulong recipientId)
		{
			var pld = new RestUserDmCreatePayload
			{
				Recipient = recipientId
			};

			var route = $"{Endpoints.USERS}{Endpoints.ME}{Endpoints.CHANNELS}";
			var bucket = this.Rest.GetBucket(RestRequestMethod.POST, route, new { }, out var path);

			var url = Utilities.GetApiUriFor(path, this.Discord.Configuration);
			var res = await this.DoRequestAsync(this.Discord, bucket, url, RestRequestMethod.POST, route, payload: DiscordJson.SerializeObject(pld)).ConfigureAwait(false);

			var ret = JsonConvert.DeserializeObject<DiscordDmChannel>(res.Response);
			ret.Discord = this.Discord;

			return ret;
		}

		/// <summary>
		/// Follows the channel async.
		/// </summary>
		/// <param name="channelId">The channel_id.</param>
		/// <param name="webhookChannelId">The webhook_channel_id.</param>

		internal async Task<DiscordFollowedChannel> FollowChannelAsync(ulong channelId, ulong webhookChannelId)
		{
			var pld = new FollowedChannelAddPayload
			{
				WebhookChannelId = webhookChannelId
			};

			var route = $"{Endpoints.CHANNELS}/:channel_id{Endpoints.FOLLOWERS}";
			var bucket = this.Rest.GetBucket(RestRequestMethod.POST, route, new {channel_id = channelId }, out var path);

			var url = Utilities.GetApiUriFor(path, this.Discord.Configuration);
			var response = await this.DoRequestAsync(this.Discord, bucket, url, RestRequestMethod.POST, route, payload: DiscordJson.SerializeObject(pld)).ConfigureAwait(false);

			return JsonConvert.DeserializeObject<DiscordFollowedChannel>(response.Response);
		}

		/// <summary>
		/// Crossposts the message async.
		/// </summary>
		/// <param name="channelId">The channel_id.</param>
		/// <param name="messageId">The message_id.</param>

		internal async Task<DiscordMessage> CrosspostMessageAsync(ulong channelId, ulong messageId)
		{
			var route = $"{Endpoints.CHANNELS}/:channel_id{Endpoints.MESSAGES}/:message_id{Endpoints.CROSSPOST}";
			var bucket = this.Rest.GetBucket(RestRequestMethod.POST, route, new {channel_id = channelId, message_id = messageId }, out var path);

			var url = Utilities.GetApiUriFor(path, this.Discord.Configuration);
			var response = await this.DoRequestAsync(this.Discord, bucket, url, RestRequestMethod.POST, route).ConfigureAwait(false);
			return JsonConvert.DeserializeObject<DiscordMessage>(response.Response);
		}

		#endregion

		#region Member
		/// <summary>
		/// Gets the current user async.
		/// </summary>

		internal Task<DiscordUser> GetCurrentUserAsync()
			=> this.GetUserAsync("@me");

		/// <summary>
		/// Gets the user async.
		/// </summary>
		/// <param name="userId">The user_id.</param>

		internal Task<DiscordUser> GetUserAsync(ulong userId)
			=> this.GetUserAsync(userId.ToString(CultureInfo.InvariantCulture));

		/// <summary>
		/// Gets the user async.
		/// </summary>
		/// <param name="userId">The user_id.</param>

		internal async Task<DiscordUser> GetUserAsync(string userId)
		{
			var route = $"{Endpoints.USERS}/:user_id";
			var bucket = this.Rest.GetBucket(RestRequestMethod.GET, route, new {user_id = userId }, out var path);

			var url = Utilities.GetApiUriFor(path, this.Discord.Configuration);
			var res = await this.DoRequestAsync(this.Discord, bucket, url, RestRequestMethod.GET, route).ConfigureAwait(false);

			var userRaw = JsonConvert.DeserializeObject<TransportUser>(res.Response);
			var duser = new DiscordUser(userRaw) { Discord = this.Discord };

			return duser;
		}

		/// <summary>
		/// Gets the guild member async.
		/// </summary>
		/// <param name="guildId">The guild_id.</param>
		/// <param name="userId">The user_id.</param>

		internal async Task<DiscordMember> GetGuildMemberAsync(ulong guildId, ulong userId)
		{
			var route = $"{Endpoints.GUILDS}/:guild_id{Endpoints.MEMBERS}/:user_id";
			var bucket = this.Rest.GetBucket(RestRequestMethod.GET, route, new {guild_id = guildId, user_id = userId }, out var path);

			var url = Utilities.GetApiUriFor(path, this.Discord.Configuration);
			var res = await this.DoRequestAsync(this.Discord, bucket, url, RestRequestMethod.GET, route).ConfigureAwait(false);

			var tm = JsonConvert.DeserializeObject<TransportMember>(res.Response);

			var usr = new DiscordUser(tm.User) { Discord = this.Discord };
			usr = this.Discord.UserCache.AddOrUpdate(tm.User.Id, usr, (id, old) =>
			{
				old.Username = usr.Username;
				old.Discriminator = usr.Discriminator;
				old.AvatarHash = usr.AvatarHash;
				return old;
			});

			return new DiscordMember(tm)
			{
				Discord = this.Discord,
				GuildId = guildId
			};
		}

		/// <summary>
		/// Removes the guild member async.
		/// </summary>
		/// <param name="guildId">The guild_id.</param>
		/// <param name="userId">The user_id.</param>
		/// <param name="reason">The reason.</param>

		internal Task RemoveGuildMemberAsync(ulong guildId, ulong userId, string reason)
		{
			var urlParams = new Dictionary<string, string>();
			if (reason != null)
				urlParams["reason"] = reason;

			var route = $"{Endpoints.GUILDS}/:guild_id{Endpoints.MEMBERS}/:user_id";
			var bucket = this.Rest.GetBucket(RestRequestMethod.DELETE, route, new {guild_id = guildId, user_id = userId }, out var path);

			var url = Utilities.GetApiUriFor(path, BuildQueryString(urlParams), this.Discord.Configuration);
			return this.DoRequestAsync(this.Discord, bucket, url, RestRequestMethod.DELETE, route);
		}

		/// <summary>
		/// Modifies the current user async.
		/// </summary>
		/// <param name="username">The username.</param>
		/// <param name="base64Avatar">The base64_avatar.</param>

		internal async Task<TransportUser> ModifyCurrentUserAsync(string username, Optional<string> base64Avatar)
		{
			var pld = new RestUserUpdateCurrentPayload
			{
				Username = username,
				AvatarBase64 = base64Avatar.ValueOrDefault(),
				AvatarSet = base64Avatar.HasValue
			};

			var route = $"{Endpoints.USERS}{Endpoints.ME}";
			var bucket = this.Rest.GetBucket(RestRequestMethod.PATCH, route, new { }, out var path);

			var url = Utilities.GetApiUriFor(path, this.Discord.Configuration);
			var res = await this.DoRequestAsync(this.Discord, bucket, url, RestRequestMethod.PATCH, route, payload: DiscordJson.SerializeObject(pld)).ConfigureAwait(false);

			var userRaw = JsonConvert.DeserializeObject<TransportUser>(res.Response);

			return userRaw;
		}

		/// <summary>
		/// Gets the current user guilds async.
		/// </summary>
		/// <param name="limit">The limit.</param>
		/// <param name="before">The before.</param>
		/// <param name="after">The after.</param>

		internal async Task<IReadOnlyList<DiscordGuild>> GetCurrentUserGuildsAsync(int limit = 100, ulong? before = null, ulong? after = null)
		{
			var route = $"{Endpoints.USERS}{Endpoints.ME}{Endpoints.GUILDS}";

			var bucket = this.Rest.GetBucket(RestRequestMethod.GET, route, new { }, out var path);

			var url = Utilities.GetApiUriBuilderFor(path, this.Discord.Configuration)
				.AddParameter($"limit", limit.ToString(CultureInfo.InvariantCulture));

			if (before != null)
				url.AddParameter("before", before.Value.ToString(CultureInfo.InvariantCulture));
			if (after != null)
				url.AddParameter("after", after.Value.ToString(CultureInfo.InvariantCulture));

			var res = await this.DoRequestAsync(this.Discord, bucket, url.Build(), RestRequestMethod.GET, route).ConfigureAwait(false);

			if (this.Discord is DiscordClient)
			{
				var guildsRaw = JsonConvert.DeserializeObject<IEnumerable<RestUserGuild>>(res.Response);
				var glds = guildsRaw.Select(xug => (this.Discord as DiscordClient)?.GuildsInternal[xug.Id]);
				return new ReadOnlyCollection<DiscordGuild>(new List<DiscordGuild>(glds));
			}
			else
			{
				return new ReadOnlyCollection<DiscordGuild>(JsonConvert.DeserializeObject<List<DiscordGuild>>(res.Response));
			}
		}

		/// <summary>
		/// Modifies the guild member async.
		/// </summary>
		/// <param name="guildId">The guild_id.</param>
		/// <param name="userId">The user_id.</param>
		/// <param name="nick">The nick.</param>
		/// <param name="roleIds">The role_ids.</param>
		/// <param name="mute">The mute.</param>
		/// <param name="deaf">The deaf.</param>
		/// <param name="voiceChannelId">The voice_channel_id.</param>
		/// <param name="reason">The reason.</param>

		internal Task ModifyGuildMemberAsync(ulong guildId, ulong userId, Optional<string> nick,
			Optional<IEnumerable<ulong>> roleIds, Optional<bool> mute, Optional<bool> deaf,
			Optional<ulong?> voiceChannelId, string reason)
		{
			var headers = Utilities.GetBaseHeaders();
			if (!string.IsNullOrWhiteSpace(reason))
				headers[REASON_HEADER_NAME] = reason;

			var pld = new RestGuildMemberModifyPayload
			{
				Nickname = nick,
				RoleIds = roleIds,
				Deafen = deaf,
				Mute = mute,
				VoiceChannelId = voiceChannelId
			};

			var route = $"{Endpoints.GUILDS}/:guild_id{Endpoints.MEMBERS}/:user_id";
			var bucket = this.Rest.GetBucket(RestRequestMethod.PATCH, route, new {guild_id = guildId, user_id = userId }, out var path);

			var url = Utilities.GetApiUriFor(path, this.Discord.Configuration);
			return this.DoRequestAsync(this.Discord, bucket, url, RestRequestMethod.PATCH, route, headers, payload: DiscordJson.SerializeObject(pld));
		}

		/// <summary>
		/// Modifies the time out of a guild member.
		/// </summary>
		/// <param name="guildId">The guild_id.</param>
		/// <param name="userId">The user_id.</param>
		/// <param name="until">Datetime offset.</param>
		/// <param name="reason">The reason.</param>

		internal Task ModifyTimeoutAsync(ulong guildId, ulong userId, DateTimeOffset? until, string reason)
		{
			var headers = Utilities.GetBaseHeaders();
			if (!string.IsNullOrWhiteSpace(reason))
				headers[REASON_HEADER_NAME] = reason;

			var pld = new RestGuildMemberTimeoutModifyPayload
			{
				CommunicationDisabledUntil = until
			};

			var route = $"{Endpoints.GUILDS}/:guild_id{Endpoints.MEMBERS}/:user_id";
			var bucket = this.Rest.GetBucket(RestRequestMethod.PATCH, route, new {guild_id = guildId, user_id = userId }, out var path);

			var url = Utilities.GetApiUriFor(path, this.Discord.Configuration);
			return this.DoRequestAsync(this.Discord, bucket, url, RestRequestMethod.PATCH, route, headers, payload: DiscordJson.SerializeObject(pld));
		}

		/// <summary>
		/// Modifies the current member nickname async.
		/// </summary>
		/// <param name="guildId">The guild_id.</param>
		/// <param name="nick">The nick.</param>
		/// <param name="reason">The reason.</param>

		internal Task ModifyCurrentMemberNicknameAsync(ulong guildId, string nick, string reason)
		{
			var headers = Utilities.GetBaseHeaders();
			if (!string.IsNullOrWhiteSpace(reason))
				headers[REASON_HEADER_NAME] = reason;

			var pld = new RestGuildMemberModifyPayload
			{
				Nickname = nick
			};

			var route = $"{Endpoints.GUILDS}/:guild_id{Endpoints.MEMBERS}{Endpoints.ME}{Endpoints.NICK}";
			var bucket = this.Rest.GetBucket(RestRequestMethod.PATCH, route, new {guild_id = guildId }, out var path);

			var url = Utilities.GetApiUriFor(path, this.Discord.Configuration);
			return this.DoRequestAsync(this.Discord, bucket, url, RestRequestMethod.PATCH, route, headers, payload: DiscordJson.SerializeObject(pld));
		}
		#endregion

		#region Roles
		/// <summary>
		/// Gets the guild roles async.
		/// </summary>
		/// <param name="guildId">The guild_id.</param>

		internal async Task<IReadOnlyList<DiscordRole>> GetGuildRolesAsync(ulong guildId)
		{
			var route = $"{Endpoints.GUILDS}/:guild_id{Endpoints.ROLES}";
			var bucket = this.Rest.GetBucket(RestRequestMethod.GET, route, new {guild_id = guildId }, out var path);

			var url = Utilities.GetApiUriFor(path, this.Discord.Configuration);
			var res = await this.DoRequestAsync(this.Discord, bucket, url, RestRequestMethod.GET, route).ConfigureAwait(false);

			var rolesRaw = JsonConvert.DeserializeObject<IEnumerable<DiscordRole>>(res.Response).Select(xr => { xr.Discord = this.Discord; xr.GuildId = guildId; return xr; });

			return new ReadOnlyCollection<DiscordRole>(new List<DiscordRole>(rolesRaw));
		}

		/// <summary>
		/// Gets the guild async.
		/// </summary>
		/// <param name="guildId">The guild id.</param>
		/// <param name="withCounts">If true, with_counts.</param>

		internal async Task<DiscordGuild> GetGuildAsync(ulong guildId, bool? withCounts)
		{
			var urlParams = new Dictionary<string, string>();
			if (withCounts.HasValue)
				urlParams["with_counts"] = withCounts?.ToString();

			var route = $"{Endpoints.GUILDS}/:guild_id";
			var bucket = this.Rest.GetBucket(RestRequestMethod.GET, route, new { guild_id = guildId }, out var path);

			var url = Utilities.GetApiUriFor(path, urlParams.Any() ? BuildQueryString(urlParams) : "", this.Discord.Configuration);
			var res = await this.DoRequestAsync(this.Discord, bucket, url, RestRequestMethod.GET, route, urlParams).ConfigureAwait(false);

			var json = JObject.Parse(res.Response);
			var rawMembers = (JArray)json["members"];
			var guildRest = json.ToDiscordObject<DiscordGuild>();
			foreach (var r in guildRest.RolesInternal.Values)
				r.GuildId = guildRest.Id;

			if (this.Discord is DiscordClient dc)
			{
				await dc.OnGuildUpdateEventAsync(guildRest, rawMembers).ConfigureAwait(false);
				return dc.GuildsInternal[guildRest.Id];
			}
			else
			{
				guildRest.Discord = this.Discord;
				return guildRest;
			}
		}

		/// <summary>
		/// Modifies the guild role async.
		/// </summary>
		/// <param name="guildId">The guild_id.</param>
		/// <param name="roleId">The role_id.</param>
		/// <param name="name">The name.</param>
		/// <param name="permissions">The permissions.</param>
		/// <param name="color">The color.</param>
		/// <param name="hoist">If true, hoist.</param>
		/// <param name="mentionable">If true, mentionable.</param>
		/// <param name="iconb64">The icon.</param>
		/// <param name="emoji">The unicode emoji icon.</param>
		/// <param name="reason">The reason.</param>
		internal async Task<DiscordRole> ModifyGuildRoleAsync(ulong guildId, ulong roleId, string name, Permissions? permissions, int? color, bool? hoist, bool? mentionable, Optional<string> iconb64, Optional<string> emoji, string reason)
		{
			var pld = new RestGuildRolePayload
			{
				Name = name,
				Permissions = permissions & PermissionMethods.FullPerms,
				Color = color,
				Hoist = hoist,
				Mentionable = mentionable,
			};

			if (emoji.HasValue && !iconb64.HasValue)
				pld.UnicodeEmoji = emoji;

			if (emoji.HasValue && iconb64.HasValue)
			{
				pld.IconBase64 = null;
				pld.UnicodeEmoji = emoji;
			}

			if (iconb64.HasValue)
				pld.IconBase64 = iconb64;

			var headers = Utilities.GetBaseHeaders();
			if (!string.IsNullOrWhiteSpace(reason))
				headers[REASON_HEADER_NAME] = reason;

			var route = $"{Endpoints.GUILDS}/:guild_id{Endpoints.ROLES}/:role_id";
			var bucket = this.Rest.GetBucket(RestRequestMethod.PATCH, route, new {guild_id = guildId, role_id = roleId }, out var path);

			var url = Utilities.GetApiUriFor(path, this.Discord.Configuration);
			var res = await this.DoRequestAsync(this.Discord, bucket, url, RestRequestMethod.PATCH, route, headers, DiscordJson.SerializeObject(pld)).ConfigureAwait(false);

			var ret = JsonConvert.DeserializeObject<DiscordRole>(res.Response);
			ret.Discord = this.Discord;
			ret.GuildId = guildId;

			return ret;
		}

		/// <summary>
		/// Deletes the role async.
		/// </summary>
		/// <param name="guildId">The guild_id.</param>
		/// <param name="roleId">The role_id.</param>
		/// <param name="reason">The reason.</param>

		internal Task DeleteRoleAsync(ulong guildId, ulong roleId, string reason)
		{
			var headers = Utilities.GetBaseHeaders();
			if (!string.IsNullOrWhiteSpace(reason))
				headers[REASON_HEADER_NAME] = reason;

			var route = $"{Endpoints.GUILDS}/:guild_id{Endpoints.ROLES}/:role_id";
			var bucket = this.Rest.GetBucket(RestRequestMethod.DELETE, route, new {guild_id = guildId, role_id = roleId }, out var path);

			var url = Utilities.GetApiUriFor(path, this.Discord.Configuration);
			return this.DoRequestAsync(this.Discord, bucket, url, RestRequestMethod.DELETE, route, headers);
		}

		/// <summary>
		/// Creates the guild role async.
		/// </summary>
		/// <param name="guildId">The guild_id.</param>
		/// <param name="name">The name.</param>
		/// <param name="permissions">The permissions.</param>
		/// <param name="color">The color.</param>
		/// <param name="hoist">If true, hoist.</param>
		/// <param name="mentionable">If true, mentionable.</param>
		/// <param name="reason">The reason.</param>

		internal async Task<DiscordRole> CreateGuildRoleAsync(ulong guildId, string name, Permissions? permissions, int? color, bool? hoist, bool? mentionable, string reason)
		{
			var pld = new RestGuildRolePayload
			{
				Name = name,
				Permissions = permissions & PermissionMethods.FullPerms,
				Color = color,
				Hoist = hoist,
				Mentionable = mentionable
			};

			var headers = Utilities.GetBaseHeaders();
			if (!string.IsNullOrWhiteSpace(reason))
				headers[REASON_HEADER_NAME] = reason;

			var route = $"{Endpoints.GUILDS}/:guild_id{Endpoints.ROLES}";
			var bucket = this.Rest.GetBucket(RestRequestMethod.POST, route, new {guild_id = guildId }, out var path);

			var url = Utilities.GetApiUriFor(path, this.Discord.Configuration);
			var res = await this.DoRequestAsync(this.Discord, bucket, url, RestRequestMethod.POST, route, headers, DiscordJson.SerializeObject(pld)).ConfigureAwait(false);

			var ret = JsonConvert.DeserializeObject<DiscordRole>(res.Response);
			ret.Discord = this.Discord;
			ret.GuildId = guildId;

			return ret;
		}
		#endregion

		#region Prune
		/// <summary>
		/// Gets the guild prune count async.
		/// </summary>
		/// <param name="guildId">The guild_id.</param>
		/// <param name="days">The days.</param>
		/// <param name="includeRoles">The include_roles.</param>

		internal async Task<int> GetGuildPruneCountAsync(ulong guildId, int days, IEnumerable<ulong> includeRoles)
		{
			if (days < 0 || days > 30)
				throw new ArgumentException("Prune inactivity days must be a number between 0 and 30.", nameof(days));

			var urlParams = new Dictionary<string, string>
			{
				["days"] = days.ToString(CultureInfo.InvariantCulture)
			};

			var sb = new StringBuilder();

			if (includeRoles != null)
			{
				var roleArray = includeRoles.ToArray();
				var roleArrayCount = roleArray.Length;

				for (var i = 0; i < roleArrayCount; i++)
					sb.Append($"&include_roles={roleArray[i]}");
			}

			var route = $"{Endpoints.GUILDS}/:guild_id{Endpoints.PRUNE}";
			var bucket = this.Rest.GetBucket(RestRequestMethod.GET, route, new {guild_id = guildId }, out var path);
			var url = Utilities.GetApiUriFor(path, $"{BuildQueryString(urlParams)}{sb}", this.Discord.Configuration);
			var res = await this.DoRequestAsync(this.Discord, bucket, url, RestRequestMethod.GET, route).ConfigureAwait(false);

			var pruned = JsonConvert.DeserializeObject<RestGuildPruneResultPayload>(res.Response);

			return pruned.Pruned.Value;
		}

		/// <summary>
		/// Begins the guild prune async.
		/// </summary>
		/// <param name="guildId">The guild_id.</param>
		/// <param name="days">The days.</param>
		/// <param name="computePruneCount">If true, compute_prune_count.</param>
		/// <param name="includeRoles">The include_roles.</param>
		/// <param name="reason">The reason.</param>

		internal async Task<int?> BeginGuildPruneAsync(ulong guildId, int days, bool computePruneCount, IEnumerable<ulong> includeRoles, string reason)
		{
			if (days < 0 || days > 30)
				throw new ArgumentException("Prune inactivity days must be a number between 0 and 30.", nameof(days));

			var urlParams = new Dictionary<string, string>
			{
				["days"] = days.ToString(CultureInfo.InvariantCulture),
				["compute_prune_count"] = computePruneCount.ToString()
			};

			var sb = new StringBuilder();

			if (includeRoles != null)
			{
				var roleArray = includeRoles.ToArray();
				var roleArrayCount = roleArray.Length;

				for (var i = 0; i < roleArrayCount; i++)
					sb.Append($"&include_roles={roleArray[i]}");
			}

			var headers = Utilities.GetBaseHeaders();
			if (!string.IsNullOrWhiteSpace(reason))
				headers.Add(REASON_HEADER_NAME, reason);

			var route = $"{Endpoints.GUILDS}/:guild_id{Endpoints.PRUNE}";
			var bucket = this.Rest.GetBucket(RestRequestMethod.POST, route, new {guild_id = guildId }, out var path);

			var url = Utilities.GetApiUriFor(path, $"{BuildQueryString(urlParams)}{sb}", this.Discord.Configuration);
			var res = await this.DoRequestAsync(this.Discord, bucket, url, RestRequestMethod.POST, route, headers).ConfigureAwait(false);

			var pruned = JsonConvert.DeserializeObject<RestGuildPruneResultPayload>(res.Response);

			return pruned.Pruned;
		}
		#endregion

		#region GuildVarious
		/// <summary>
		/// Gets the template async.
		/// </summary>
		/// <param name="code">The code.</param>

		internal async Task<DiscordGuildTemplate> GetTemplateAsync(string code)
		{
			var route = $"{Endpoints.GUILDS}{Endpoints.TEMPLATES}/:code";
			var bucket = this.Rest.GetBucket(RestRequestMethod.GET, route, new { code }, out var path);

			var url = Utilities.GetApiUriFor(path, this.Discord.Configuration);
			var res = await this.DoRequestAsync(this.Discord, bucket, url, RestRequestMethod.GET, route).ConfigureAwait(false);

			var templatesRaw = JsonConvert.DeserializeObject<DiscordGuildTemplate>(res.Response);

			return templatesRaw;
		}

		/// <summary>
		/// Gets the guild integrations async.
		/// </summary>
		/// <param name="guildId">The guild_id.</param>

		internal async Task<IReadOnlyList<DiscordIntegration>> GetGuildIntegrationsAsync(ulong guildId)
		{
			var route = $"{Endpoints.GUILDS}/:guild_id{Endpoints.INTEGRATIONS}";
			var bucket = this.Rest.GetBucket(RestRequestMethod.GET, route, new {guild_id = guildId }, out var path);

			var url = Utilities.GetApiUriFor(path, this.Discord.Configuration);
			var res = await this.DoRequestAsync(this.Discord, bucket, url, RestRequestMethod.GET, route).ConfigureAwait(false);

			var integrationsRaw = JsonConvert.DeserializeObject<IEnumerable<DiscordIntegration>>(res.Response).Select(xi => { xi.Discord = this.Discord; return xi; });

			return new ReadOnlyCollection<DiscordIntegration>(new List<DiscordIntegration>(integrationsRaw));
		}

		/// <summary>
		/// Gets the guild preview async.
		/// </summary>
		/// <param name="guildId">The guild_id.</param>

		internal async Task<DiscordGuildPreview> GetGuildPreviewAsync(ulong guildId)
		{
			var route = $"{Endpoints.GUILDS}/:guild_id{Endpoints.PREVIEW}";
			var bucket = this.Rest.GetBucket(RestRequestMethod.GET, route, new {guild_id = guildId }, out var path);

			var url = Utilities.GetApiUriFor(path, this.Discord.Configuration);
			var res = await this.DoRequestAsync(this.Discord, bucket, url, RestRequestMethod.GET, route).ConfigureAwait(false);

			var ret = JsonConvert.DeserializeObject<DiscordGuildPreview>(res.Response);
			ret.Discord = this.Discord;

			return ret;
		}

		/// <summary>
		/// Creates the guild integration async.
		/// </summary>
		/// <param name="guildId">The guild_id.</param>
		/// <param name="type">The type.</param>
		/// <param name="id">The id.</param>

		internal async Task<DiscordIntegration> CreateGuildIntegrationAsync(ulong guildId, string type, ulong id)
		{
			var pld = new RestGuildIntegrationAttachPayload
			{
				Type = type,
				Id = id
			};

			var route = $"{Endpoints.GUILDS}/:guild_id{Endpoints.INTEGRATIONS}";
			var bucket = this.Rest.GetBucket(RestRequestMethod.POST, route, new {guild_id = guildId }, out var path);

			var url = Utilities.GetApiUriFor(path, this.Discord.Configuration);
			var res = await this.DoRequestAsync(this.Discord, bucket, url, RestRequestMethod.POST, route, payload: DiscordJson.SerializeObject(pld)).ConfigureAwait(false);

			var ret = JsonConvert.DeserializeObject<DiscordIntegration>(res.Response);
			ret.Discord = this.Discord;

			return ret;
		}

		/// <summary>
		/// Modifies the guild integration async.
		/// </summary>
		/// <param name="guildId">The guild_id.</param>
		/// <param name="integrationId">The integration_id.</param>
		/// <param name="expireBehaviour">The expire_behaviour.</param>
		/// <param name="expireGracePeriod">The expire_grace_period.</param>
		/// <param name="enableEmoticons">If true, enable_emoticons.</param>

		internal async Task<DiscordIntegration> ModifyGuildIntegrationAsync(ulong guildId, ulong integrationId, int expireBehaviour, int expireGracePeriod, bool enableEmoticons)
		{
			var pld = new RestGuildIntegrationModifyPayload
			{
				ExpireBehavior = expireBehaviour,
				ExpireGracePeriod = expireGracePeriod,
				EnableEmoticons = enableEmoticons
			};

			var route = $"{Endpoints.GUILDS}/:guild_id{Endpoints.INTEGRATIONS}/:integration_id";
			var bucket = this.Rest.GetBucket(RestRequestMethod.PATCH, route, new {guild_id = guildId, integration_id = integrationId }, out var path);

			var url = Utilities.GetApiUriFor(path, this.Discord.Configuration);
			var res = await this.DoRequestAsync(this.Discord, bucket, url, RestRequestMethod.PATCH, route, payload: DiscordJson.SerializeObject(pld)).ConfigureAwait(false);

			var ret = JsonConvert.DeserializeObject<DiscordIntegration>(res.Response);
			ret.Discord = this.Discord;

			return ret;
		}

		/// <summary>
		/// Deletes the guild integration async.
		/// </summary>
		/// <param name="guildId">The guild_id.</param>
		/// <param name="integration">The integration.</param>

		internal Task DeleteGuildIntegrationAsync(ulong guildId, DiscordIntegration integration)
		{
			var route = $"{Endpoints.GUILDS}/:guild_id{Endpoints.INTEGRATIONS}/:integration_id";
			var bucket = this.Rest.GetBucket(RestRequestMethod.DELETE, route, new {guild_id = guildId, integration_id = integration.Id }, out var path);

			var url = Utilities.GetApiUriFor(path, this.Discord.Configuration);
			return this.DoRequestAsync(this.Discord, bucket, url, RestRequestMethod.DELETE, route, payload: DiscordJson.SerializeObject(integration));
		}

		/// <summary>
		/// Syncs the guild integration async.
		/// </summary>
		/// <param name="guildId">The guild_id.</param>
		/// <param name="integrationId">The integration_id.</param>

		internal Task SyncGuildIntegrationAsync(ulong guildId, ulong integrationId)
		{
			var route = $"{Endpoints.GUILDS}/:guild_id{Endpoints.INTEGRATIONS}/:integration_id{Endpoints.SYNC}";
			var bucket = this.Rest.GetBucket(RestRequestMethod.POST, route, new {guild_id = guildId, integration_id = integrationId }, out var path);

			var url = Utilities.GetApiUriFor(path, this.Discord.Configuration);
			return this.DoRequestAsync(this.Discord, bucket, url, RestRequestMethod.POST, route);
		}

		/// <summary>
		/// Gets the guild voice regions async.
		/// </summary>
		/// <param name="guildId">The guild_id.</param>

		internal async Task<IReadOnlyList<DiscordVoiceRegion>> GetGuildVoiceRegionsAsync(ulong guildId)
		{
			var route = $"{Endpoints.GUILDS}/:guild_id{Endpoints.REGIONS}";
			var bucket = this.Rest.GetBucket(RestRequestMethod.GET, route, new {guild_id = guildId }, out var path);

			var url = Utilities.GetApiUriFor(path, this.Discord.Configuration);
			var res = await this.DoRequestAsync(this.Discord, bucket, url, RestRequestMethod.GET, route).ConfigureAwait(false);

			var regionsRaw = JsonConvert.DeserializeObject<IEnumerable<DiscordVoiceRegion>>(res.Response);

			return new ReadOnlyCollection<DiscordVoiceRegion>(new List<DiscordVoiceRegion>(regionsRaw));
		}

		/// <summary>
		/// Gets the guild invites async.
		/// </summary>
		/// <param name="guildId">The guild_id.</param>

		internal async Task<IReadOnlyList<DiscordInvite>> GetGuildInvitesAsync(ulong guildId)
		{
			var route = $"{Endpoints.GUILDS}/:guild_id{Endpoints.INVITES}";
			var bucket = this.Rest.GetBucket(RestRequestMethod.GET, route, new {guild_id = guildId }, out var path);

			var url = Utilities.GetApiUriFor(path, this.Discord.Configuration);
			var res = await this.DoRequestAsync(this.Discord, bucket, url, RestRequestMethod.GET, route).ConfigureAwait(false);

			var invitesRaw = JsonConvert.DeserializeObject<IEnumerable<DiscordInvite>>(res.Response).Select(xi => { xi.Discord = this.Discord; return xi; });

			return new ReadOnlyCollection<DiscordInvite>(new List<DiscordInvite>(invitesRaw));
		}
		#endregion

		#region Invite
		/// <summary>
		/// Gets the invite async.
		/// </summary>
		/// <param name="inviteCode">The invite_code.</param>
		/// <param name="withCounts">If true, with_counts.</param>
		/// <param name="withExpiration">If true, with_expiration.</param>
		/// <param name="guildScheduledEventId">The scheduled event id to get.</param>

		internal async Task<DiscordInvite> GetInviteAsync(string inviteCode, bool? withCounts, bool? withExpiration, ulong? guildScheduledEventId)
		{
			var urlParams = new Dictionary<string, string>();
			if (withCounts.HasValue)
				urlParams["with_counts"] = withCounts?.ToString();
			if (withExpiration.HasValue)
				urlParams["with_expiration"] = withExpiration?.ToString();
			if (guildScheduledEventId.HasValue)
				urlParams["guild_scheduled_event_id"] = guildScheduledEventId?.ToString();

			var route = $"{Endpoints.INVITES}/:invite_code";
			var bucket = this.Rest.GetBucket(RestRequestMethod.GET, route, new {invite_code = inviteCode }, out var path);

			var url = Utilities.GetApiUriFor(path, urlParams.Any() ? BuildQueryString(urlParams) : "", this.Discord.Configuration);
			var res = await this.DoRequestAsync(this.Discord, bucket, url, RestRequestMethod.GET, route).ConfigureAwait(false);

			var ret = JsonConvert.DeserializeObject<DiscordInvite>(res.Response);
			ret.Discord = this.Discord;

			return ret;
		}

		/// <summary>
		/// Deletes the invite async.
		/// </summary>
		/// <param name="inviteCode">The invite_code.</param>
		/// <param name="reason">The reason.</param>

		internal async Task<DiscordInvite> DeleteInviteAsync(string inviteCode, string reason)
		{
			var headers = Utilities.GetBaseHeaders();
			if (!string.IsNullOrWhiteSpace(reason))
				headers[REASON_HEADER_NAME] = reason;

			var route = $"{Endpoints.INVITES}/:invite_code";
			var bucket = this.Rest.GetBucket(RestRequestMethod.DELETE, route, new {invite_code = inviteCode }, out var path);

			var url = Utilities.GetApiUriFor(path, this.Discord.Configuration);
			var res = await this.DoRequestAsync(this.Discord, bucket, url, RestRequestMethod.DELETE, route, headers).ConfigureAwait(false);

			var ret = JsonConvert.DeserializeObject<DiscordInvite>(res.Response);
			ret.Discord = this.Discord;

			return ret;
		}

		/*
         * Disabled due to API restrictions
         *
         * internal async Task<DiscordInvite> InternalAcceptInvite(string invite_code)
         * {
         *     this.Discord.DebugLogger.LogMessage(LogLevel.Warning, "REST API", "Invite accept endpoint was used; this account is now likely unverified", DateTime.Now);
         *
         *     var url = new Uri($"{Utils.GetApiBaseUri(this.Configuration), Endpoints.INVITES}/{invite_code));
         *     var bucket = this.Rest.GetBucket(0, MajorParameterType.Unbucketed, url, HttpRequestMethod.POST);
         *     var res = await this.DoRequestAsync(this.Discord, bucket, url, HttpRequestMethod.POST).ConfigureAwait(false);
         *
         *     var ret = JsonConvert.DeserializeObject<DiscordInvite>(res.Response);
         *     ret.Discord = this.Discord;
         *
         *     return ret;
         * }
         */
		#endregion

		#region Connections
		/// <summary>
		/// Gets the users connections async.
		/// </summary>

		internal async Task<IReadOnlyList<DiscordConnection>> GetUserConnectionsAsync()
		{
			var route = $"{Endpoints.USERS}{Endpoints.ME}{Endpoints.CONNECTIONS}";
			var bucket = this.Rest.GetBucket(RestRequestMethod.GET, route, new { }, out var path);

			var url = Utilities.GetApiUriFor(path, this.Discord.Configuration);
			var res = await this.DoRequestAsync(this.Discord, bucket, url, RestRequestMethod.GET, route).ConfigureAwait(false);

			var connectionsRaw = JsonConvert.DeserializeObject<IEnumerable<DiscordConnection>>(res.Response).Select(xc => { xc.Discord = this.Discord; return xc; });

			return new ReadOnlyCollection<DiscordConnection>(new List<DiscordConnection>(connectionsRaw));
		}
		#endregion

		#region Voice
		/// <summary>
		/// Lists the voice regions async.
		/// </summary>

		internal async Task<IReadOnlyList<DiscordVoiceRegion>> ListVoiceRegionsAsync()
		{
			var route = $"{Endpoints.VOICE}{Endpoints.REGIONS}";
			var bucket = this.Rest.GetBucket(RestRequestMethod.GET, route, new { }, out var path);

			var url = Utilities.GetApiUriFor(path, this.Discord.Configuration);
			var res = await this.DoRequestAsync(this.Discord, bucket, url, RestRequestMethod.GET, route).ConfigureAwait(false);

			var regions = JsonConvert.DeserializeObject<IEnumerable<DiscordVoiceRegion>>(res.Response);

			return new ReadOnlyCollection<DiscordVoiceRegion>(new List<DiscordVoiceRegion>(regions));
		}
		#endregion

		#region Webhooks
		/// <summary>
		/// Creates the webhook async.
		/// </summary>
		/// <param name="channelId">The channel_id.</param>
		/// <param name="name">The name.</param>
		/// <param name="base64Avatar">The base64_avatar.</param>
		/// <param name="reason">The reason.</param>

		internal async Task<DiscordWebhook> CreateWebhookAsync(ulong channelId, string name, Optional<string> base64Avatar, string reason)
		{
			var pld = new RestWebhookPayload
			{
				Name = name,
				AvatarBase64 = base64Avatar.ValueOrDefault(),
				AvatarSet = base64Avatar.HasValue
			};

			var headers = new Dictionary<string, string>();
			if (!string.IsNullOrWhiteSpace(reason))
				headers[REASON_HEADER_NAME] = reason;

			var route = $"{Endpoints.CHANNELS}/:channel_id{Endpoints.WEBHOOKS}";
			var bucket = this.Rest.GetBucket(RestRequestMethod.POST, route, new {channel_id = channelId }, out var path);

			var url = Utilities.GetApiUriFor(path, this.Discord.Configuration);
			var res = await this.DoRequestAsync(this.Discord, bucket, url, RestRequestMethod.POST, route, headers, DiscordJson.SerializeObject(pld)).ConfigureAwait(false);

			var ret = JsonConvert.DeserializeObject<DiscordWebhook>(res.Response);
			ret.Discord = this.Discord;
			ret.ApiClient = this;

			return ret;
		}

		/// <summary>
		/// Gets the channel webhooks async.
		/// </summary>
		/// <param name="channelId">The channel_id.</param>

		internal async Task<IReadOnlyList<DiscordWebhook>> GetChannelWebhooksAsync(ulong channelId)
		{
			var route = $"{Endpoints.CHANNELS}/:channel_id{Endpoints.WEBHOOKS}";
			var bucket = this.Rest.GetBucket(RestRequestMethod.GET, route, new {channel_id = channelId }, out var path);

			var url = Utilities.GetApiUriFor(path, this.Discord.Configuration);
			var res = await this.DoRequestAsync(this.Discord, bucket, url, RestRequestMethod.GET, route).ConfigureAwait(false);

			var webhooksRaw = JsonConvert.DeserializeObject<IEnumerable<DiscordWebhook>>(res.Response).Select(xw => { xw.Discord = this.Discord; xw.ApiClient = this; return xw; });

			return new ReadOnlyCollection<DiscordWebhook>(new List<DiscordWebhook>(webhooksRaw));
		}

		/// <summary>
		/// Gets the guild webhooks async.
		/// </summary>
		/// <param name="guildId">The guild_id.</param>

		internal async Task<IReadOnlyList<DiscordWebhook>> GetGuildWebhooksAsync(ulong guildId)
		{
			var route = $"{Endpoints.GUILDS}/:guild_id{Endpoints.WEBHOOKS}";
			var bucket = this.Rest.GetBucket(RestRequestMethod.GET, route, new {guild_id = guildId }, out var path);

			var url = Utilities.GetApiUriFor(path, this.Discord.Configuration);
			var res = await this.DoRequestAsync(this.Discord, bucket, url, RestRequestMethod.GET, route).ConfigureAwait(false);

			var webhooksRaw = JsonConvert.DeserializeObject<IEnumerable<DiscordWebhook>>(res.Response).Select(xw => { xw.Discord = this.Discord; xw.ApiClient = this; return xw; });

			return new ReadOnlyCollection<DiscordWebhook>(new List<DiscordWebhook>(webhooksRaw));
		}

		/// <summary>
		/// Gets the webhook async.
		/// </summary>
		/// <param name="webhookId">The webhook_id.</param>

		internal async Task<DiscordWebhook> GetWebhookAsync(ulong webhookId)
		{
			var route = $"{Endpoints.WEBHOOKS}/:webhook_id";
			var bucket = this.Rest.GetBucket(RestRequestMethod.GET, route, new {webhook_id = webhookId }, out var path);

			var url = Utilities.GetApiUriFor(path, this.Discord.Configuration);
			var res = await this.DoRequestAsync(this.Discord, bucket, url, RestRequestMethod.GET, route).ConfigureAwait(false);

			var ret = JsonConvert.DeserializeObject<DiscordWebhook>(res.Response);
			ret.Discord = this.Discord;
			ret.ApiClient = this;

			return ret;
		}

		/// <summary>
		/// Gets the webhook with token async.
		/// </summary>
		/// <param name="webhookId">The webhook_id.</param>
		/// <param name="webhookToken">The webhook_token.</param>

		internal async Task<DiscordWebhook> GetWebhookWithTokenAsync(ulong webhookId, string webhookToken)
		{
			var route = $"{Endpoints.WEBHOOKS}/:webhook_id/:webhook_token";
			var bucket = this.Rest.GetBucket(RestRequestMethod.GET, route, new {webhook_id = webhookId, webhook_token = webhookToken }, out var path);

			var url = Utilities.GetApiUriFor(path, this.Discord.Configuration);
			var res = await this.DoRequestAsync(this.Discord, bucket, url, RestRequestMethod.GET, route).ConfigureAwait(false);

			var ret = JsonConvert.DeserializeObject<DiscordWebhook>(res.Response);
			ret.Token = webhookToken;
			ret.Id = webhookId;
			ret.Discord = this.Discord;
			ret.ApiClient = this;

			return ret;
		}

		/// <summary>
		/// Modifies the webhook async.
		/// </summary>
		/// <param name="webhookId">The webhook_id.</param>
		/// <param name="channelId">The channel id.</param>
		/// <param name="name">The name.</param>
		/// <param name="base64Avatar">The base64_avatar.</param>
		/// <param name="reason">The reason.</param>

		internal async Task<DiscordWebhook> ModifyWebhookAsync(ulong webhookId, ulong channelId, string name, Optional<string> base64Avatar, string reason)
		{
			var pld = new RestWebhookPayload
			{
				Name = name,
				AvatarBase64 = base64Avatar.ValueOrDefault(),
				AvatarSet = base64Avatar.HasValue,
				ChannelId = channelId
			};

			var headers = new Dictionary<string, string>();
			if (!string.IsNullOrWhiteSpace(reason))
				headers[REASON_HEADER_NAME] = reason;

			var route = $"{Endpoints.WEBHOOKS}/:webhook_id";
			var bucket = this.Rest.GetBucket(RestRequestMethod.PATCH, route, new {webhook_id = webhookId }, out var path);

			var url = Utilities.GetApiUriFor(path, this.Discord.Configuration);
			var res = await this.DoRequestAsync(this.Discord, bucket, url, RestRequestMethod.PATCH, route, headers, DiscordJson.SerializeObject(pld)).ConfigureAwait(false);

			var ret = JsonConvert.DeserializeObject<DiscordWebhook>(res.Response);
			ret.Discord = this.Discord;
			ret.ApiClient = this;

			return ret;
		}

		/// <summary>
		/// Modifies the webhook async.
		/// </summary>
		/// <param name="webhookId">The webhook_id.</param>
		/// <param name="name">The name.</param>
		/// <param name="base64Avatar">The base64_avatar.</param>
		/// <param name="webhookToken">The webhook_token.</param>
		/// <param name="reason">The reason.</param>

		internal async Task<DiscordWebhook> ModifyWebhookAsync(ulong webhookId, string name, string base64Avatar, string webhookToken, string reason)
		{
			var pld = new RestWebhookPayload
			{
				Name = name,
				AvatarBase64 = base64Avatar
			};

			var headers = new Dictionary<string, string>();
			if (!string.IsNullOrWhiteSpace(reason))
				headers[REASON_HEADER_NAME] = reason;

			var route = $"{Endpoints.WEBHOOKS}/:webhook_id/:webhook_token";
			var bucket = this.Rest.GetBucket(RestRequestMethod.PATCH, route, new {webhook_id = webhookId, webhook_token = webhookToken }, out var path);

			var url = Utilities.GetApiUriFor(path, this.Discord.Configuration);
			var res = await this.DoRequestAsync(this.Discord, bucket, url, RestRequestMethod.PATCH, route, headers, DiscordJson.SerializeObject(pld)).ConfigureAwait(false);

			var ret = JsonConvert.DeserializeObject<DiscordWebhook>(res.Response);
			ret.Discord = this.Discord;
			ret.ApiClient = this;

			return ret;
		}

		/// <summary>
		/// Deletes the webhook async.
		/// </summary>
		/// <param name="webhookId">The webhook_id.</param>
		/// <param name="reason">The reason.</param>

		internal Task DeleteWebhookAsync(ulong webhookId, string reason)
		{
			var headers = new Dictionary<string, string>();
			if (!string.IsNullOrWhiteSpace(reason))
				headers[REASON_HEADER_NAME] = reason;

			var route = $"{Endpoints.WEBHOOKS}/:webhook_id";
			var bucket = this.Rest.GetBucket(RestRequestMethod.DELETE, route, new {webhook_id = webhookId }, out var path);

			var url = Utilities.GetApiUriFor(path, this.Discord.Configuration);
			return this.DoRequestAsync(this.Discord, bucket, url, RestRequestMethod.DELETE, route, headers);
		}

		/// <summary>
		/// Deletes the webhook async.
		/// </summary>
		/// <param name="webhookId">The webhook_id.</param>
		/// <param name="webhookToken">The webhook_token.</param>
		/// <param name="reason">The reason.</param>

		internal Task DeleteWebhookAsync(ulong webhookId, string webhookToken, string reason)
		{
			var headers = new Dictionary<string, string>();
			if (!string.IsNullOrWhiteSpace(reason))
				headers[REASON_HEADER_NAME] = reason;

			var route = $"{Endpoints.WEBHOOKS}/:webhook_id/:webhook_token";
			var bucket = this.Rest.GetBucket(RestRequestMethod.DELETE, route, new {webhook_id = webhookId, webhook_token = webhookToken }, out var path);

			var url = Utilities.GetApiUriFor(path, this.Discord.Configuration);
			return this.DoRequestAsync(this.Discord, bucket, url, RestRequestMethod.DELETE, route, headers);
		}

		/// <summary>
		/// Executes the webhook async.
		/// </summary>
		/// <param name="webhookId">The webhook_id.</param>
		/// <param name="webhookToken">The webhook_token.</param>
		/// <param name="builder">The builder.</param>
		/// <param name="threadId">The thread_id.</param>

		internal async Task<DiscordMessage> ExecuteWebhookAsync(ulong webhookId, string webhookToken, DiscordWebhookBuilder builder, string threadId)
		{
			builder.Validate();

			if (builder.Embeds != null)
				foreach (var embed in builder.Embeds)
					if (embed.Timestamp != null)
						embed.Timestamp = embed.Timestamp.Value.ToUniversalTime();

			var values = new Dictionary<string, string>();
			var pld = new RestWebhookExecutePayload
			{
				Content = builder.Content,
				Username = builder.Username.ValueOrDefault(),
				AvatarUrl = builder.AvatarUrl.ValueOrDefault(),
				IsTts = builder.IsTts,
				Embeds = builder.Embeds,
				Components = builder.Components
			};

			if (builder.Mentions != null)
				pld.Mentions = new DiscordMentions(builder.Mentions, builder.Mentions.Any());

			if (builder.Files?.Count > 0)
			{
				ulong fileId = 0;
				List<DiscordAttachment> attachments = new();
				foreach (var file in builder.Files)
				{
					DiscordAttachment att = new()
					{
						Id = fileId,
						Discord = this.Discord,
						Description = file.Description,
						FileName = file.FileName,
						FileSize = null
					};
					attachments.Add(att);
					fileId++;
				}
				pld.Attachments = attachments;
			}

			if (!string.IsNullOrEmpty(builder.Content) || builder.Embeds?.Count > 0 || builder.Files?.Count > 0 || builder.IsTts == true || builder.Mentions != null)
				values["payload_json"] = DiscordJson.SerializeObject(pld);

			var route = $"{Endpoints.WEBHOOKS}/:webhook_id/:webhook_token";
			var bucket = this.Rest.GetBucket(RestRequestMethod.POST, route, new {webhook_id = webhookId, webhook_token = webhookToken }, out var path);

			var qub = Utilities.GetApiUriBuilderFor(path, this.Discord.Configuration).AddParameter("wait", "true");
			if (threadId != null)
				qub.AddParameter("thread_id", threadId);

			var url = qub.Build();

			var res = await this.DoMultipartAsync(this.Discord, bucket, url, RestRequestMethod.POST, route, values: values, files: builder.Files).ConfigureAwait(false);
			var ret = JsonConvert.DeserializeObject<DiscordMessage>(res.Response);

			foreach (var att in ret.Attachments)
				att.Discord = this.Discord;

			foreach (var file in builder.Files.Where(x => x.ResetPositionTo.HasValue))
			{
				file.Stream.Position = file.ResetPositionTo.Value;
			}

			ret.Discord = this.Discord;
			return ret;
		}

		/// <summary>
		/// Executes the webhook slack async.
		/// </summary>
		/// <param name="webhookId">The webhook_id.</param>
		/// <param name="webhookToken">The webhook_token.</param>
		/// <param name="jsonPayload">The json_payload.</param>
		/// <param name="threadId">The thread_id.</param>

		internal async Task<DiscordMessage> ExecuteWebhookSlackAsync(ulong webhookId, string webhookToken, string jsonPayload, string threadId)
		{
			var route = $"{Endpoints.WEBHOOKS}/:webhook_id/:webhook_token{Endpoints.SLACK}";
			var bucket = this.Rest.GetBucket(RestRequestMethod.POST, route, new {webhook_id = webhookId, webhook_token = webhookToken }, out var path);

			var qub = Utilities.GetApiUriBuilderFor(path, this.Discord.Configuration).AddParameter("wait", "true");
			if (threadId != null)
				qub.AddParameter("thread_id", threadId);
			var url = qub.Build();
			var res = await this.DoRequestAsync(this.Discord, bucket, url, RestRequestMethod.POST, route, payload: jsonPayload).ConfigureAwait(false);
			var ret = JsonConvert.DeserializeObject<DiscordMessage>(res.Response);
			ret.Discord = this.Discord;
			return ret;
		}

		/// <summary>
		/// Executes the webhook github async.
		/// </summary>
		/// <param name="webhookId">The webhook_id.</param>
		/// <param name="webhookToken">The webhook_token.</param>
		/// <param name="jsonPayload">The json_payload.</param>
		/// <param name="threadId">The thread_id.</param>

		internal async Task<DiscordMessage> ExecuteWebhookGithubAsync(ulong webhookId, string webhookToken, string jsonPayload, string threadId)
		{
			var route = $"{Endpoints.WEBHOOKS}/:webhook_id/:webhook_token{Endpoints.GITHUB}";
			var bucket = this.Rest.GetBucket(RestRequestMethod.POST, route, new {webhook_id = webhookId, webhook_token = webhookToken }, out var path);

			var qub = Utilities.GetApiUriBuilderFor(path, this.Discord.Configuration).AddParameter("wait", "true");
			if (threadId != null)
				qub.AddParameter("thread_id", threadId);
			var url = qub.Build();
			var res = await this.DoRequestAsync(this.Discord, bucket, url, RestRequestMethod.POST, route, payload: jsonPayload).ConfigureAwait(false);
			var ret = JsonConvert.DeserializeObject<DiscordMessage>(res.Response);
			ret.Discord = this.Discord;
			return ret;
		}

		/// <summary>
		/// Edits the webhook message async.
		/// </summary>
		/// <param name="webhookId">The webhook_id.</param>
		/// <param name="webhookToken">The webhook_token.</param>
		/// <param name="messageId">The message_id.</param>
		/// <param name="builder">The builder.</param>
		/// <param name="threadId">The thread_id.</param>

		internal async Task<DiscordMessage> EditWebhookMessageAsync(ulong webhookId, string webhookToken, string messageId, DiscordWebhookBuilder builder, string threadId)
		{
			builder.Validate(true);

			var pld = new RestWebhookMessageEditPayload
			{
				Content = builder.Content,
				Embeds = builder.Embeds,
				Mentions = builder.Mentions,
				Components = builder.Components,
			};

			if (builder.Files?.Count > 0)
			{
				ulong fileId = 0;
				List<DiscordAttachment> attachments = new();
				foreach (var file in builder.Files)
				{
					DiscordAttachment att = new()
					{
						Id = fileId,
						Discord = this.Discord,
						Description = file.Description,
						FileName = file.FileName,
						FileSize = null
					};
					attachments.Add(att);
					fileId++;
				}
				if (builder.Attachments != null && builder.Attachments?.Count() > 0)
					attachments.AddRange(builder.Attachments);

				pld.Attachments = attachments;

				var values = new Dictionary<string, string>
				{
					["payload_json"] = DiscordJson.SerializeObject(pld)
				};
				var route = $"{Endpoints.WEBHOOKS}/:webhook_id/:webhook_token{Endpoints.MESSAGES}/:message_id";
				var bucket = this.Rest.GetBucket(RestRequestMethod.PATCH, route, new {webhook_id = webhookId, webhook_token = webhookToken, message_id = messageId }, out var path);

				var qub = Utilities.GetApiUriBuilderFor(path, this.Discord.Configuration);
				if (threadId != null)
					qub.AddParameter("thread_id", threadId);

				var url = qub.Build();
				var res = await this.DoMultipartAsync(this.Discord, bucket, url, RestRequestMethod.PATCH, route, values: values, files: builder.Files);

				var ret = JsonConvert.DeserializeObject<DiscordMessage>(res.Response);

				ret.Discord = this.Discord;

				foreach (var att in ret.AttachmentsInternal)
					att.Discord = this.Discord;

				foreach (var file in builder.Files.Where(x => x.ResetPositionTo.HasValue))
				{
					file.Stream.Position = file.ResetPositionTo.Value;
				}

				return ret;
			}
			else
			{
				pld.Attachments = builder.Attachments;

				var route = $"{Endpoints.WEBHOOKS}/:webhook_id/:webhook_token{Endpoints.MESSAGES}/:message_id";
				var bucket = this.Rest.GetBucket(RestRequestMethod.PATCH, route, new {webhook_id = webhookId, webhook_token = webhookToken, message_id = messageId }, out var path);

				var qub = Utilities.GetApiUriBuilderFor(path, this.Discord.Configuration);
				if (threadId != null)
					qub.AddParameter("thread_id", threadId);

				var url = qub.Build();
				var res = await this.DoRequestAsync(this.Discord, bucket, url, RestRequestMethod.PATCH, route, payload: DiscordJson.SerializeObject(pld));

				var ret = JsonConvert.DeserializeObject<DiscordMessage>(res.Response);

				ret.Discord = this.Discord;

				foreach (var att in ret.AttachmentsInternal)
					att.Discord = this.Discord;

				return ret;
			}
		}

		/// <summary>
		/// Edits the webhook message async.
		/// </summary>
		/// <param name="webhookId">The webhook_id.</param>
		/// <param name="webhookToken">The webhook_token.</param>
		/// <param name="messageId">The message_id.</param>
		/// <param name="builder">The builder.</param>
		/// <param name="threadId">The thread_id.</param>

		internal Task<DiscordMessage> EditWebhookMessageAsync(ulong webhookId, string webhookToken, ulong messageId, DiscordWebhookBuilder builder, ulong threadId) =>
			this.EditWebhookMessageAsync(webhookId, webhookToken, messageId.ToString(), builder, threadId.ToString());

		/// <summary>
		/// Gets the webhook message async.
		/// </summary>
		/// <param name="webhookId">The webhook_id.</param>
		/// <param name="webhookToken">The webhook_token.</param>
		/// <param name="messageId">The message_id.</param>
		/// <param name="threadId">The thread_id.</param>

		internal async Task<DiscordMessage> GetWebhookMessageAsync(ulong webhookId, string webhookToken, string messageId, string threadId)
		{
			var route = $"{Endpoints.WEBHOOKS}/:webhook_id/:webhook_token{Endpoints.MESSAGES}/:message_id";
			var bucket = this.Rest.GetBucket(RestRequestMethod.GET, route, new {webhook_id = webhookId, webhook_token = webhookToken, message_id = messageId }, out var path);

			var qub = Utilities.GetApiUriBuilderFor(path, this.Discord.Configuration);
			if (threadId != null)
				qub.AddParameter("thread_id", threadId);
			var url = qub.Build();
			var res = await this.DoRequestAsync(this.Discord, bucket, url, RestRequestMethod.GET, route);

			var ret = JsonConvert.DeserializeObject<DiscordMessage>(res.Response);
			ret.Discord = this.Discord;
			return ret;
		}

		/// <summary>
		/// Gets the webhook message async.
		/// </summary>
		/// <param name="webhookId">The webhook_id.</param>
		/// <param name="webhookToken">The webhook_token.</param>
		/// <param name="messageId">The message_id.</param>

		internal Task<DiscordMessage> GetWebhookMessageAsync(ulong webhookId, string webhookToken, ulong messageId) =>
			this.GetWebhookMessageAsync(webhookId, webhookToken, messageId.ToString(), null);

		/// <summary>
		/// Gets the webhook message async.
		/// </summary>
		/// <param name="webhookId">The webhook_id.</param>
		/// <param name="webhookToken">The webhook_token.</param>
		/// <param name="messageId">The message_id.</param>
		/// <param name="threadId">The thread_id.</param>

		internal Task<DiscordMessage> GetWebhookMessageAsync(ulong webhookId, string webhookToken, ulong messageId, ulong threadId) =>
			this.GetWebhookMessageAsync(webhookId, webhookToken, messageId.ToString(), threadId.ToString());

		/// <summary>
		/// Deletes the webhook message async.
		/// </summary>
		/// <param name="webhookId">The webhook_id.</param>
		/// <param name="webhookToken">The webhook_token.</param>
		/// <param name="messageId">The message_id.</param>
		/// <param name="threadId">The thread_id.</param>

		internal async Task DeleteWebhookMessageAsync(ulong webhookId, string webhookToken, string messageId, string threadId)
		{
			var route = $"{Endpoints.WEBHOOKS}/:webhook_id/:webhook_token{Endpoints.MESSAGES}/:message_id";
			var bucket = this.Rest.GetBucket(RestRequestMethod.DELETE, route, new {webhook_id = webhookId, webhook_token = webhookToken, message_id = messageId }, out var path);

			var qub = Utilities.GetApiUriBuilderFor(path, this.Discord.Configuration);
			if (threadId != null)
				qub.AddParameter("thread_id", threadId);
			var url = qub.Build();
			await this.DoRequestAsync(this.Discord, bucket, url, RestRequestMethod.DELETE, route);
		}

		/// <summary>
		/// Deletes the webhook message async.
		/// </summary>
		/// <param name="webhookId">The webhook_id.</param>
		/// <param name="webhookToken">The webhook_token.</param>
		/// <param name="messageId">The message_id.</param>

		internal Task DeleteWebhookMessageAsync(ulong webhookId, string webhookToken, ulong messageId) =>
			this.DeleteWebhookMessageAsync(webhookId, webhookToken, messageId.ToString(), null);

		/// <summary>
		/// Deletes the webhook message async.
		/// </summary>
		/// <param name="webhookId">The webhook_id.</param>
		/// <param name="webhookToken">The webhook_token.</param>
		/// <param name="messageId">The message_id.</param>
		/// <param name="threadId">The thread_id.</param>

		internal Task DeleteWebhookMessageAsync(ulong webhookId, string webhookToken, ulong messageId, ulong threadId) =>
			this.DeleteWebhookMessageAsync(webhookId, webhookToken, messageId.ToString(), threadId.ToString());
		#endregion

		#region Reactions
		/// <summary>
		/// Creates the reaction async.
		/// </summary>
		/// <param name="channelId">The channel_id.</param>
		/// <param name="messageId">The message_id.</param>
		/// <param name="emoji">The emoji.</param>

		internal Task CreateReactionAsync(ulong channelId, ulong messageId, string emoji)
		{
			var route = $"{Endpoints.CHANNELS}/:channel_id{Endpoints.MESSAGES}/:message_id{Endpoints.REACTIONS}/:emoji{Endpoints.ME}";
			var bucket = this.Rest.GetBucket(RestRequestMethod.PUT, route, new {channel_id = channelId, message_id = messageId, emoji }, out var path);

			var url = Utilities.GetApiUriFor(path, this.Discord.Configuration);
			return this.DoRequestAsync(this.Discord, bucket, url, RestRequestMethod.PUT, route, ratelimitWaitOverride: this.Discord.Configuration.UseRelativeRatelimit ? null : (double?)0.26);
		}

		/// <summary>
		/// Deletes the own reaction async.
		/// </summary>
		/// <param name="channelId">The channel_id.</param>
		/// <param name="messageId">The message_id.</param>
		/// <param name="emoji">The emoji.</param>

		internal Task DeleteOwnReactionAsync(ulong channelId, ulong messageId, string emoji)
		{
			var route = $"{Endpoints.CHANNELS}/:channel_id{Endpoints.MESSAGES}/:message_id{Endpoints.REACTIONS}/:emoji{Endpoints.ME}";
			var bucket = this.Rest.GetBucket(RestRequestMethod.DELETE, route, new {channel_id = channelId, message_id = messageId, emoji }, out var path);

			var url = Utilities.GetApiUriFor(path, this.Discord.Configuration);
			return this.DoRequestAsync(this.Discord, bucket, url, RestRequestMethod.DELETE, route, ratelimitWaitOverride: this.Discord.Configuration.UseRelativeRatelimit ? null : (double?)0.26);
		}

		/// <summary>
		/// Deletes the user reaction async.
		/// </summary>
		/// <param name="channelId">The channel_id.</param>
		/// <param name="messageId">The message_id.</param>
		/// <param name="userId">The user_id.</param>
		/// <param name="emoji">The emoji.</param>
		/// <param name="reason">The reason.</param>

		internal Task DeleteUserReactionAsync(ulong channelId, ulong messageId, ulong userId, string emoji, string reason)
		{
			var headers = new Dictionary<string, string>();
			if (!string.IsNullOrWhiteSpace(reason))
				headers[REASON_HEADER_NAME] = reason;

			var route = $"{Endpoints.CHANNELS}/:channel_id{Endpoints.MESSAGES}/:message_id{Endpoints.REACTIONS}/:emoji/:user_id";
			var bucket = this.Rest.GetBucket(RestRequestMethod.DELETE, route, new {channel_id = channelId, message_id = messageId, emoji, user_id = userId }, out var path);

			var url = Utilities.GetApiUriFor(path, this.Discord.Configuration);
			return this.DoRequestAsync(this.Discord, bucket, url, RestRequestMethod.DELETE, route, headers, ratelimitWaitOverride: this.Discord.Configuration.UseRelativeRatelimit ? null : (double?)0.26);
		}

		/// <summary>
		/// Gets the reactions async.
		/// </summary>
		/// <param name="channelId">The channel_id.</param>
		/// <param name="messageId">The message_id.</param>
		/// <param name="emoji">The emoji.</param>
		/// <param name="afterId">The after_id.</param>
		/// <param name="limit">The limit.</param>

		internal async Task<IReadOnlyList<DiscordUser>> GetReactionsAsync(ulong channelId, ulong messageId, string emoji, ulong? afterId = null, int limit = 25)
		{
			var urlParams = new Dictionary<string, string>();
			if (afterId.HasValue)
				urlParams["after"] = afterId.Value.ToString(CultureInfo.InvariantCulture);

			urlParams["limit"] = limit.ToString(CultureInfo.InvariantCulture);

			var route = $"{Endpoints.CHANNELS}/:channel_id{Endpoints.MESSAGES}/:message_id{Endpoints.REACTIONS}/:emoji";
			var bucket = this.Rest.GetBucket(RestRequestMethod.GET, route, new {channel_id = channelId, message_id = messageId, emoji }, out var path);

			var url = Utilities.GetApiUriFor(path, BuildQueryString(urlParams), this.Discord.Configuration);
			var res = await this.DoRequestAsync(this.Discord, bucket, url, RestRequestMethod.GET, route).ConfigureAwait(false);

			var reactersRaw = JsonConvert.DeserializeObject<IEnumerable<TransportUser>>(res.Response);
			var reacters = new List<DiscordUser>();
			foreach (var xr in reactersRaw)
			{
				var usr = new DiscordUser(xr) { Discord = this.Discord };
				usr = this.Discord.UserCache.AddOrUpdate(xr.Id, usr, (id, old) =>
				{
					old.Username = usr.Username;
					old.Discriminator = usr.Discriminator;
					old.AvatarHash = usr.AvatarHash;
					return old;
				});

				reacters.Add(usr);
			}

			return new ReadOnlyCollection<DiscordUser>(new List<DiscordUser>(reacters));
		}

		/// <summary>
		/// Deletes the all reactions async.
		/// </summary>
		/// <param name="channelId">The channel_id.</param>
		/// <param name="messageId">The message_id.</param>
		/// <param name="reason">The reason.</param>

		internal Task DeleteAllReactionsAsync(ulong channelId, ulong messageId, string reason)
		{
			var headers = new Dictionary<string, string>();
			if (!string.IsNullOrWhiteSpace(reason))
				headers[REASON_HEADER_NAME] = reason;

			var route = $"{Endpoints.CHANNELS}/:channel_id{Endpoints.MESSAGES}/:message_id{Endpoints.REACTIONS}";
			var bucket = this.Rest.GetBucket(RestRequestMethod.DELETE, route, new {channel_id = channelId, message_id = messageId }, out var path);

			var url = Utilities.GetApiUriFor(path, this.Discord.Configuration);
			return this.DoRequestAsync(this.Discord, bucket, url, RestRequestMethod.DELETE, route, headers, ratelimitWaitOverride: this.Discord.Configuration.UseRelativeRatelimit ? null : (double?)0.26);
		}

		/// <summary>
		/// Deletes the reactions emoji async.
		/// </summary>
		/// <param name="channelId">The channel_id.</param>
		/// <param name="messageId">The message_id.</param>
		/// <param name="emoji">The emoji.</param>

		internal Task DeleteReactionsEmojiAsync(ulong channelId, ulong messageId, string emoji)
		{
			var route = $"{Endpoints.CHANNELS}/:channel_id{Endpoints.MESSAGES}/:message_id{Endpoints.REACTIONS}/:emoji";
			var bucket = this.Rest.GetBucket(RestRequestMethod.DELETE, route, new {channel_id = channelId, message_id = messageId, emoji }, out var path);

			var url = Utilities.GetApiUriFor(path, this.Discord.Configuration);
			return this.DoRequestAsync(this.Discord, bucket, url, RestRequestMethod.DELETE, route, ratelimitWaitOverride: this.Discord.Configuration.UseRelativeRatelimit ? null : (double?)0.26);
		}
		#endregion

		#region Threads

		/// <summary>
		/// Creates the thread.
		/// </summary>
		/// <param name="channelId">The channel id to create the thread in.</param>
		/// <param name="messageId">The optional message id to create the thread from.</param>
		/// <param name="name">The name of the thread.</param>
		/// <param name="autoArchiveDuration">The auto_archive_duration for the thread.</param>
		/// <param name="type">Can be either <see cref="ChannelType.PublicThread"/> or <see cref="ChannelType.PrivateThread"/>.</param>
		/// <param name="rateLimitPerUser">The rate limit per user.</param>
		/// <param name="reason">The reason.</param>
		internal async Task<DiscordThreadChannel> CreateThreadAsync(ulong channelId, ulong? messageId, string name,
			ThreadAutoArchiveDuration autoArchiveDuration, ChannelType type, int? rateLimitPerUser, string reason)
		{
			var pld = new RestThreadChannelCreatePayload
			{
				Name = name,
				AutoArchiveDuration = autoArchiveDuration,
				PerUserRateLimit = rateLimitPerUser,
				Type = type
			};

			var headers = Utilities.GetBaseHeaders();
			if (!string.IsNullOrWhiteSpace(reason))
				headers.Add(REASON_HEADER_NAME, reason);

			var route = $"{Endpoints.CHANNELS}/:channel_id";
			if (messageId is not null)
				route += $"{Endpoints.MESSAGES}/:message_id";
			route += Endpoints.THREADS;

			object param = messageId is null
				? new {channel_id = channelId}
				: new {channel_id = channelId, message_id = messageId};

			var bucket = this.Rest.GetBucket(RestRequestMethod.POST, route, param, out var path);
			
			var url = Utilities.GetApiUriFor(path, this.Discord.Configuration);
			var res = await this.DoRequestAsync(this.Discord, bucket, url, RestRequestMethod.POST, route, headers, DiscordJson.SerializeObject(pld));

			var threadChannel = JsonConvert.DeserializeObject<DiscordThreadChannel>(res.Response);

			threadChannel.Discord = this.Discord;

			return threadChannel;
		}

		/// <summary>
		/// Gets the thread.
		/// </summary>
		/// <param name="threadId">The thread id.</param>
		internal async Task<DiscordThreadChannel> GetThreadAsync(ulong threadId)
		{
			var route = $"{Endpoints.CHANNELS}/:thread_id";
			var bucket = this.Rest.GetBucket(RestRequestMethod.GET, route, new {thread_id = threadId }, out var path);

			var url = Utilities.GetApiUriFor(path, this.Discord.Configuration);
			var res = await this.DoRequestAsync(this.Discord, bucket, url, RestRequestMethod.GET, route).ConfigureAwait(false);

			var ret = JsonConvert.DeserializeObject<DiscordThreadChannel>(res.Response);
			ret.Discord = this.Discord;

			return ret;
		}

		/// <summary>
		/// Joins the thread.
		/// </summary>
		/// <param name="channelId">The channel id.</param>
		internal async Task JoinThreadAsync(ulong channelId)
		{
			var route = $"{Endpoints.CHANNELS}/:channel_id{Endpoints.THREAD_MEMBERS}{Endpoints.ME}";
			var bucket = this.Rest.GetBucket(RestRequestMethod.PUT, route, new {channel_id = channelId }, out var path);

			var url = Utilities.GetApiUriFor(path, this.Discord.Configuration);
			await this.DoRequestAsync(this.Discord, bucket, url, RestRequestMethod.PUT, route);
		}

		/// <summary>
		/// Leaves the thread.
		/// </summary>
		/// <param name="channelId">The channel id.</param>
		internal async Task LeaveThreadAsync(ulong channelId)
		{
			var route = $"{Endpoints.CHANNELS}/:channel_id{Endpoints.THREAD_MEMBERS}{Endpoints.ME}";
			var bucket = this.Rest.GetBucket(RestRequestMethod.DELETE, route, new {channel_id = channelId }, out var path);

			var url = Utilities.GetApiUriFor(path, this.Discord.Configuration);
			await this.DoRequestAsync(this.Discord, bucket, url, RestRequestMethod.DELETE, route);
		}

		/// <summary>
		/// Adds a thread member.
		/// </summary>
		/// <param name="channelId">The channel id to add the member to.</param>
		/// <param name="userId">The user id to add.</param>
		internal async Task AddThreadMemberAsync(ulong channelId, ulong userId)
		{
			var route = $"{Endpoints.CHANNELS}/:channel_id{Endpoints.THREAD_MEMBERS}/:user_id";
			var bucket = this.Rest.GetBucket(RestRequestMethod.PUT, route, new {channel_id = channelId, user_id = userId }, out var path);

			var url = Utilities.GetApiUriFor(path, this.Discord.Configuration);
			await this.DoRequestAsync(this.Discord, bucket, url, RestRequestMethod.PUT, route);
		}

		/// <summary>
		/// Gets a thread member.
		/// </summary>
		/// <param name="channelId">The channel id to get the member from.</param>
		/// <param name="userId">The user id to get.</param>
		internal async Task<DiscordThreadChannelMember> GetThreadMemberAsync(ulong channelId, ulong userId)
		{
			var route = $"{Endpoints.CHANNELS}/:channel_id{Endpoints.THREAD_MEMBERS}/:user_id";
			var bucket = this.Rest.GetBucket(RestRequestMethod.GET, route, new {channel_id = channelId, user_id = userId }, out var path);

			var url = Utilities.GetApiUriFor(path, this.Discord.Configuration);
			var res = await this.DoRequestAsync(this.Discord, bucket, url, RestRequestMethod.GET, route);

			var threadMember = JsonConvert.DeserializeObject<DiscordThreadChannelMember>(res.Response);

			return threadMember;
		}

		/// <summary>
		/// Removes a thread member.
		/// </summary>
		/// <param name="channelId">The channel id to remove the member from.</param>
		/// <param name="userId">The user id to remove.</param>
		internal async Task RemoveThreadMemberAsync(ulong channelId, ulong userId)
		{
			var route = $"{Endpoints.CHANNELS}/:channel_id{Endpoints.THREAD_MEMBERS}/:user_id";
			var bucket = this.Rest.GetBucket(RestRequestMethod.DELETE, route, new {channel_id = channelId, user_id = userId }, out var path);

			var url = Utilities.GetApiUriFor(path, this.Discord.Configuration);
			await this.DoRequestAsync(this.Discord, bucket, url, RestRequestMethod.DELETE, route);
		}

		/// <summary>
		/// Gets the thread members.
		/// </summary>
		/// <param name="threadId">The thread id.</param>
		internal async Task<IReadOnlyList<DiscordThreadChannelMember>> GetThreadMembersAsync(ulong threadId)
		{
			var route = $"{Endpoints.CHANNELS}/:thread_id{Endpoints.THREAD_MEMBERS}";
			var bucket = this.Rest.GetBucket(RestRequestMethod.GET, route, new {thread_id = threadId }, out var path);

			var url = Utilities.GetApiUriFor(path, this.Discord.Configuration);
			var res = await this.DoRequestAsync(this.Discord, bucket, url, RestRequestMethod.GET, route);

			var threadMembersRaw = JsonConvert.DeserializeObject<List<DiscordThreadChannelMember>>(res.Response);

			return new ReadOnlyCollection<DiscordThreadChannelMember>(threadMembersRaw);
		}

		/// <summary>
		/// Gets the active threads in a guild.
		/// </summary>
		/// <param name="guildId">The guild id.</param>
		internal async Task<DiscordThreadResult> GetActiveThreadsAsync(ulong guildId)
		{
			var route = $"{Endpoints.GUILDS}/:guild_id{Endpoints.THREADS}{Endpoints.THREAD_ACTIVE}";
			var bucket = this.Rest.GetBucket(RestRequestMethod.GET, route, new {guild_id = guildId }, out var path);

			var url = Utilities.GetApiUriFor(path, this.Discord.Configuration);
			var res = await this.DoRequestAsync(this.Discord, bucket, url, RestRequestMethod.GET, route);

			var threadReturn = JsonConvert.DeserializeObject<DiscordThreadResult>(res.Response);

			return threadReturn;
		}

		/// <summary>
		/// Gets the joined private archived threads in a channel.
		/// </summary>
		/// <param name="channelId">The channel id.</param>
		/// <param name="before">Get threads before snowflake.</param>
		/// <param name="limit">Limit the results.</param>
		internal async Task<DiscordThreadResult> GetJoinedPrivateArchivedThreadsAsync(ulong channelId, ulong? before, int? limit)
		{
			var urlParams = new Dictionary<string, string>();
			if (before != null)
				urlParams["before"] = before.Value.ToString(CultureInfo.InvariantCulture);
			if (limit != null && limit > 0)
				urlParams["limit"] = limit.Value.ToString(CultureInfo.InvariantCulture);

			var route = $"{Endpoints.CHANNELS}/:channel_id{Endpoints.USERS}{Endpoints.ME}{Endpoints.THREADS}{Endpoints.THREAD_ARCHIVED}{Endpoints.THREAD_PRIVATE}";
			var bucket = this.Rest.GetBucket(RestRequestMethod.GET, route, new {channel_id = channelId }, out var path);

			var url = Utilities.GetApiUriFor(path, urlParams.Any() ? BuildQueryString(urlParams) : "", this.Discord.Configuration);
			var res = await this.DoRequestAsync(this.Discord, bucket, url, RestRequestMethod.GET, route);

			var threadReturn = JsonConvert.DeserializeObject<DiscordThreadResult>(res.Response);

			return threadReturn;
		}

		/// <summary>
		/// Gets the public archived threads in a channel.
		/// </summary>
		/// <param name="channelId">The channel id.</param>
		/// <param name="before">Get threads before snowflake.</param>
		/// <param name="limit">Limit the results.</param>
		internal async Task<DiscordThreadResult> GetPublicArchivedThreadsAsync(ulong channelId, ulong? before, int? limit)
		{
			var urlParams = new Dictionary<string, string>();
			if (before != null)
				urlParams["before"] = before.Value.ToString(CultureInfo.InvariantCulture);
			if (limit != null && limit > 0)
				urlParams["limit"] = limit.Value.ToString(CultureInfo.InvariantCulture);

			var route = $"{Endpoints.CHANNELS}/:channel_id{Endpoints.THREADS}{Endpoints.THREAD_ARCHIVED}{Endpoints.THREAD_PUBLIC}";
			var bucket = this.Rest.GetBucket(RestRequestMethod.GET, route, new {channel_id = channelId }, out var path);

			var url = Utilities.GetApiUriFor(path, urlParams.Any() ? BuildQueryString(urlParams) : "", this.Discord.Configuration);
			var res = await this.DoRequestAsync(this.Discord, bucket, url, RestRequestMethod.GET, route);

			var threadReturn = JsonConvert.DeserializeObject<DiscordThreadResult>(res.Response);

			return threadReturn;
		}

		/// <summary>
		/// Gets the private archived threads in a channel.
		/// </summary>
		/// <param name="channelId">The channel id.</param>
		/// <param name="before">Get threads before snowflake.</param>
		/// <param name="limit">Limit the results.</param>
		internal async Task<DiscordThreadResult> GetPrivateArchivedThreadsAsync(ulong channelId, ulong? before, int? limit)
		{
			var urlParams = new Dictionary<string, string>();
			if (before != null)
				urlParams["before"] = before.Value.ToString(CultureInfo.InvariantCulture);
			if (limit != null && limit > 0)
				urlParams["limit"] = limit.Value.ToString(CultureInfo.InvariantCulture);

			var route = $"{Endpoints.CHANNELS}/:channel_id{Endpoints.THREADS}{Endpoints.THREAD_ARCHIVED}{Endpoints.THREAD_PRIVATE}";
			var bucket = this.Rest.GetBucket(RestRequestMethod.GET, route, new {channel_id = channelId }, out var path);

			var url = Utilities.GetApiUriFor(path, urlParams.Any() ? BuildQueryString(urlParams) : "", this.Discord.Configuration);
			var res = await this.DoRequestAsync(this.Discord, bucket, url, RestRequestMethod.GET, route);

			var threadReturn = JsonConvert.DeserializeObject<DiscordThreadResult>(res.Response);

			return threadReturn;
		}

		/// <summary>
		/// Modifies a thread.
		/// </summary>
		/// <param name="threadId">The thread to modify.</param>
		/// <param name="name">The new name.</param>
		/// <param name="locked">The new locked state.</param>
		/// <param name="archived">The new archived state.</param>
		/// <param name="perUserRateLimit">The new per user rate limit.</param>
		/// <param name="autoArchiveDuration">The new auto archive duration.</param>
		/// <param name="invitable">The new user invitable state.</param>
		/// <param name="reason">The reason for the modification.</param>
		internal Task ModifyThreadAsync(ulong threadId, string name, Optional<bool?> locked, Optional<bool?> archived, Optional<int?> perUserRateLimit, Optional<ThreadAutoArchiveDuration?> autoArchiveDuration, Optional<bool?> invitable, string reason)
		{
			var pld = new RestThreadChannelModifyPayload
			{
				Name = name,
				Archived = archived,
				AutoArchiveDuration = autoArchiveDuration,
				Locked = locked,
				PerUserRateLimit = perUserRateLimit,
				Invitable = invitable
			};

			var headers = Utilities.GetBaseHeaders();
			if (!string.IsNullOrWhiteSpace(reason))
				headers.Add(REASON_HEADER_NAME, reason);

			var route = $"{Endpoints.CHANNELS}/:thread_id";
			var bucket = this.Rest.GetBucket(RestRequestMethod.PATCH, route, new {thread_id = threadId }, out var path);

			var url = Utilities.GetApiUriFor(path, this.Discord.Configuration);
			return this.DoRequestAsync(this.Discord, bucket, url, RestRequestMethod.PATCH, route, headers, DiscordJson.SerializeObject(pld));
		}

		/// <summary>
		/// Deletes a thread.
		/// </summary>
		/// <param name="threadId">The thread to delete.</param>
		/// <param name="reason">The reason for deletion.</param>
		internal Task DeleteThreadAsync(ulong threadId, string reason)
		{
			var headers = Utilities.GetBaseHeaders();
			if (!string.IsNullOrWhiteSpace(reason))
				headers.Add(REASON_HEADER_NAME, reason);

			var route = $"{Endpoints.CHANNELS}/:thread_id";
			var bucket = this.Rest.GetBucket(RestRequestMethod.DELETE, route, new {thread_id = threadId }, out var path);

			var url = Utilities.GetApiUriFor(path, this.Discord.Configuration);
			return this.DoRequestAsync(this.Discord, bucket, url, RestRequestMethod.DELETE, route, headers);
		}

		#endregion

		#region Emoji
		/// <summary>
		/// Gets the guild emojis async.
		/// </summary>
		/// <param name="guildId">The guild_id.</param>

		internal async Task<IReadOnlyList<DiscordGuildEmoji>> GetGuildEmojisAsync(ulong guildId)
		{
			var route = $"{Endpoints.GUILDS}/:guild_id{Endpoints.EMOJIS}";
			var bucket = this.Rest.GetBucket(RestRequestMethod.GET, route, new {guild_id = guildId }, out var path);

			var url = Utilities.GetApiUriFor(path, this.Discord.Configuration);
			var res = await this.DoRequestAsync(this.Discord, bucket, url, RestRequestMethod.GET, route).ConfigureAwait(false);

			var emojisRaw = JsonConvert.DeserializeObject<IEnumerable<JObject>>(res.Response);

			this.Discord.Guilds.TryGetValue(guildId, out var gld);
			var users = new Dictionary<ulong, DiscordUser>();
			var emojis = new List<DiscordGuildEmoji>();
			foreach (var rawEmoji in emojisRaw)
			{
				var xge = rawEmoji.ToObject<DiscordGuildEmoji>();
				xge.Guild = gld;

				var xtu = rawEmoji["user"]?.ToObject<TransportUser>();
				if (xtu != null)
				{
					if (!users.ContainsKey(xtu.Id))
					{
						var user = gld != null && gld.Members.TryGetValue(xtu.Id, out var member) ? member : new DiscordUser(xtu);
						users[user.Id] = user;
					}

					xge.User = users[xtu.Id];
				}

				emojis.Add(xge);
			}

			return new ReadOnlyCollection<DiscordGuildEmoji>(emojis);
		}

		/// <summary>
		/// Gets the guild emoji async.
		/// </summary>
		/// <param name="guildId">The guild_id.</param>
		/// <param name="emojiId">The emoji_id.</param>

		internal async Task<DiscordGuildEmoji> GetGuildEmojiAsync(ulong guildId, ulong emojiId)
		{
			var route = $"{Endpoints.GUILDS}/:guild_id{Endpoints.EMOJIS}/:emoji_id";
			var bucket = this.Rest.GetBucket(RestRequestMethod.GET, route, new {guild_id = guildId, emoji_id = emojiId }, out var path);

			var url = Utilities.GetApiUriFor(path, this.Discord.Configuration);
			var res = await this.DoRequestAsync(this.Discord, bucket, url, RestRequestMethod.GET, route).ConfigureAwait(false);

			this.Discord.Guilds.TryGetValue(guildId, out var gld);

			var emojiRaw = JObject.Parse(res.Response);
			var emoji = emojiRaw.ToObject<DiscordGuildEmoji>();
			emoji.Guild = gld;

			var xtu = emojiRaw["user"]?.ToObject<TransportUser>();
			if (xtu != null)
				emoji.User = gld != null && gld.Members.TryGetValue(xtu.Id, out var member) ? member : new DiscordUser(xtu);

			return emoji;
		}

		/// <summary>
		/// Creates the guild emoji async.
		/// </summary>
		/// <param name="guildId">The guild_id.</param>
		/// <param name="name">The name.</param>
		/// <param name="imageb64">The imageb64.</param>
		/// <param name="roles">The roles.</param>
		/// <param name="reason">The reason.</param>

		internal async Task<DiscordGuildEmoji> CreateGuildEmojiAsync(ulong guildId, string name, string imageb64, IEnumerable<ulong> roles, string reason)
		{
			var pld = new RestGuildEmojiCreatePayload
			{
				Name = name,
				ImageB64 = imageb64,
				Roles = roles?.ToArray()
			};

			var headers = new Dictionary<string, string>();
			if (!string.IsNullOrWhiteSpace(reason))
				headers[REASON_HEADER_NAME] = reason;

			var route = $"{Endpoints.GUILDS}/:guild_id{Endpoints.EMOJIS}";
			var bucket = this.Rest.GetBucket(RestRequestMethod.POST, route, new {guild_id = guildId }, out var path);

			var url = Utilities.GetApiUriFor(path, this.Discord.Configuration);
			var res = await this.DoRequestAsync(this.Discord, bucket, url, RestRequestMethod.POST, route, headers, DiscordJson.SerializeObject(pld)).ConfigureAwait(false);

			this.Discord.Guilds.TryGetValue(guildId, out var gld);

			var emojiRaw = JObject.Parse(res.Response);
			var emoji = emojiRaw.ToObject<DiscordGuildEmoji>();
			emoji.Guild = gld;

			var xtu = emojiRaw["user"]?.ToObject<TransportUser>();
			emoji.User = xtu != null
				? gld != null && gld.Members.TryGetValue(xtu.Id, out var member) ? member : new DiscordUser(xtu)
				: this.Discord.CurrentUser;

			return emoji;
		}

		/// <summary>
		/// Modifies the guild emoji async.
		/// </summary>
		/// <param name="guildId">The guild_id.</param>
		/// <param name="emojiId">The emoji_id.</param>
		/// <param name="name">The name.</param>
		/// <param name="roles">The roles.</param>
		/// <param name="reason">The reason.</param>

		internal async Task<DiscordGuildEmoji> ModifyGuildEmojiAsync(ulong guildId, ulong emojiId, string name, IEnumerable<ulong> roles, string reason)
		{
			var pld = new RestGuildEmojiModifyPayload
			{
				Name = name,
				Roles = roles?.ToArray()
			};

			var headers = new Dictionary<string, string>();
			if (!string.IsNullOrWhiteSpace(reason))
				headers[REASON_HEADER_NAME] = reason;

			var route = $"{Endpoints.GUILDS}/:guild_id{Endpoints.EMOJIS}/:emoji_id";
			var bucket = this.Rest.GetBucket(RestRequestMethod.PATCH, route, new {guild_id = guildId, emoji_id = emojiId }, out var path);

			var url = Utilities.GetApiUriFor(path, this.Discord.Configuration);
			var res = await this.DoRequestAsync(this.Discord, bucket, url, RestRequestMethod.PATCH, route, headers, DiscordJson.SerializeObject(pld)).ConfigureAwait(false);

			this.Discord.Guilds.TryGetValue(guildId, out var gld);

			var emojiRaw = JObject.Parse(res.Response);
			var emoji = emojiRaw.ToObject<DiscordGuildEmoji>();
			emoji.Guild = gld;

			var xtu = emojiRaw["user"]?.ToObject<TransportUser>();
			if (xtu != null)
				emoji.User = gld != null && gld.Members.TryGetValue(xtu.Id, out var member) ? member : new DiscordUser(xtu);

			return emoji;
		}

		/// <summary>
		/// Deletes the guild emoji async.
		/// </summary>
		/// <param name="guildId">The guild_id.</param>
		/// <param name="emojiId">The emoji_id.</param>
		/// <param name="reason">The reason.</param>

		internal Task DeleteGuildEmojiAsync(ulong guildId, ulong emojiId, string reason)
		{
			var headers = new Dictionary<string, string>();
			if (!string.IsNullOrWhiteSpace(reason))
				headers[REASON_HEADER_NAME] = reason;

			var route = $"{Endpoints.GUILDS}/:guild_id{Endpoints.EMOJIS}/:emoji_id";
			var bucket = this.Rest.GetBucket(RestRequestMethod.DELETE, route, new {guild_id = guildId, emoji_id = emojiId }, out var path);

			var url = Utilities.GetApiUriFor(path, this.Discord.Configuration);
			return this.DoRequestAsync(this.Discord, bucket, url, RestRequestMethod.DELETE, route, headers);
		}
		#endregion

		#region Stickers

		/// <summary>
		/// Gets a sticker.
		/// </summary>
		/// <param name="stickerId">The sticker id.</param>
		internal async Task<DiscordSticker> GetStickerAsync(ulong stickerId)
		{
			var route = $"{Endpoints.STICKERS}/:sticker_id";
			var bucket = this.Rest.GetBucket(RestRequestMethod.GET, route, new {sticker_id = stickerId}, out var path);
			var url = Utilities.GetApiUriFor(path, this.Discord.Configuration);

			var res = await this.DoRequestAsync(this.Discord, bucket, url, RestRequestMethod.GET, route).ConfigureAwait(false);
			var ret = JObject.Parse(res.Response).ToDiscordObject<DiscordSticker>();

			ret.Discord = this.Discord;
			return ret;
		}

		/// <summary>
		/// Gets the sticker packs.
		/// </summary>
		internal async Task<IReadOnlyList<DiscordStickerPack>> GetStickerPacksAsync()
		{
			var route = $"{Endpoints.STICKERPACKS}";
			var bucket = this.Rest.GetBucket(RestRequestMethod.GET, route, new { }, out var path);

			var url = Utilities.GetApiUriFor(path, this.Discord.Configuration);
			var res = await this.DoRequestAsync(this.Discord, bucket, url, RestRequestMethod.GET, route).ConfigureAwait(false);

			var json = JObject.Parse(res.Response)["sticker_packs"] as JArray;
			var ret = json.ToDiscordObject<DiscordStickerPack[]>();

			return ret.ToList();
		}

		/// <summary>
		/// Gets the guild stickers.
		/// </summary>
		/// <param name="guildId">The guild id.</param>
		internal async Task<IReadOnlyList<DiscordSticker>> GetGuildStickersAsync(ulong guildId)
		{
			var route = $"{Endpoints.GUILDS}/:guild_id{Endpoints.STICKERS}";
			var bucket = this.Rest.GetBucket(RestRequestMethod.GET, route, new {guild_id = guildId}, out var path);
			var url = Utilities.GetApiUriFor(path, this.Discord.Configuration);

			var res = await this.DoRequestAsync(this.Discord, bucket, url, RestRequestMethod.GET, route).ConfigureAwait(false);
			var json = JArray.Parse(res.Response);
			var ret = json.ToDiscordObject<DiscordSticker[]>();

			for (var i = 0; i < ret.Length; i++)
			{
				var stkr = ret[i];
				stkr.Discord = this.Discord;

				if (json[i]["user"] is JObject obj) // Null = Missing stickers perm //
				{
					var tsr = obj.ToDiscordObject<TransportUser>();
					var usr = new DiscordUser(tsr) {Discord = this.Discord};
					usr = this.Discord.UserCache.AddOrUpdate(tsr.Id, usr, (id, old) =>
					{
						old.Username = usr.Username;
						old.Discriminator = usr.Discriminator;
						old.AvatarHash = usr.AvatarHash;
						return old;
					});
					stkr.User = usr;
				}
			}

			return ret.ToList();
		}

		/// <summary>
		/// Gets a guild sticker.
		/// </summary>
		/// <param name="guildId">The guild id.</param>
		/// <param name="stickerId">The sticker id.</param>
		internal async Task<DiscordSticker> GetGuildStickerAsync(ulong guildId, ulong stickerId)
		{
			var route = $"{Endpoints.GUILDS}/:guild_id{Endpoints.STICKERS}/:sticker_id";
			var bucket = this.Rest.GetBucket(RestRequestMethod.GET, route, new {guild_id = guildId, sticker_id = stickerId}, out var path);
			var url = Utilities.GetApiUriFor(path, this.Discord.Configuration);

			var res = await this.DoRequestAsync(this.Discord, bucket, url, RestRequestMethod.GET, route).ConfigureAwait(false);

			var json = JObject.Parse(res.Response);
			var ret = json.ToDiscordObject<DiscordSticker>();
			if (json["user"] is not null) // Null = Missing stickers perm //
			{
				var tsr = json["user"].ToDiscordObject<TransportUser>();
				var usr = new DiscordUser(tsr) {Discord = this.Discord};
				usr = this.Discord.UserCache.AddOrUpdate(tsr.Id, usr, (id, old) =>
				{
					old.Username = usr.Username;
					old.Discriminator = usr.Discriminator;
					old.AvatarHash = usr.AvatarHash;
					return old;
				});
				ret.User = usr;
			}
			ret.Discord = this.Discord;
			return ret;
		}

		/// <summary>
		/// Creates the guild sticker.
		/// </summary>
		/// <param name="guildId">The guild id.</param>
		/// <param name="name">The name.</param>
		/// <param name="description">The description.</param>
		/// <param name="tags">The tags.</param>
		/// <param name="file">The file.</param>
		/// <param name="reason">The reason.</param>
		internal async Task<DiscordSticker> CreateGuildStickerAsync(ulong guildId, string name, string description, string tags, DiscordMessageFile file, string reason)
		{
			var route = $"{Endpoints.GUILDS}/:guild_id{Endpoints.STICKERS}";
			var bucket = this.Rest.GetBucket(RestRequestMethod.POST, route, new {guild_id = guildId}, out var path);
			var url = Utilities.GetApiUriFor(path, this.Discord.Configuration);

			var headers = Utilities.GetBaseHeaders();
			if (!string.IsNullOrWhiteSpace(reason))
				headers.Add(REASON_HEADER_NAME, reason);

			var res = await this.DoStickerMultipartAsync(this.Discord, bucket, url, RestRequestMethod.POST, route, headers, file, name, tags, description);

			var ret = JObject.Parse(res.Response).ToDiscordObject<DiscordSticker>();

			ret.Discord = this.Discord;

			return ret;
		}

		/// <summary>
		/// Modifies the guild sticker.
		/// </summary>
		/// <param name="guildId">The guild id.</param>
		/// <param name="stickerId">The sticker id.</param>
		/// <param name="name">The name.</param>
		/// <param name="description">The description.</param>
		/// <param name="tags">The tags.</param>
		/// <param name="reason">The reason.</param>
		internal async Task<DiscordSticker> ModifyGuildStickerAsync(ulong guildId, ulong stickerId, Optional<string> name, Optional<string> description, Optional<string> tags, string reason)
		{
			var route = $"{Endpoints.GUILDS}/:guild_id{Endpoints.STICKERS}/:sticker_id";
			var bucket = this.Rest.GetBucket(RestRequestMethod.PATCH, route, new {guild_id = guildId, sticker_id = stickerId}, out var path);
			var url = Utilities.GetApiUriFor(path, this.Discord.Configuration);
			var headers = Utilities.GetBaseHeaders();
			if (!string.IsNullOrWhiteSpace(reason))
				headers.Add(REASON_HEADER_NAME, reason);

			var pld = new RestStickerModifyPayload()
			{
				Name = name,
				Description = description,
				Tags = tags
			};

			var values = new Dictionary<string, string>
			{
				["payload_json"] = DiscordJson.SerializeObject(pld)
			};

			var res = await this.DoRequestAsync(this.Discord, bucket, url, RestRequestMethod.PATCH, route);
			var ret = JObject.Parse(res.Response).ToDiscordObject<DiscordSticker>();
			ret.Discord = this.Discord;

			return null;
		}

		/// <summary>
		/// Deletes the guild sticker async.
		/// </summary>
		/// <param name="guildId">The guild id.</param>
		/// <param name="stickerId">The sticker id.</param>
		/// <param name="reason">The reason.</param>
		internal async Task DeleteGuildStickerAsync(ulong guildId, ulong stickerId, string reason)
		{
			var route = $"{Endpoints.GUILDS}/:guild_id{Endpoints.STICKERS}/:sticker_id";
			var bucket = this.Rest.GetBucket(RestRequestMethod.DELETE, route, new {guild_id = guildId, sticker_id = stickerId }, out var path);
			var url = Utilities.GetApiUriFor(path, this.Discord.Configuration);
			var headers = Utilities.GetBaseHeaders();
			if (!string.IsNullOrWhiteSpace(reason))
				headers.Add(REASON_HEADER_NAME, reason);

			await this.DoRequestAsync(this.Discord, bucket, url, RestRequestMethod.DELETE, route, headers);
		}
		#endregion

		#region Application Commands

		/// <summary>
		/// Gets the global application commands.
		/// </summary>
		/// <param name="applicationId">The application id.</param>
		/// <param name="withLocalizations">Whether to get the full localization dict.</param>
		internal async Task<IReadOnlyList<DiscordApplicationCommand>> GetGlobalApplicationCommandsAsync(ulong applicationId, bool withLocalizations = false)
		{
			var route = $"{Endpoints.APPLICATIONS}/:application_id{Endpoints.COMMANDS}";
			var bucket = this.Rest.GetBucket(RestRequestMethod.GET, route, new {application_id = applicationId }, out var path);

			var querydict = new Dictionary<string, string>
			{
				["with_localizations"] = withLocalizations.ToString().ToLower()
			};
			var url = Utilities.GetApiUriFor(path, BuildQueryString(querydict), this.Discord.Configuration);
			var res = await this.DoRequestAsync(this.Discord, bucket, url, RestRequestMethod.GET, route);

			var ret = JsonConvert.DeserializeObject<IEnumerable<DiscordApplicationCommand>>(res.Response);
			foreach (var app in ret)
				app.Discord = this.Discord;
			return ret.ToList();
		}

		/// <summary>
		/// Bulk overwrites the global application commands.
		/// </summary>
		/// <param name="applicationId">The application id.</param>
		/// <param name="commands">The commands.</param>
		internal async Task<IReadOnlyList<DiscordApplicationCommand>> BulkOverwriteGlobalApplicationCommandsAsync(ulong applicationId, IEnumerable<DiscordApplicationCommand> commands)
		{
			var pld = new List<RestApplicationCommandCreatePayload>();
			foreach (var command in commands)
			{
				pld.Add(new RestApplicationCommandCreatePayload
				{
					Type = command.Type,
					Name = command.Name,
					Description = command.Description,
					Options = command.Options,
					DefaultPermission = command.DefaultPermission,
					NameLocalizations = command.NameLocalizations?.GetKeyValuePairs(),
					DescriptionLocalizations = command.DescriptionLocalizations?.GetKeyValuePairs(),
					DefaultMemberPermission = command.DefaultMemberPermissions,
					DmPermission = command.DmPermission
				});
			}

			this.Discord.Logger.LogDebug(DiscordJson.SerializeObject(pld));

			var route = $"{Endpoints.APPLICATIONS}/:application_id{Endpoints.COMMANDS}";
			var bucket = this.Rest.GetBucket(RestRequestMethod.PUT, route, new {application_id = applicationId }, out var path);

			var url = Utilities.GetApiUriFor(path, this.Discord.Configuration);
			var res = await this.DoRequestAsync(this.Discord, bucket, url, RestRequestMethod.PUT, route, payload: DiscordJson.SerializeObject(pld));

			var ret = JsonConvert.DeserializeObject<IEnumerable<DiscordApplicationCommand>>(res.Response);
			foreach (var app in ret)
				app.Discord = this.Discord;
			return ret.ToList();
		}

		/// <summary>
		/// Creates a global application command.
		/// </summary>
		/// <param name="applicationId">The applicationid.</param>
		/// <param name="command">The command.</param>
		internal async Task<DiscordApplicationCommand> CreateGlobalApplicationCommandAsync(ulong applicationId, DiscordApplicationCommand command)
		{
			var pld = new RestApplicationCommandCreatePayload
			{
				Type = command.Type,
				Name = command.Name,
				Description = command.Description,
				Options = command.Options,
				DefaultPermission = command.DefaultPermission,
				NameLocalizations = command.NameLocalizations.GetKeyValuePairs(),
				DescriptionLocalizations = command.DescriptionLocalizations.GetKeyValuePairs(),
				DefaultMemberPermission = command.DefaultMemberPermissions,
				DmPermission = command.DmPermission
			};

			var route = $"{Endpoints.APPLICATIONS}/:application_id{Endpoints.COMMANDS}";
			var bucket = this.Rest.GetBucket(RestRequestMethod.POST, route, new {application_id = applicationId }, out var path);

			var url = Utilities.GetApiUriFor(path, this.Discord.Configuration);
			var res = await this.DoRequestAsync(this.Discord, bucket, url, RestRequestMethod.POST, route, payload: DiscordJson.SerializeObject(pld));

			var ret = JsonConvert.DeserializeObject<DiscordApplicationCommand>(res.Response);
			ret.Discord = this.Discord;

			return ret;
		}

		/// <summary>
		/// Gets a global application command.
		/// </summary>
		/// <param name="applicationId">The application id.</param>
		/// <param name="commandId">The command id.</param>
		internal async Task<DiscordApplicationCommand> GetGlobalApplicationCommandAsync(ulong applicationId, ulong commandId)
		{
			var route = $"{Endpoints.APPLICATIONS}/:application_id{Endpoints.COMMANDS}/:command_id";
			var bucket = this.Rest.GetBucket(RestRequestMethod.GET, route, new {application_id = applicationId, command_id = commandId }, out var path);

			var url = Utilities.GetApiUriFor(path, this.Discord.Configuration);
			var res = await this.DoRequestAsync(this.Discord, bucket, url, RestRequestMethod.GET, route);

			var ret = JsonConvert.DeserializeObject<DiscordApplicationCommand>(res.Response);
			ret.Discord = this.Discord;

			return ret;
		}

		/// <summary>
		/// Edits a global application command.
		/// </summary>
		/// <param name="applicationId">The application id.</param>
		/// <param name="commandId">The command id.</param>
		/// <param name="name">The name.</param>
		/// <param name="description">The description.</param>
		/// <param name="options">The options.</param>
		/// <param name="defaultPermission">The default permission.</param>
		/// <param name="nameLocalization">The localizations of the name.</param>
		/// <param name="descriptionLocalization">The localizations of the description.</param>
		/// <param name="defaultMemberPermission">The default member permissions.</param>
		/// <param name="dmPermission">The dm permission.</param>
		internal async Task<DiscordApplicationCommand> EditGlobalApplicationCommandAsync(ulong applicationId, ulong commandId, Optional<string> name, Optional<string> description, Optional<IReadOnlyCollection<DiscordApplicationCommandOption>> options,
			Optional<bool> defaultPermission, Optional<DiscordApplicationCommandLocalization> nameLocalization, Optional<DiscordApplicationCommandLocalization> descriptionLocalization,
			Optional<Permissions> defaultMemberPermission, Optional<bool> dmPermission)
		{
			var pld = new RestApplicationCommandEditPayload
			{
				Name = name,
				Description = description,
				Options = options,
				DefaultPermission = defaultPermission,
<<<<<<< HEAD
				NameLocalizations = nameLocalization.HasValue ? nameLocalization.Value.GetKeyValuePairs() : null,
				DescriptionLocalizations = descriptionLocalization.HasValue ? descriptionLocalization.Value.GetKeyValuePairs() : null,
				DefaultMemberPermission = defaultMemberPermission,
				DmPermission = dmPermission
=======
				NameLocalizations = nameLocalization.Map(l => l.GetKeyValuePairs()).ValueOrDefault(),
				DescriptionLocalizations = descriptionLocalization.Map(l => l.GetKeyValuePairs()).ValueOrDefault(),
>>>>>>> 27483d7c
			};

			var route = $"{Endpoints.APPLICATIONS}/:application_id{Endpoints.COMMANDS}/:command_id";
			var bucket = this.Rest.GetBucket(RestRequestMethod.PATCH, route, new {application_id = applicationId, command_id = commandId }, out var path);

			var url = Utilities.GetApiUriFor(path, this.Discord.Configuration);
			var res = await this.DoRequestAsync(this.Discord, bucket, url, RestRequestMethod.PATCH, route, payload: DiscordJson.SerializeObject(pld));

			var ret = JsonConvert.DeserializeObject<DiscordApplicationCommand>(res.Response);
			ret.Discord = this.Discord;

			return ret;
		}

		/// <summary>
		/// Deletes a global application command.
		/// </summary>
		/// <param name="applicationId">The application_id.</param>
		/// <param name="commandId">The command_id.</param>

		internal async Task DeleteGlobalApplicationCommandAsync(ulong applicationId, ulong commandId)
		{
			var route = $"{Endpoints.APPLICATIONS}/:application_id{Endpoints.COMMANDS}/:command_id";
			var bucket = this.Rest.GetBucket(RestRequestMethod.DELETE, route, new {application_id = applicationId, command_id = commandId }, out var path);

			var url = Utilities.GetApiUriFor(path, this.Discord.Configuration);
			await this.DoRequestAsync(this.Discord, bucket, url, RestRequestMethod.DELETE, route);
		}

		/// <summary>
		/// Gets the guild application commands.
		/// </summary>
		/// <param name="applicationId">The application id.</param>
		/// <param name="guildId">The guild id.</param>
		/// <param name="withLocalizations">Whether to get the full localization dict.</param>
		internal async Task<IReadOnlyList<DiscordApplicationCommand>> GetGuildApplicationCommandsAsync(ulong applicationId, ulong guildId, bool withLocalizations = false)
		{
			var route = $"{Endpoints.APPLICATIONS}/:application_id{Endpoints.GUILDS}/:guild_id{Endpoints.COMMANDS}";
			var bucket = this.Rest.GetBucket(RestRequestMethod.GET, route, new {application_id = applicationId, guild_id = guildId }, out var path);

			var querydict = new Dictionary<string, string>
			{
				["with_localizations"] = withLocalizations.ToString().ToLower()
			};
			var url = Utilities.GetApiUriFor(path, BuildQueryString(querydict), this.Discord.Configuration);
			var res = await this.DoRequestAsync(this.Discord, bucket, url, RestRequestMethod.GET, route);

			var ret = JsonConvert.DeserializeObject<IEnumerable<DiscordApplicationCommand>>(res.Response);
			foreach (var app in ret)
				app.Discord = this.Discord;
			return ret.ToList();
		}

		/// <summary>
		/// Bulk overwrites the guild application commands.
		/// </summary>
		/// <param name="applicationId">The application id.</param>
		/// <param name="guildId">The guild id.</param>
		/// <param name="commands">The commands.</param>
		internal async Task<IReadOnlyList<DiscordApplicationCommand>> BulkOverwriteGuildApplicationCommandsAsync(ulong applicationId, ulong guildId, IEnumerable<DiscordApplicationCommand> commands)
		{
			var pld = new List<RestApplicationCommandCreatePayload>();
			foreach (var command in commands)
			{
				pld.Add(new RestApplicationCommandCreatePayload
				{
					Type = command.Type,
					Name = command.Name,
					Description = command.Description,
					Options = command.Options,
					DefaultPermission = command.DefaultPermission,
					NameLocalizations = command.NameLocalizations?.GetKeyValuePairs(),
					DescriptionLocalizations = command.DescriptionLocalizations?.GetKeyValuePairs(),
					DefaultMemberPermission = command.DefaultMemberPermissions,
					DmPermission = command.DmPermission
				});
			}
			this.Discord.Logger.LogDebug(DiscordJson.SerializeObject(pld));

			var route = $"{Endpoints.APPLICATIONS}/:application_id{Endpoints.GUILDS}/:guild_id{Endpoints.COMMANDS}";
			var bucket = this.Rest.GetBucket(RestRequestMethod.PUT, route, new {application_id = applicationId, guild_id = guildId }, out var path);

			var url = Utilities.GetApiUriFor(path, this.Discord.Configuration);
			var res = await this.DoRequestAsync(this.Discord, bucket, url, RestRequestMethod.PUT, route, payload: DiscordJson.SerializeObject(pld));

			var ret = JsonConvert.DeserializeObject<IEnumerable<DiscordApplicationCommand>>(res.Response);
			foreach (var app in ret)
				app.Discord = this.Discord;
			return ret.ToList();
		}

		/// <summary>
		/// Creates a guild application command.
		/// </summary>
		/// <param name="applicationId">The application id.</param>
		/// <param name="guildId">The guild id.</param>
		/// <param name="command">The command.</param>
		internal async Task<DiscordApplicationCommand> CreateGuildApplicationCommandAsync(ulong applicationId, ulong guildId, DiscordApplicationCommand command)
		{
			var pld = new RestApplicationCommandCreatePayload
			{
				Type = command.Type,
				Name = command.Name,
				Description = command.Description,
				Options = command.Options,
				DefaultPermission = command.DefaultPermission,
				NameLocalizations = command.NameLocalizations.GetKeyValuePairs(),
				DescriptionLocalizations = command.DescriptionLocalizations.GetKeyValuePairs(),
				DefaultMemberPermission = command.DefaultMemberPermissions,
				DmPermission = command.DmPermission

			};

			var route = $"{Endpoints.APPLICATIONS}/:application_id{Endpoints.GUILDS}/:guild_id{Endpoints.COMMANDS}";
			var bucket = this.Rest.GetBucket(RestRequestMethod.POST, route, new {application_id = applicationId, guild_id = guildId }, out var path);

			var url = Utilities.GetApiUriFor(path, this.Discord.Configuration);
			var res = await this.DoRequestAsync(this.Discord, bucket, url, RestRequestMethod.POST, route, payload: DiscordJson.SerializeObject(pld));

			var ret = JsonConvert.DeserializeObject<DiscordApplicationCommand>(res.Response);
			ret.Discord = this.Discord;

			return ret;
		}

		/// <summary>
		/// Gets a guild application command.
		/// </summary>
		/// <param name="applicationId">The application id.</param>
		/// <param name="guildId">The guild id.</param>
		/// <param name="commandId">The command id.</param>
		internal async Task<DiscordApplicationCommand> GetGuildApplicationCommandAsync(ulong applicationId, ulong guildId, ulong commandId)
		{
			var route = $"{Endpoints.APPLICATIONS}/:application_id{Endpoints.GUILDS}/:guild_id{Endpoints.COMMANDS}/:command_id";
			var bucket = this.Rest.GetBucket(RestRequestMethod.GET, route, new {application_id = applicationId, guild_id = guildId, command_id = commandId }, out var path);

			var url = Utilities.GetApiUriFor(path, this.Discord.Configuration);
			var res = await this.DoRequestAsync(this.Discord, bucket, url, RestRequestMethod.GET, route);

			var ret = JsonConvert.DeserializeObject<DiscordApplicationCommand>(res.Response);
			ret.Discord = this.Discord;

			return ret;
		}

		/// <summary>
		/// Edits a guild application command.
		/// </summary>
		/// <param name="applicationId">The application id.</param>
		/// <param name="guildId">The guild id.</param>
		/// <param name="commandId">The command id.</param>
		/// <param name="name">The name.</param>
		/// <param name="description">The description.</param>
		/// <param name="options">The options.</param>
		/// <param name="defaultPermission">The default permission.</param>
		/// <param name="nameLocalization">The localizations of the name.</param>
		/// <param name="descriptionLocalization">The localizations of the description.</param>
		/// <param name="defaultMemberPermission">The default member permissions.</param>
		/// <param name="dmPermission">The dm permission.</param>
		internal async Task<DiscordApplicationCommand> EditGuildApplicationCommandAsync(ulong applicationId, ulong guildId, ulong commandId, Optional<string> name, Optional<string> description, Optional<IReadOnlyCollection<DiscordApplicationCommandOption>> options,
			Optional<bool> defaultPermission, Optional<DiscordApplicationCommandLocalization> nameLocalization, Optional<DiscordApplicationCommandLocalization> descriptionLocalization,
			Optional<Permissions> defaultMemberPermission, Optional<bool> dmPermission)
		{
			var pld = new RestApplicationCommandEditPayload
			{
				Name = name,
				Description = description,
				Options = options,
				DefaultPermission = defaultPermission,
<<<<<<< HEAD
				NameLocalizations = nameLocalization.HasValue ? nameLocalization.Value.GetKeyValuePairs() : null,
				DescriptionLocalizations = descriptionLocalization.HasValue ? descriptionLocalization.Value.GetKeyValuePairs() : null,
				DefaultMemberPermission = defaultMemberPermission,
				DmPermission = dmPermission
=======
				NameLocalizations = nameLocalization.Map(l => l.GetKeyValuePairs()).ValueOrDefault(),
				DescriptionLocalizations = descriptionLocalization.Map(l => l.GetKeyValuePairs()).ValueOrDefault(),
>>>>>>> 27483d7c
			};

			var route = $"{Endpoints.APPLICATIONS}/:application_id{Endpoints.GUILDS}/:guild_id{Endpoints.COMMANDS}/:command_id";
			var bucket = this.Rest.GetBucket(RestRequestMethod.PATCH, route, new {application_id = applicationId, guild_id = guildId, command_id = commandId }, out var path);

			var url = Utilities.GetApiUriFor(path, this.Discord.Configuration);
			var res = await this.DoRequestAsync(this.Discord, bucket, url, RestRequestMethod.PATCH, route, payload: DiscordJson.SerializeObject(pld));

			var ret = JsonConvert.DeserializeObject<DiscordApplicationCommand>(res.Response);
			ret.Discord = this.Discord;

			return ret;
		}

		/// <summary>
		/// Deletes a guild application command.
		/// </summary>
		/// <param name="applicationId">The application id.</param>
		/// <param name="guildId">The guild id.</param>
		/// <param name="commandId">The command id.</param>
		internal async Task DeleteGuildApplicationCommandAsync(ulong applicationId, ulong guildId, ulong commandId)
		{
			var route = $"{Endpoints.APPLICATIONS}/:application_id{Endpoints.GUILDS}/:guild_id{Endpoints.COMMANDS}/:command_id";
			var bucket = this.Rest.GetBucket(RestRequestMethod.DELETE, route, new {application_id = applicationId, guild_id = guildId, command_id = commandId }, out var path);

			var url = Utilities.GetApiUriFor(path, this.Discord.Configuration);
			await this.DoRequestAsync(this.Discord, bucket, url, RestRequestMethod.DELETE, route);
		}

		#region Permissions 2.1

		/// <summary>
		/// Gets the guild application command permissions.
		/// </summary>
		/// <param name="applicationId">The target application id.</param>
		/// <param name="guildId">The target guild id.</param>
		internal async Task<IReadOnlyList<DiscordGuildApplicationCommandPermission>> GetGuildApplicationCommandPermissionsAsync(ulong applicationId, ulong guildId)
		{
			var route = $"{Endpoints.APPLICATIONS}/:application_id{Endpoints.GUILDS}/:guild_id{Endpoints.COMMANDS}{Endpoints.PERMISSIONS}";
			var bucket = this.Rest.GetBucket(RestRequestMethod.GET, route, new {application_id = applicationId, guild_id = guildId }, out var path);

			var url = Utilities.GetApiUriFor(path, this.Discord.Configuration);
			var res = await this.DoRequestAsync(this.Discord, bucket, url, RestRequestMethod.GET, route);

			var ret = JsonConvert.DeserializeObject<IEnumerable<DiscordGuildApplicationCommandPermission>>(res.Response);

			foreach (var app in ret)
				app.Discord = this.Discord;

			return ret.ToList();
		}

		/// <summary>
		/// Gets a guild application command permission.
		/// </summary>
		/// <param name="applicationId">The target application id.</param>
		/// <param name="guildId">The target guild id.</param>
		/// <param name="commandId">The target command id.</param>
		internal async Task<DiscordGuildApplicationCommandPermission> GetGuildApplicationCommandPermissionAsync(ulong applicationId, ulong guildId, ulong commandId)
		{
			var route = $"{Endpoints.APPLICATIONS}/:application_id{Endpoints.GUILDS}/:guild_id{Endpoints.COMMANDS}/:command_id{Endpoints.PERMISSIONS}";
			var bucket = this.Rest.GetBucket(RestRequestMethod.GET, route, new {application_id = applicationId, guild_id = guildId, command_id = commandId }, out var path);

			var url = Utilities.GetApiUriFor(path, this.Discord.Configuration);
			var res = await this.DoRequestAsync(this.Discord, bucket, url, RestRequestMethod.GET, route);

			var ret = JsonConvert.DeserializeObject<DiscordGuildApplicationCommandPermission>(res.Response);

			ret.Discord = this.Discord;

			return ret;
		}

		#endregion

		/// <summary>
		/// Creates the interaction response.
		/// </summary>
		/// <param name="interactionId">The interaction id.</param>
		/// <param name="interactionToken">The interaction token.</param>
		/// <param name="type">The type.</param>
		/// <param name="builder">The builder.</param>
		internal async Task CreateInteractionResponseAsync(ulong interactionId, string interactionToken, InteractionResponseType type, DiscordInteractionResponseBuilder builder)
		{
			if (builder?.Embeds != null)
				foreach (var embed in builder.Embeds)
					if (embed.Timestamp != null)
						embed.Timestamp = embed.Timestamp.Value.ToUniversalTime();

			RestInteractionResponsePayload pld;

			if (type != InteractionResponseType.AutoCompleteResult)
			{
				var data = builder != null ? new DiscordInteractionApplicationCommandCallbackData
				{
					Content = builder.Content ?? null,
					Embeds = builder.Embeds ?? null,
					IsTts = builder.IsTts,
					Mentions = builder.Mentions ?? null,
					Flags = builder.IsEphemeral ? MessageFlags.Ephemeral : null,
					Components = builder.Components ?? null,
					Choices = null
				} : null;


				pld = new RestInteractionResponsePayload
				{
					Type = type,
					Data = data
				};


				if (builder != null && builder.Files != null && builder.Files.Count > 0)
				{
					ulong fileId = 0;
					List<DiscordAttachment> attachments = new();
					foreach (var file in builder.Files)
					{
						DiscordAttachment att = new()
						{
							Id = fileId,
							Discord = this.Discord,
							Description = file.Description,
							FileName = file.FileName,
							FileSize = null
						};
						attachments.Add(att);
						fileId++;
					}
					pld.Attachments = attachments;
					pld.Data.Attachments = attachments;
				}
			}
			else
			{
				pld = new RestInteractionResponsePayload
				{
					Type = type,
					Data = new DiscordInteractionApplicationCommandCallbackData
					{
						Content = null,
						Embeds = null,
						IsTts = null,
						Mentions = null,
						Flags = null,
						Components = null,
						Choices = builder.Choices,
						Attachments = null
					},
					Attachments = null
				};
			}

			var values = new Dictionary<string, string>();

			if (builder != null)
				if (!string.IsNullOrEmpty(builder.Content) || builder.Embeds?.Count > 0 || builder.IsTts == true || builder.Mentions != null || builder.Files?.Count > 0)
					values["payload_json"] = DiscordJson.SerializeObject(pld);

			var route = $"{Endpoints.INTERACTIONS}/:interaction_id/:interaction_token{Endpoints.CALLBACK}";
			var bucket = this.Rest.GetBucket(RestRequestMethod.POST, route, new {interaction_id = interactionId, interaction_token = interactionToken }, out var path);

			var url = Utilities.GetApiUriBuilderFor(path, this.Discord.Configuration).AddParameter("wait", "false").Build();
			if (builder != null)
			{
				await this.DoMultipartAsync(this.Discord, bucket, url, RestRequestMethod.POST, route, values: values, files: builder.Files);

				foreach (var file in builder.Files.Where(x => x.ResetPositionTo.HasValue))
				{
					file.Stream.Position = file.ResetPositionTo.Value;
				}
			}
			else
			{
				await this.DoRequestAsync(this.Discord, bucket, url, RestRequestMethod.POST, route, payload: DiscordJson.SerializeObject(pld));
			}
		}

		/// <summary>
		/// Creates the interaction response.
		/// </summary>
		/// <param name="interactionId">The interaction id.</param>
		/// <param name="interactionToken">The interaction token.</param>
		/// <param name="type">The type.</param>
		/// <param name="builder">The builder.</param>
		internal async Task CreateInteractionModalResponseAsync(ulong interactionId, string interactionToken, InteractionResponseType type, DiscordInteractionModalBuilder builder)
		{
			if (builder.ModalComponents.Any(mc => mc.Components.Any(c => c.Type != Enums.ComponentType.InputText)))
				throw new NotSupportedException("Can't send any other type then Input Text as Modal Component.");

			var pld = new RestInteractionModalResponsePayload
			{
				Type = type,
				Data = new DiscordInteractionApplicationCommandModalCallbackData
				{
					Title = builder.Title,
					CustomId = builder.CustomId,
					ModalComponents = builder.ModalComponents
				}
			};

			var values = new Dictionary<string, string>();

			var route = $"{Endpoints.INTERACTIONS}/:interaction_id/:interaction_token{Endpoints.CALLBACK}";
			var bucket = this.Rest.GetBucket(RestRequestMethod.POST, route, new {interaction_id = interactionId, interaction_token = interactionToken }, out var path);

			var url = Utilities.GetApiUriBuilderFor(path, this.Discord.Configuration).AddParameter("wait", "true").Build();
			await this.DoRequestAsync(this.Discord, bucket, url, RestRequestMethod.POST, route, payload: DiscordJson.SerializeObject(pld));
		}

		/// <summary>
		/// Gets the original interaction response.
		/// </summary>
		/// <param name="applicationId">The application id.</param>
		/// <param name="interactionToken">The interaction token.</param>
		internal Task<DiscordMessage> GetOriginalInteractionResponseAsync(ulong applicationId, string interactionToken) =>
			this.GetWebhookMessageAsync(applicationId, interactionToken, Endpoints.ORIGINAL, null);

		/// <summary>
		/// Edits the original interaction response.
		/// </summary>
		/// <param name="applicationId">The application id.</param>
		/// <param name="interactionToken">The interaction token.</param>
		/// <param name="builder">The builder.</param>
		internal Task<DiscordMessage> EditOriginalInteractionResponseAsync(ulong applicationId, string interactionToken, DiscordWebhookBuilder builder) =>
			this.EditWebhookMessageAsync(applicationId, interactionToken, Endpoints.ORIGINAL, builder, null);

		/// <summary>
		/// Deletes the original interaction response.
		/// </summary>
		/// <param name="applicationId">The application id.</param>
		/// <param name="interactionToken">The interaction token.</param>
		internal Task DeleteOriginalInteractionResponseAsync(ulong applicationId, string interactionToken) =>
			this.DeleteWebhookMessageAsync(applicationId, interactionToken, Endpoints.ORIGINAL, null);

		/// <summary>
		/// Creates the followup message.
		/// </summary>
		/// <param name="applicationId">The application id.</param>
		/// <param name="interactionToken">The interaction token.</param>
		/// <param name="builder">The builder.</param>
		internal async Task<DiscordMessage> CreateFollowupMessageAsync(ulong applicationId, string interactionToken, DiscordFollowupMessageBuilder builder)
		{
			builder.Validate();

			if (builder.Embeds != null)
				foreach (var embed in builder.Embeds)
					if (embed.Timestamp != null)
						embed.Timestamp = embed.Timestamp.Value.ToUniversalTime();

			var values = new Dictionary<string, string>();
			var pld = new RestFollowupMessageCreatePayload
			{
				Content = builder.Content,
				IsTts = builder.IsTts,
				Embeds = builder.Embeds,
				Flags = builder.Flags,
				Components = builder.Components
			};


			if (builder.Files != null && builder.Files.Count > 0)
			{
				ulong fileId = 0;
				List<DiscordAttachment> attachments = new();
				foreach (var file in builder.Files)
				{
					DiscordAttachment att = new()
					{
						Id = fileId,
						Discord = this.Discord,
						Description = file.Description,
						FileName = file.FileName,
						FileSize = null
					};
					attachments.Add(att);
					fileId++;
				}
				pld.Attachments = attachments;
			}

			if (builder.Mentions != null)
				pld.Mentions = new DiscordMentions(builder.Mentions, builder.Mentions.Any());

			if (!string.IsNullOrEmpty(builder.Content) || builder.Embeds?.Count > 0 || builder.IsTts == true || builder.Mentions != null || builder.Files?.Count > 0)
				values["payload_json"] = DiscordJson.SerializeObject(pld);

			var route = $"{Endpoints.WEBHOOKS}/:application_id/:interaction_token";
			var bucket = this.Rest.GetBucket(RestRequestMethod.POST, route, new {application_id = applicationId, interaction_token = interactionToken }, out var path);

			var url = Utilities.GetApiUriBuilderFor(path, this.Discord.Configuration).AddParameter("wait", "true").Build();
			var res = await this.DoMultipartAsync(this.Discord, bucket, url, RestRequestMethod.POST, route, values: values, files: builder.Files).ConfigureAwait(false);
			var ret = JsonConvert.DeserializeObject<DiscordMessage>(res.Response);

			foreach (var att in ret.AttachmentsInternal)
			{
				att.Discord = this.Discord;
			}

			foreach (var file in builder.Files.Where(x => x.ResetPositionTo.HasValue))
			{
				file.Stream.Position = file.ResetPositionTo.Value;
			}

			ret.Discord = this.Discord;
			return ret;
		}

		/// <summary>
		/// Gets the followup message.
		/// </summary>
		/// <param name="applicationId">The application id.</param>
		/// <param name="interactionToken">The interaction token.</param>
		/// <param name="messageId">The message id.</param>
		internal Task<DiscordMessage> GetFollowupMessageAsync(ulong applicationId, string interactionToken, ulong messageId) =>
			this.GetWebhookMessageAsync(applicationId, interactionToken, messageId);

		/// <summary>
		/// Edits the followup message.
		/// </summary>
		/// <param name="applicationId">The application id.</param>
		/// <param name="interactionToken">The interaction token.</param>
		/// <param name="messageId">The message id.</param>
		/// <param name="builder">The builder.</param>
		internal Task<DiscordMessage> EditFollowupMessageAsync(ulong applicationId, string interactionToken, ulong messageId, DiscordWebhookBuilder builder) =>
			this.EditWebhookMessageAsync(applicationId, interactionToken, messageId.ToString(), builder, null);

		/// <summary>
		/// Deletes the followup message.
		/// </summary>
		/// <param name="applicationId">The application id.</param>
		/// <param name="interactionToken">The interaction token.</param>
		/// <param name="messageId">The message id.</param>
		internal Task DeleteFollowupMessageAsync(ulong applicationId, string interactionToken, ulong messageId) =>
			this.DeleteWebhookMessageAsync(applicationId, interactionToken, messageId);
		#endregion

		#region Misc
		/// <summary>
		/// Gets the current application info async.
		/// </summary>

		internal Task<TransportApplication> GetCurrentApplicationInfoAsync()
			=> this.GetApplicationInfoAsync("@me");

		/// <summary>
		/// Gets the application info async.
		/// </summary>
		/// <param name="applicationId">The application_id.</param>

		internal Task<TransportApplication> GetApplicationInfoAsync(ulong applicationId)
			=> this.GetApplicationInfoAsync(applicationId.ToString(CultureInfo.InvariantCulture));

		/// <summary>
		/// Gets the application info async.
		/// </summary>
		/// <param name="applicationId">The application_id.</param>

		private async Task<TransportApplication> GetApplicationInfoAsync(string applicationId)
		{
			var route = $"{Endpoints.OAUTH2}{Endpoints.APPLICATIONS}/:application_id";
			var bucket = this.Rest.GetBucket(RestRequestMethod.GET, route, new {application_id = applicationId }, out var path);

			var url = Utilities.GetApiUriFor(path, this.Discord.Configuration);
			var res = await this.DoRequestAsync(this.Discord, bucket, url, RestRequestMethod.GET, route).ConfigureAwait(false);

			return JsonConvert.DeserializeObject<TransportApplication>(res.Response);
		}

		/// <summary>
		/// Gets the application assets async.
		/// </summary>
		/// <param name="application">The application.</param>

		internal async Task<IReadOnlyList<DiscordApplicationAsset>> GetApplicationAssetsAsync(DiscordApplication application)
		{
			var route = $"{Endpoints.OAUTH2}{Endpoints.APPLICATIONS}/:application_id{Endpoints.ASSETS}";
			var bucket = this.Rest.GetBucket(RestRequestMethod.GET, route, new { application_id = application.Id }, out var path);

			var url = Utilities.GetApiUriFor(path, this.Discord.Configuration);
			var res = await this.DoRequestAsync(this.Discord, bucket, url, RestRequestMethod.GET, route).ConfigureAwait(false);

			var assets = JsonConvert.DeserializeObject<IEnumerable<DiscordApplicationAsset>>(res.Response);
			foreach (var asset in assets)
			{
				asset.Discord = application.Discord;
				asset.Application = application;
			}

			return new ReadOnlyCollection<DiscordApplicationAsset>(new List<DiscordApplicationAsset>(assets));
		}

		/// <summary>
		/// Gets the gateway info async.
		/// </summary>

		internal async Task<GatewayInfo> GetGatewayInfoAsync()
		{
			var headers = Utilities.GetBaseHeaders();
			var route = Endpoints.GATEWAY;
			if (this.Discord.Configuration.TokenType == TokenType.Bot)
				route += Endpoints.BOT;
			var bucket = this.Rest.GetBucket(RestRequestMethod.GET, route, new { }, out var path);

			var url = Utilities.GetApiUriFor(path, this.Discord.Configuration);
			var res = await this.DoRequestAsync(this.Discord, bucket, url, RestRequestMethod.GET, route, headers).ConfigureAwait(false);

			var info = JObject.Parse(res.Response).ToObject<GatewayInfo>();
			info.SessionBucket.ResetAfter = DateTimeOffset.UtcNow + TimeSpan.FromMilliseconds(info.SessionBucket.ResetAfterInternal);
			return info;
		}
		#endregion
	}
}<|MERGE_RESOLUTION|>--- conflicted
+++ resolved
@@ -55,7 +55,7 @@
 		/// Gets the discord client.
 		/// </summary>
 		internal BaseDiscordClient Discord { get; }
-		
+
 		/// <summary>
 		/// Gets the rest client.
 		/// </summary>
@@ -3927,7 +3927,7 @@
 				: new {channel_id = channelId, message_id = messageId};
 
 			var bucket = this.Rest.GetBucket(RestRequestMethod.POST, route, param, out var path);
-			
+
 			var url = Utilities.GetApiUriFor(path, this.Discord.Configuration);
 			var res = await this.DoRequestAsync(this.Discord, bucket, url, RestRequestMethod.POST, route, headers, DiscordJson.SerializeObject(pld));
 
@@ -4689,15 +4689,10 @@
 				Description = description,
 				Options = options,
 				DefaultPermission = defaultPermission,
-<<<<<<< HEAD
-				NameLocalizations = nameLocalization.HasValue ? nameLocalization.Value.GetKeyValuePairs() : null,
-				DescriptionLocalizations = descriptionLocalization.HasValue ? descriptionLocalization.Value.GetKeyValuePairs() : null,
 				DefaultMemberPermission = defaultMemberPermission,
 				DmPermission = dmPermission
-=======
 				NameLocalizations = nameLocalization.Map(l => l.GetKeyValuePairs()).ValueOrDefault(),
 				DescriptionLocalizations = descriptionLocalization.Map(l => l.GetKeyValuePairs()).ValueOrDefault(),
->>>>>>> 27483d7c
 			};
 
 			var route = $"{Endpoints.APPLICATIONS}/:application_id{Endpoints.COMMANDS}/:command_id";
@@ -4867,15 +4862,10 @@
 				Description = description,
 				Options = options,
 				DefaultPermission = defaultPermission,
-<<<<<<< HEAD
-				NameLocalizations = nameLocalization.HasValue ? nameLocalization.Value.GetKeyValuePairs() : null,
-				DescriptionLocalizations = descriptionLocalization.HasValue ? descriptionLocalization.Value.GetKeyValuePairs() : null,
 				DefaultMemberPermission = defaultMemberPermission,
 				DmPermission = dmPermission
-=======
 				NameLocalizations = nameLocalization.Map(l => l.GetKeyValuePairs()).ValueOrDefault(),
 				DescriptionLocalizations = descriptionLocalization.Map(l => l.GetKeyValuePairs()).ValueOrDefault(),
->>>>>>> 27483d7c
 			};
 
 			var route = $"{Endpoints.APPLICATIONS}/:application_id{Endpoints.GUILDS}/:guild_id{Endpoints.COMMANDS}/:command_id";
